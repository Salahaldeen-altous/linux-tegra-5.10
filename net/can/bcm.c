// SPDX-License-Identifier: (GPL-2.0 OR BSD-3-Clause)
/*
 * bcm.c - Broadcast Manager to filter/send (cyclic) CAN content
 *
 * Copyright (c) 2002-2017 Volkswagen Group Electronic Research
 * All rights reserved.
 *
 * Redistribution and use in source and binary forms, with or without
 * modification, are permitted provided that the following conditions
 * are met:
 * 1. Redistributions of source code must retain the above copyright
 *    notice, this list of conditions and the following disclaimer.
 * 2. Redistributions in binary form must reproduce the above copyright
 *    notice, this list of conditions and the following disclaimer in the
 *    documentation and/or other materials provided with the distribution.
 * 3. Neither the name of Volkswagen nor the names of its contributors
 *    may be used to endorse or promote products derived from this software
 *    without specific prior written permission.
 *
 * Alternatively, provided that this notice is retained in full, this
 * software may be distributed under the terms of the GNU General
 * Public License ("GPL") version 2, in which case the provisions of the
 * GPL apply INSTEAD OF those given above.
 *
 * The provided data structures and external interfaces from this code
 * are not restricted to be used by modules with a GPL compatible license.
 *
 * THIS SOFTWARE IS PROVIDED BY THE COPYRIGHT HOLDERS AND CONTRIBUTORS
 * "AS IS" AND ANY EXPRESS OR IMPLIED WARRANTIES, INCLUDING, BUT NOT
 * LIMITED TO, THE IMPLIED WARRANTIES OF MERCHANTABILITY AND FITNESS FOR
 * A PARTICULAR PURPOSE ARE DISCLAIMED. IN NO EVENT SHALL THE COPYRIGHT
 * OWNER OR CONTRIBUTORS BE LIABLE FOR ANY DIRECT, INDIRECT, INCIDENTAL,
 * SPECIAL, EXEMPLARY, OR CONSEQUENTIAL DAMAGES (INCLUDING, BUT NOT
 * LIMITED TO, PROCUREMENT OF SUBSTITUTE GOODS OR SERVICES; LOSS OF USE,
 * DATA, OR PROFITS; OR BUSINESS INTERRUPTION) HOWEVER CAUSED AND ON ANY
 * THEORY OF LIABILITY, WHETHER IN CONTRACT, STRICT LIABILITY, OR TORT
 * (INCLUDING NEGLIGENCE OR OTHERWISE) ARISING IN ANY WAY OUT OF THE USE
 * OF THIS SOFTWARE, EVEN IF ADVISED OF THE POSSIBILITY OF SUCH
 * DAMAGE.
 *
 */

#include <linux/module.h>
#include <linux/init.h>
#include <linux/interrupt.h>
#include <linux/hrtimer.h>
#include <linux/list.h>
#include <linux/proc_fs.h>
#include <linux/seq_file.h>
#include <linux/uio.h>
#include <linux/net.h>
#include <linux/netdevice.h>
#include <linux/socket.h>
#include <linux/if_arp.h>
#include <linux/skbuff.h>
#include <linux/can.h>
#include <linux/can/core.h>
#include <linux/can/skb.h>
#include <linux/can/bcm.h>
#include <linux/slab.h>
#include <net/sock.h>
#include <net/net_namespace.h>

/*
 * To send multiple CAN frame content within TX_SETUP or to filter
 * CAN messages with multiplex index within RX_SETUP, the number of
 * different filters is limited to 256 due to the one byte index value.
 */
#define MAX_NFRAMES 256

/* limit timers to 400 days for sending/timeouts */
#define BCM_TIMER_SEC_MAX (400 * 24 * 60 * 60)

/* use of last_frames[index].flags */
#define RX_RECV    0x40 /* received data for this element */
#define RX_THR     0x80 /* element not been sent due to throttle feature */
#define BCM_CAN_FLAGS_MASK 0x3F /* to clean private flags after usage */

/* get best masking value for can_rx_register() for a given single can_id */
#define REGMASK(id) ((id & CAN_EFF_FLAG) ? \
		     (CAN_EFF_MASK | CAN_EFF_FLAG | CAN_RTR_FLAG) : \
		     (CAN_SFF_MASK | CAN_EFF_FLAG | CAN_RTR_FLAG))

MODULE_DESCRIPTION("PF_CAN broadcast manager protocol");
MODULE_LICENSE("Dual BSD/GPL");
MODULE_AUTHOR("Oliver Hartkopp <oliver.hartkopp@volkswagen.de>");
MODULE_ALIAS("can-proto-2");

#define BCM_MIN_NAMELEN CAN_REQUIRED_SIZE(struct sockaddr_can, can_ifindex)

/*
 * easy access to the first 64 bit of can(fd)_frame payload. cp->data is
 * 64 bit aligned so the offset has to be multiples of 8 which is ensured
 * by the only callers in bcm_rx_cmp_to_index() bcm_rx_handler().
 */
static inline u64 get_u64(const struct canfd_frame *cp, int offset)
{
	return *(u64 *)(cp->data + offset);
}

struct bcm_op {
	struct list_head list;
	int ifindex;
	canid_t can_id;
	u32 flags;
	unsigned long frames_abs, frames_filtered;
	struct bcm_timeval ival1, ival2;
	struct hrtimer timer, thrtimer;
	ktime_t rx_stamp, kt_ival1, kt_ival2, kt_lastmsg;
	int rx_ifindex;
	int cfsiz;
	u32 count;
	u32 nframes;
	u32 currframe;
	/* void pointers to arrays of struct can[fd]_frame */
	void *frames;
	void *last_frames;
	struct canfd_frame sframe;
	struct canfd_frame last_sframe;
	struct sock *sk;
	struct net_device *rx_reg_dev;
};

struct bcm_sock {
	struct sock sk;
	int bound;
	int ifindex;
	struct list_head notifier;
	struct list_head rx_ops;
	struct list_head tx_ops;
	unsigned long dropped_usr_msgs;
	struct proc_dir_entry *bcm_proc_read;
	char procname [32]; /* inode number in decimal with \0 */
};

static LIST_HEAD(bcm_notifier_list);
static DEFINE_SPINLOCK(bcm_notifier_lock);
static struct bcm_sock *bcm_busy_notifier;

static inline struct bcm_sock *bcm_sk(const struct sock *sk)
{
	return (struct bcm_sock *)sk;
}

static inline ktime_t bcm_timeval_to_ktime(struct bcm_timeval tv)
{
	return ktime_set(tv.tv_sec, tv.tv_usec * NSEC_PER_USEC);
}

/* check limitations for timeval provided by user */
static bool bcm_is_invalid_tv(struct bcm_msg_head *msg_head)
{
	if ((msg_head->ival1.tv_sec < 0) ||
	    (msg_head->ival1.tv_sec > BCM_TIMER_SEC_MAX) ||
	    (msg_head->ival1.tv_usec < 0) ||
	    (msg_head->ival1.tv_usec >= USEC_PER_SEC) ||
	    (msg_head->ival2.tv_sec < 0) ||
	    (msg_head->ival2.tv_sec > BCM_TIMER_SEC_MAX) ||
	    (msg_head->ival2.tv_usec < 0) ||
	    (msg_head->ival2.tv_usec >= USEC_PER_SEC))
		return true;

	return false;
}

#define CFSIZ(flags) ((flags & CAN_FD_FRAME) ? CANFD_MTU : CAN_MTU)
#define OPSIZ sizeof(struct bcm_op)
#define MHSIZ sizeof(struct bcm_msg_head)

/*
 * procfs functions
 */
#if IS_ENABLED(CONFIG_PROC_FS)
static char *bcm_proc_getifname(struct net *net, char *result, int ifindex)
{
	struct net_device *dev;

	if (!ifindex)
		return "any";

	rcu_read_lock();
	dev = dev_get_by_index_rcu(net, ifindex);
	if (dev)
		strcpy(result, dev->name);
	else
		strcpy(result, "???");
	rcu_read_unlock();

	return result;
}

static int bcm_proc_show(struct seq_file *m, void *v)
{
	char ifname[IFNAMSIZ];
	struct net *net = m->private;
	struct sock *sk = (struct sock *)PDE_DATA(m->file->f_inode);
	struct bcm_sock *bo = bcm_sk(sk);
	struct bcm_op *op;

	seq_printf(m, ">>> socket %pK", sk->sk_socket);
	seq_printf(m, " / sk %pK", sk);
	seq_printf(m, " / bo %pK", bo);
	seq_printf(m, " / dropped %lu", bo->dropped_usr_msgs);
	seq_printf(m, " / bound %s", bcm_proc_getifname(net, ifname, bo->ifindex));
	seq_printf(m, " <<<\n");

	list_for_each_entry(op, &bo->rx_ops, list) {

		unsigned long reduction;

		/* print only active entries & prevent division by zero */
		if (!op->frames_abs)
			continue;

		seq_printf(m, "rx_op: %03X %-5s ", op->can_id,
			   bcm_proc_getifname(net, ifname, op->ifindex));

		if (op->flags & CAN_FD_FRAME)
			seq_printf(m, "(%u)", op->nframes);
		else
			seq_printf(m, "[%u]", op->nframes);

		seq_printf(m, "%c ", (op->flags & RX_CHECK_DLC) ? 'd' : ' ');

		if (op->kt_ival1)
			seq_printf(m, "timeo=%lld ",
				   (long long)ktime_to_us(op->kt_ival1));

		if (op->kt_ival2)
			seq_printf(m, "thr=%lld ",
				   (long long)ktime_to_us(op->kt_ival2));

		seq_printf(m, "# recv %ld (%ld) => reduction: ",
			   op->frames_filtered, op->frames_abs);

		reduction = 100 - (op->frames_filtered * 100) / op->frames_abs;

		seq_printf(m, "%s%ld%%\n",
			   (reduction == 100) ? "near " : "", reduction);
	}

	list_for_each_entry(op, &bo->tx_ops, list) {

		seq_printf(m, "tx_op: %03X %s ", op->can_id,
			   bcm_proc_getifname(net, ifname, op->ifindex));

		if (op->flags & CAN_FD_FRAME)
			seq_printf(m, "(%u) ", op->nframes);
		else
			seq_printf(m, "[%u] ", op->nframes);

		if (op->kt_ival1)
			seq_printf(m, "t1=%lld ",
				   (long long)ktime_to_us(op->kt_ival1));

		if (op->kt_ival2)
			seq_printf(m, "t2=%lld ",
				   (long long)ktime_to_us(op->kt_ival2));

		seq_printf(m, "# sent %ld\n", op->frames_abs);
	}
	seq_putc(m, '\n');
	return 0;
}
#endif /* CONFIG_PROC_FS */

/*
 * bcm_can_tx - send the (next) CAN frame to the appropriate CAN interface
 *              of the given bcm tx op
 */
static void bcm_can_tx(struct bcm_op *op)
{
	struct sk_buff *skb;
	struct net_device *dev;
	struct canfd_frame *cf = op->frames + op->cfsiz * op->currframe;

	/* no target device? => exit */
	if (!op->ifindex)
		return;

	dev = dev_get_by_index(sock_net(op->sk), op->ifindex);
	if (!dev) {
		/* RFC: should this bcm_op remove itself here? */
		return;
	}

	skb = alloc_skb(op->cfsiz + sizeof(struct can_skb_priv), gfp_any());
	if (!skb)
		goto out;

	can_skb_reserve(skb);
	can_skb_prv(skb)->ifindex = dev->ifindex;
	can_skb_prv(skb)->skbcnt = 0;

	skb_put_data(skb, cf, op->cfsiz);

	/* send with loopback */
	skb->dev = dev;
	can_skb_set_owner(skb, op->sk);
	can_send(skb, 1);

	/* update statistics */
	op->currframe++;
	op->frames_abs++;

	/* reached last frame? */
	if (op->currframe >= op->nframes)
		op->currframe = 0;
out:
	dev_put(dev);
}

/*
 * bcm_send_to_user - send a BCM message to the userspace
 *                    (consisting of bcm_msg_head + x CAN frames)
 */
static void bcm_send_to_user(struct bcm_op *op, struct bcm_msg_head *head,
			     struct canfd_frame *frames, int has_timestamp)
{
	struct sk_buff *skb;
	struct canfd_frame *firstframe;
	struct sockaddr_can *addr;
	struct sock *sk = op->sk;
	unsigned int datalen = head->nframes * op->cfsiz;
	int err;

	skb = alloc_skb(sizeof(*head) + datalen, gfp_any());
	if (!skb)
		return;

	skb_put_data(skb, head, sizeof(*head));

	if (head->nframes) {
		/* CAN frames starting here */
		firstframe = (struct canfd_frame *)skb_tail_pointer(skb);

		skb_put_data(skb, frames, datalen);

		/*
		 * the BCM uses the flags-element of the canfd_frame
		 * structure for internal purposes. This is only
		 * relevant for updates that are generated by the
		 * BCM, where nframes is 1
		 */
		if (head->nframes == 1)
			firstframe->flags &= BCM_CAN_FLAGS_MASK;
	}

	if (has_timestamp) {
		/* restore rx timestamp */
		skb->tstamp = op->rx_stamp;
	}

	/*
	 *  Put the datagram to the queue so that bcm_recvmsg() can
	 *  get it from there.  We need to pass the interface index to
	 *  bcm_recvmsg().  We pass a whole struct sockaddr_can in skb->cb
	 *  containing the interface index.
	 */

	sock_skb_cb_check_size(sizeof(struct sockaddr_can));
	addr = (struct sockaddr_can *)skb->cb;
	memset(addr, 0, sizeof(*addr));
	addr->can_family  = AF_CAN;
	addr->can_ifindex = op->rx_ifindex;

	err = sock_queue_rcv_skb(sk, skb);
	if (err < 0) {
		struct bcm_sock *bo = bcm_sk(sk);

		kfree_skb(skb);
		/* don't care about overflows in this statistic */
		bo->dropped_usr_msgs++;
	}
}

static bool bcm_tx_set_expiry(struct bcm_op *op, struct hrtimer *hrt)
{
	ktime_t ival;

	if (op->kt_ival1 && op->count)
		ival = op->kt_ival1;
	else if (op->kt_ival2)
		ival = op->kt_ival2;
	else
		return false;

	hrtimer_set_expires(hrt, ktime_add(ktime_get(), ival));
	return true;
}

static void bcm_tx_start_timer(struct bcm_op *op)
{
	if (bcm_tx_set_expiry(op, &op->timer))
		hrtimer_start_expires(&op->timer, HRTIMER_MODE_ABS_SOFT);
}

/* bcm_tx_timeout_handler - performs cyclic CAN frame transmissions */
static enum hrtimer_restart bcm_tx_timeout_handler(struct hrtimer *hrtimer)
{
	struct bcm_op *op = container_of(hrtimer, struct bcm_op, timer);
	struct bcm_msg_head msg_head;

	if (op->kt_ival1 && (op->count > 0)) {
		op->count--;
		if (!op->count && (op->flags & TX_COUNTEVT)) {

			/* create notification to user */
			memset(&msg_head, 0, sizeof(msg_head));
			msg_head.opcode  = TX_EXPIRED;
			msg_head.flags   = op->flags;
			msg_head.count   = op->count;
			msg_head.ival1   = op->ival1;
			msg_head.ival2   = op->ival2;
			msg_head.can_id  = op->can_id;
			msg_head.nframes = 0;

			bcm_send_to_user(op, &msg_head, NULL, 0);
		}
		bcm_can_tx(op);

	} else if (op->kt_ival2) {
		bcm_can_tx(op);
	}

	return bcm_tx_set_expiry(op, &op->timer) ?
		HRTIMER_RESTART : HRTIMER_NORESTART;
}

/*
 * bcm_rx_changed - create a RX_CHANGED notification due to changed content
 */
static void bcm_rx_changed(struct bcm_op *op, struct canfd_frame *data)
{
	struct bcm_msg_head head;

	/* update statistics */
	op->frames_filtered++;

	/* prevent statistics overflow */
	if (op->frames_filtered > ULONG_MAX/100)
		op->frames_filtered = op->frames_abs = 0;

	/* this element is not throttled anymore */
	data->flags &= (BCM_CAN_FLAGS_MASK|RX_RECV);

	memset(&head, 0, sizeof(head));
	head.opcode  = RX_CHANGED;
	head.flags   = op->flags;
	head.count   = op->count;
	head.ival1   = op->ival1;
	head.ival2   = op->ival2;
	head.can_id  = op->can_id;
	head.nframes = 1;

	bcm_send_to_user(op, &head, data, 1);
}

/*
 * bcm_rx_update_and_send - process a detected relevant receive content change
 *                          1. update the last received data
 *                          2. send a notification to the user (if possible)
 */
static void bcm_rx_update_and_send(struct bcm_op *op,
				   struct canfd_frame *lastdata,
				   const struct canfd_frame *rxdata)
{
	memcpy(lastdata, rxdata, op->cfsiz);

	/* mark as used and throttled by default */
	lastdata->flags |= (RX_RECV|RX_THR);

	/* throttling mode inactive ? */
	if (!op->kt_ival2) {
		/* send RX_CHANGED to the user immediately */
		bcm_rx_changed(op, lastdata);
		return;
	}

	/* with active throttling timer we are just done here */
	if (hrtimer_active(&op->thrtimer))
		return;

	/* first reception with enabled throttling mode */
	if (!op->kt_lastmsg)
		goto rx_changed_settime;

	/* got a second frame inside a potential throttle period? */
	if (ktime_us_delta(ktime_get(), op->kt_lastmsg) <
	    ktime_to_us(op->kt_ival2)) {
		/* do not send the saved data - only start throttle timer */
		hrtimer_start(&op->thrtimer,
			      ktime_add(op->kt_lastmsg, op->kt_ival2),
			      HRTIMER_MODE_ABS_SOFT);
		return;
	}

	/* the gap was that big, that throttling was not needed here */
rx_changed_settime:
	bcm_rx_changed(op, lastdata);
	op->kt_lastmsg = ktime_get();
}

/*
 * bcm_rx_cmp_to_index - (bit)compares the currently received data to formerly
 *                       received data stored in op->last_frames[]
 */
static void bcm_rx_cmp_to_index(struct bcm_op *op, unsigned int index,
				const struct canfd_frame *rxdata)
{
	struct canfd_frame *cf = op->frames + op->cfsiz * index;
	struct canfd_frame *lcf = op->last_frames + op->cfsiz * index;
	int i;

	/*
	 * no one uses the MSBs of flags for comparison,
	 * so we use it here to detect the first time of reception
	 */

	if (!(lcf->flags & RX_RECV)) {
		/* received data for the first time => send update to user */
		bcm_rx_update_and_send(op, lcf, rxdata);
		return;
	}

	/* do a real check in CAN frame data section */
	for (i = 0; i < rxdata->len; i += 8) {
		if ((get_u64(cf, i) & get_u64(rxdata, i)) !=
		    (get_u64(cf, i) & get_u64(lcf, i))) {
			bcm_rx_update_and_send(op, lcf, rxdata);
			return;
		}
	}

	if (op->flags & RX_CHECK_DLC) {
		/* do a real check in CAN frame length */
		if (rxdata->len != lcf->len) {
			bcm_rx_update_and_send(op, lcf, rxdata);
			return;
		}
	}
}

/*
 * bcm_rx_starttimer - enable timeout monitoring for CAN frame reception
 */
static void bcm_rx_starttimer(struct bcm_op *op)
{
	if (op->flags & RX_NO_AUTOTIMER)
		return;

	if (op->kt_ival1)
		hrtimer_start(&op->timer, op->kt_ival1, HRTIMER_MODE_REL_SOFT);
}

/* bcm_rx_timeout_handler - when the (cyclic) CAN frame reception timed out */
static enum hrtimer_restart bcm_rx_timeout_handler(struct hrtimer *hrtimer)
{
	struct bcm_op *op = container_of(hrtimer, struct bcm_op, timer);
	struct bcm_msg_head msg_head;

	/* if user wants to be informed, when cyclic CAN-Messages come back */
	if ((op->flags & RX_ANNOUNCE_RESUME) && op->last_frames) {
		/* clear received CAN frames to indicate 'nothing received' */
		memset(op->last_frames, 0, op->nframes * op->cfsiz);
	}

	/* create notification to user */
	memset(&msg_head, 0, sizeof(msg_head));
	msg_head.opcode  = RX_TIMEOUT;
	msg_head.flags   = op->flags;
	msg_head.count   = op->count;
	msg_head.ival1   = op->ival1;
	msg_head.ival2   = op->ival2;
	msg_head.can_id  = op->can_id;
	msg_head.nframes = 0;

	bcm_send_to_user(op, &msg_head, NULL, 0);

	return HRTIMER_NORESTART;
}

/*
 * bcm_rx_do_flush - helper for bcm_rx_thr_flush
 */
static inline int bcm_rx_do_flush(struct bcm_op *op, unsigned int index)
{
	struct canfd_frame *lcf = op->last_frames + op->cfsiz * index;

	if ((op->last_frames) && (lcf->flags & RX_THR)) {
		bcm_rx_changed(op, lcf);
		return 1;
	}
	return 0;
}

/*
 * bcm_rx_thr_flush - Check for throttled data and send it to the userspace
 */
static int bcm_rx_thr_flush(struct bcm_op *op)
{
	int updated = 0;

	if (op->nframes > 1) {
		unsigned int i;

		/* for MUX filter we start at index 1 */
		for (i = 1; i < op->nframes; i++)
			updated += bcm_rx_do_flush(op, i);

	} else {
		/* for RX_FILTER_ID and simple filter */
		updated += bcm_rx_do_flush(op, 0);
	}

	return updated;
}

/*
 * bcm_rx_thr_handler - the time for blocked content updates is over now:
 *                      Check for throttled data and send it to the userspace
 */
static enum hrtimer_restart bcm_rx_thr_handler(struct hrtimer *hrtimer)
{
	struct bcm_op *op = container_of(hrtimer, struct bcm_op, thrtimer);

	if (bcm_rx_thr_flush(op)) {
		hrtimer_forward(hrtimer, ktime_get(), op->kt_ival2);
		return HRTIMER_RESTART;
	} else {
		/* rearm throttle handling */
		op->kt_lastmsg = 0;
		return HRTIMER_NORESTART;
	}
}

/*
 * bcm_rx_handler - handle a CAN frame reception
 */
static void bcm_rx_handler(struct sk_buff *skb, void *data)
{
	struct bcm_op *op = (struct bcm_op *)data;
	const struct canfd_frame *rxframe = (struct canfd_frame *)skb->data;
	unsigned int i;

	if (op->can_id != rxframe->can_id)
		return;

	/* make sure to handle the correct frame type (CAN / CAN FD) */
	if (skb->len != op->cfsiz)
		return;

	/* disable timeout */
	hrtimer_cancel(&op->timer);

	/* save rx timestamp */
	op->rx_stamp = skb->tstamp;
	/* save originator for recvfrom() */
	op->rx_ifindex = skb->dev->ifindex;
	/* update statistics */
	op->frames_abs++;

	if (op->flags & RX_RTR_FRAME) {
		/* send reply for RTR-request (placed in op->frames[0]) */
		bcm_can_tx(op);
		return;
	}

	if (op->flags & RX_FILTER_ID) {
		/* the easiest case */
		bcm_rx_update_and_send(op, op->last_frames, rxframe);
		goto rx_starttimer;
	}

	if (op->nframes == 1) {
		/* simple compare with index 0 */
		bcm_rx_cmp_to_index(op, 0, rxframe);
		goto rx_starttimer;
	}

	if (op->nframes > 1) {
		/*
		 * multiplex compare
		 *
		 * find the first multiplex mask that fits.
		 * Remark: The MUX-mask is stored in index 0 - but only the
		 * first 64 bits of the frame data[] are relevant (CAN FD)
		 */

		for (i = 1; i < op->nframes; i++) {
			if ((get_u64(op->frames, 0) & get_u64(rxframe, 0)) ==
			    (get_u64(op->frames, 0) &
			     get_u64(op->frames + op->cfsiz * i, 0))) {
				bcm_rx_cmp_to_index(op, i, rxframe);
				break;
			}
		}
	}

rx_starttimer:
	bcm_rx_starttimer(op);
}

/*
 * helpers for bcm_op handling: find & delete bcm [rx|tx] op elements
 */
static struct bcm_op *bcm_find_op(struct list_head *ops,
				  struct bcm_msg_head *mh, int ifindex)
{
	struct bcm_op *op;

	list_for_each_entry(op, ops, list) {
		if ((op->can_id == mh->can_id) && (op->ifindex == ifindex) &&
		    (op->flags & CAN_FD_FRAME) == (mh->flags & CAN_FD_FRAME))
			return op;
	}

	return NULL;
}

static void bcm_remove_op(struct bcm_op *op)
{
	hrtimer_cancel(&op->timer);
	hrtimer_cancel(&op->thrtimer);

	if ((op->frames) && (op->frames != &op->sframe))
		kfree(op->frames);

	if ((op->last_frames) && (op->last_frames != &op->last_sframe))
		kfree(op->last_frames);

	kfree(op);
}

static void bcm_rx_unreg(struct net_device *dev, struct bcm_op *op)
{
	if (op->rx_reg_dev == dev) {
		can_rx_unregister(dev_net(dev), dev, op->can_id,
				  REGMASK(op->can_id), bcm_rx_handler, op);

		/* mark as removed subscription */
		op->rx_reg_dev = NULL;
	} else
		printk(KERN_ERR "can-bcm: bcm_rx_unreg: registered device "
		       "mismatch %p %p\n", op->rx_reg_dev, dev);
}

/*
 * bcm_delete_rx_op - find and remove a rx op (returns number of removed ops)
 */
static int bcm_delete_rx_op(struct list_head *ops, struct bcm_msg_head *mh,
			    int ifindex)
{
	struct bcm_op *op, *n;

	list_for_each_entry_safe(op, n, ops, list) {
		if ((op->can_id == mh->can_id) && (op->ifindex == ifindex) &&
		    (op->flags & CAN_FD_FRAME) == (mh->flags & CAN_FD_FRAME)) {

			/*
			 * Don't care if we're bound or not (due to netdev
			 * problems) can_rx_unregister() is always a save
			 * thing to do here.
			 */
			if (op->ifindex) {
				/*
				 * Only remove subscriptions that had not
				 * been removed due to NETDEV_UNREGISTER
				 * in bcm_notifier()
				 */
				if (op->rx_reg_dev) {
					struct net_device *dev;

					dev = dev_get_by_index(sock_net(op->sk),
							       op->ifindex);
					if (dev) {
						bcm_rx_unreg(dev, op);
						dev_put(dev);
					}
				}
			} else
				can_rx_unregister(sock_net(op->sk), NULL,
						  op->can_id,
						  REGMASK(op->can_id),
						  bcm_rx_handler, op);

			list_del(&op->list);
			synchronize_rcu();
			bcm_remove_op(op);
			return 1; /* done */
		}
	}

	return 0; /* not found */
}

/*
 * bcm_delete_tx_op - find and remove a tx op (returns number of removed ops)
 */
static int bcm_delete_tx_op(struct list_head *ops, struct bcm_msg_head *mh,
			    int ifindex)
{
	struct bcm_op *op, *n;

	list_for_each_entry_safe(op, n, ops, list) {
		if ((op->can_id == mh->can_id) && (op->ifindex == ifindex) &&
		    (op->flags & CAN_FD_FRAME) == (mh->flags & CAN_FD_FRAME)) {
			list_del(&op->list);
			bcm_remove_op(op);
			return 1; /* done */
		}
	}

	return 0; /* not found */
}

/*
 * bcm_read_op - read out a bcm_op and send it to the user (for bcm_sendmsg)
 */
static int bcm_read_op(struct list_head *ops, struct bcm_msg_head *msg_head,
		       int ifindex)
{
	struct bcm_op *op = bcm_find_op(ops, msg_head, ifindex);

	if (!op)
		return -EINVAL;

	/* put current values into msg_head */
	msg_head->flags   = op->flags;
	msg_head->count   = op->count;
	msg_head->ival1   = op->ival1;
	msg_head->ival2   = op->ival2;
	msg_head->nframes = op->nframes;

	bcm_send_to_user(op, msg_head, op->frames, 0);

	return MHSIZ;
}

/*
 * bcm_tx_setup - create or update a bcm tx op (for bcm_sendmsg)
 */
static int bcm_tx_setup(struct bcm_msg_head *msg_head, struct msghdr *msg,
			int ifindex, struct sock *sk)
{
	struct bcm_sock *bo = bcm_sk(sk);
	struct bcm_op *op;
	struct canfd_frame *cf;
	unsigned int i;
	int err;

	/* we need a real device to send frames */
	if (!ifindex)
		return -ENODEV;

	/* check nframes boundaries - we need at least one CAN frame */
	if (msg_head->nframes < 1 || msg_head->nframes > MAX_NFRAMES)
		return -EINVAL;

	/* check timeval limitations */
	if ((msg_head->flags & SETTIMER) && bcm_is_invalid_tv(msg_head))
		return -EINVAL;

	/* check the given can_id */
	op = bcm_find_op(&bo->tx_ops, msg_head, ifindex);
	if (op) {
		/* update existing BCM operation */

		/*
		 * Do we need more space for the CAN frames than currently
		 * allocated? -> This is a _really_ unusual use-case and
		 * therefore (complexity / locking) it is not supported.
		 */
		if (msg_head->nframes > op->nframes)
			return -E2BIG;

		/* update CAN frames content */
		for (i = 0; i < msg_head->nframes; i++) {

			cf = op->frames + op->cfsiz * i;
			err = memcpy_from_msg((u8 *)cf, msg, op->cfsiz);

			if (op->flags & CAN_FD_FRAME) {
				if (cf->len > 64)
					err = -EINVAL;
			} else {
				if (cf->len > 8)
					err = -EINVAL;
			}

			if (err < 0)
				return err;

			if (msg_head->flags & TX_CP_CAN_ID) {
				/* copy can_id into frame */
				cf->can_id = msg_head->can_id;
			}
		}
		op->flags = msg_head->flags;

	} else {
		/* insert new BCM operation for the given can_id */

		op = kzalloc(OPSIZ, GFP_KERNEL);
		if (!op)
			return -ENOMEM;

		op->can_id = msg_head->can_id;
		op->cfsiz = CFSIZ(msg_head->flags);
		op->flags = msg_head->flags;

		/* create array for CAN frames and copy the data */
		if (msg_head->nframes > 1) {
			op->frames = kmalloc_array(msg_head->nframes,
						   op->cfsiz,
						   GFP_KERNEL);
			if (!op->frames) {
				kfree(op);
				return -ENOMEM;
			}
		} else
			op->frames = &op->sframe;

		for (i = 0; i < msg_head->nframes; i++) {

			cf = op->frames + op->cfsiz * i;
			err = memcpy_from_msg((u8 *)cf, msg, op->cfsiz);

			if (op->flags & CAN_FD_FRAME) {
				if (cf->len > 64)
					err = -EINVAL;
			} else {
				if (cf->len > 8)
					err = -EINVAL;
			}

			if (err < 0) {
				if (op->frames != &op->sframe)
					kfree(op->frames);
				kfree(op);
				return err;
			}

			if (msg_head->flags & TX_CP_CAN_ID) {
				/* copy can_id into frame */
				cf->can_id = msg_head->can_id;
			}
		}

		/* tx_ops never compare with previous received messages */
		op->last_frames = NULL;

		/* bcm_can_tx / bcm_tx_timeout_handler needs this */
		op->sk = sk;
		op->ifindex = ifindex;

		/* initialize uninitialized (kzalloc) structure */
		hrtimer_init(&op->timer, CLOCK_MONOTONIC,
			     HRTIMER_MODE_REL_SOFT);
		op->timer.function = bcm_tx_timeout_handler;

		/* currently unused in tx_ops */
		hrtimer_init(&op->thrtimer, CLOCK_MONOTONIC,
			     HRTIMER_MODE_REL_SOFT);

		/* add this bcm_op to the list of the tx_ops */
		list_add(&op->list, &bo->tx_ops);

	} /* if ((op = bcm_find_op(&bo->tx_ops, msg_head->can_id, ifindex))) */

	if (op->nframes != msg_head->nframes) {
		op->nframes   = msg_head->nframes;
		/* start multiple frame transmission with index 0 */
		op->currframe = 0;
	}

	/* check flags */

	if (op->flags & TX_RESET_MULTI_IDX) {
		/* start multiple frame transmission with index 0 */
		op->currframe = 0;
	}

	if (op->flags & SETTIMER) {
		/* set timer values */
		op->count = msg_head->count;
		op->ival1 = msg_head->ival1;
		op->ival2 = msg_head->ival2;
		op->kt_ival1 = bcm_timeval_to_ktime(msg_head->ival1);
		op->kt_ival2 = bcm_timeval_to_ktime(msg_head->ival2);

		/* disable an active timer due to zero values? */
		if (!op->kt_ival1 && !op->kt_ival2)
			hrtimer_cancel(&op->timer);
	}

	if (op->flags & STARTTIMER) {
		hrtimer_cancel(&op->timer);
		/* spec: send CAN frame when starting timer */
		op->flags |= TX_ANNOUNCE;
	}

	if (op->flags & TX_ANNOUNCE) {
		bcm_can_tx(op);
		if (op->count)
			op->count--;
	}

	if (op->flags & STARTTIMER)
		bcm_tx_start_timer(op);

	return msg_head->nframes * op->cfsiz + MHSIZ;
}

/*
 * bcm_rx_setup - create or update a bcm rx op (for bcm_sendmsg)
 */
static int bcm_rx_setup(struct bcm_msg_head *msg_head, struct msghdr *msg,
			int ifindex, struct sock *sk)
{
	struct bcm_sock *bo = bcm_sk(sk);
	struct bcm_op *op;
	int do_rx_register;
	int err = 0;

	if ((msg_head->flags & RX_FILTER_ID) || (!(msg_head->nframes))) {
		/* be robust against wrong usage ... */
		msg_head->flags |= RX_FILTER_ID;
		/* ignore trailing garbage */
		msg_head->nframes = 0;
	}

	/* the first element contains the mux-mask => MAX_NFRAMES + 1  */
	if (msg_head->nframes > MAX_NFRAMES + 1)
		return -EINVAL;

	if ((msg_head->flags & RX_RTR_FRAME) &&
	    ((msg_head->nframes != 1) ||
	     (!(msg_head->can_id & CAN_RTR_FLAG))))
		return -EINVAL;

	/* check timeval limitations */
	if ((msg_head->flags & SETTIMER) && bcm_is_invalid_tv(msg_head))
		return -EINVAL;

	/* check the given can_id */
	op = bcm_find_op(&bo->rx_ops, msg_head, ifindex);
	if (op) {
		/* update existing BCM operation */

		/*
		 * Do we need more space for the CAN frames than currently
		 * allocated? -> This is a _really_ unusual use-case and
		 * therefore (complexity / locking) it is not supported.
		 */
		if (msg_head->nframes > op->nframes)
			return -E2BIG;

		if (msg_head->nframes) {
			/* update CAN frames content */
			err = memcpy_from_msg(op->frames, msg,
					      msg_head->nframes * op->cfsiz);
			if (err < 0)
				return err;

			/* clear last_frames to indicate 'nothing received' */
			memset(op->last_frames, 0, msg_head->nframes * op->cfsiz);
		}

		op->nframes = msg_head->nframes;
		op->flags = msg_head->flags;

		/* Only an update -> do not call can_rx_register() */
		do_rx_register = 0;

	} else {
		/* insert new BCM operation for the given can_id */
		op = kzalloc(OPSIZ, GFP_KERNEL);
		if (!op)
			return -ENOMEM;

		op->can_id = msg_head->can_id;
		op->nframes = msg_head->nframes;
		op->cfsiz = CFSIZ(msg_head->flags);
		op->flags = msg_head->flags;

		if (msg_head->nframes > 1) {
			/* create array for CAN frames and copy the data */
			op->frames = kmalloc_array(msg_head->nframes,
						   op->cfsiz,
						   GFP_KERNEL);
			if (!op->frames) {
				kfree(op);
				return -ENOMEM;
			}

			/* create and init array for received CAN frames */
			op->last_frames = kcalloc(msg_head->nframes,
						  op->cfsiz,
						  GFP_KERNEL);
			if (!op->last_frames) {
				kfree(op->frames);
				kfree(op);
				return -ENOMEM;
			}

		} else {
			op->frames = &op->sframe;
			op->last_frames = &op->last_sframe;
		}

		if (msg_head->nframes) {
			err = memcpy_from_msg(op->frames, msg,
					      msg_head->nframes * op->cfsiz);
			if (err < 0) {
				if (op->frames != &op->sframe)
					kfree(op->frames);
				if (op->last_frames != &op->last_sframe)
					kfree(op->last_frames);
				kfree(op);
				return err;
			}
		}

		/* bcm_can_tx / bcm_tx_timeout_handler needs this */
		op->sk = sk;
		op->ifindex = ifindex;

		/* ifindex for timeout events w/o previous frame reception */
		op->rx_ifindex = ifindex;

		/* initialize uninitialized (kzalloc) structure */
		hrtimer_init(&op->timer, CLOCK_MONOTONIC,
			     HRTIMER_MODE_REL_SOFT);
		op->timer.function = bcm_rx_timeout_handler;

		hrtimer_init(&op->thrtimer, CLOCK_MONOTONIC,
			     HRTIMER_MODE_REL_SOFT);
		op->thrtimer.function = bcm_rx_thr_handler;

		/* add this bcm_op to the list of the rx_ops */
		list_add(&op->list, &bo->rx_ops);

		/* call can_rx_register() */
		do_rx_register = 1;

	} /* if ((op = bcm_find_op(&bo->rx_ops, msg_head->can_id, ifindex))) */

	/* check flags */

	if (op->flags & RX_RTR_FRAME) {
		struct canfd_frame *frame0 = op->frames;

		/* no timers in RTR-mode */
		hrtimer_cancel(&op->thrtimer);
		hrtimer_cancel(&op->timer);

		/*
		 * funny feature in RX(!)_SETUP only for RTR-mode:
		 * copy can_id into frame BUT without RTR-flag to
		 * prevent a full-load-loopback-test ... ;-]
		 */
		if ((op->flags & TX_CP_CAN_ID) ||
		    (frame0->can_id == op->can_id))
			frame0->can_id = op->can_id & ~CAN_RTR_FLAG;

	} else {
		if (op->flags & SETTIMER) {

			/* set timer value */
			op->ival1 = msg_head->ival1;
			op->ival2 = msg_head->ival2;
			op->kt_ival1 = bcm_timeval_to_ktime(msg_head->ival1);
			op->kt_ival2 = bcm_timeval_to_ktime(msg_head->ival2);

			/* disable an active timer due to zero value? */
			if (!op->kt_ival1)
				hrtimer_cancel(&op->timer);

			/*
			 * In any case cancel the throttle timer, flush
			 * potentially blocked msgs and reset throttle handling
			 */
			op->kt_lastmsg = 0;
			hrtimer_cancel(&op->thrtimer);
			bcm_rx_thr_flush(op);
		}

		if ((op->flags & STARTTIMER) && op->kt_ival1)
			hrtimer_start(&op->timer, op->kt_ival1,
				      HRTIMER_MODE_REL_SOFT);
	}

	/* now we can register for can_ids, if we added a new bcm_op */
	if (do_rx_register) {
		if (ifindex) {
			struct net_device *dev;

			dev = dev_get_by_index(sock_net(sk), ifindex);
			if (dev) {
				err = can_rx_register(sock_net(sk), dev,
						      op->can_id,
						      REGMASK(op->can_id),
						      bcm_rx_handler, op,
						      "bcm", sk);

				op->rx_reg_dev = dev;
				dev_put(dev);
			}

		} else
			err = can_rx_register(sock_net(sk), NULL, op->can_id,
					      REGMASK(op->can_id),
					      bcm_rx_handler, op, "bcm", sk);
		if (err) {
			/* this bcm rx op is broken -> remove it */
			list_del(&op->list);
			bcm_remove_op(op);
			return err;
		}
	}

	return msg_head->nframes * op->cfsiz + MHSIZ;
}

/*
 * bcm_tx_send - send a single CAN frame to the CAN interface (for bcm_sendmsg)
 */
static int bcm_tx_send(struct msghdr *msg, int ifindex, struct sock *sk,
		       int cfsiz)
{
	struct sk_buff *skb;
	struct net_device *dev;
	int err;

	/* we need a real device to send frames */
	if (!ifindex)
		return -ENODEV;

	skb = alloc_skb(cfsiz + sizeof(struct can_skb_priv), GFP_KERNEL);
	if (!skb)
		return -ENOMEM;

	can_skb_reserve(skb);

	err = memcpy_from_msg(skb_put(skb, cfsiz), msg, cfsiz);
	if (err < 0) {
		kfree_skb(skb);
		return err;
	}

	dev = dev_get_by_index(sock_net(sk), ifindex);
	if (!dev) {
		kfree_skb(skb);
		return -ENODEV;
	}

	can_skb_prv(skb)->ifindex = dev->ifindex;
	can_skb_prv(skb)->skbcnt = 0;
	skb->dev = dev;
	can_skb_set_owner(skb, sk);
	err = can_send(skb, 1); /* send with loopback */
	dev_put(dev);

	if (err)
		return err;

	return cfsiz + MHSIZ;
}

/*
 * bcm_sendmsg - process BCM commands (opcodes) from the userspace
 */
static int bcm_sendmsg(struct socket *sock, struct msghdr *msg, size_t size)
{
	struct sock *sk = sock->sk;
	struct bcm_sock *bo = bcm_sk(sk);
	int ifindex = bo->ifindex; /* default ifindex for this bcm_op */
	struct bcm_msg_head msg_head;
	int cfsiz;
	int ret; /* read bytes or error codes as return value */

	if (!bo->bound)
		return -ENOTCONN;

	/* check for valid message length from userspace */
	if (size < MHSIZ)
		return -EINVAL;

	/* read message head information */
	ret = memcpy_from_msg((u8 *)&msg_head, msg, MHSIZ);
	if (ret < 0)
		return ret;

	cfsiz = CFSIZ(msg_head.flags);
	if ((size - MHSIZ) % cfsiz)
		return -EINVAL;

	/* check for alternative ifindex for this bcm_op */

	if (!ifindex && msg->msg_name) {
		/* no bound device as default => check msg_name */
		DECLARE_SOCKADDR(struct sockaddr_can *, addr, msg->msg_name);

		if (msg->msg_namelen < BCM_MIN_NAMELEN)
			return -EINVAL;

		if (addr->can_family != AF_CAN)
			return -EINVAL;

		/* ifindex from sendto() */
		ifindex = addr->can_ifindex;

		if (ifindex) {
			struct net_device *dev;

			dev = dev_get_by_index(sock_net(sk), ifindex);
			if (!dev)
				return -ENODEV;

			if (dev->type != ARPHRD_CAN) {
				dev_put(dev);
				return -ENODEV;
			}

			dev_put(dev);
		}
	}

	lock_sock(sk);

	switch (msg_head.opcode) {

	case TX_SETUP:
		ret = bcm_tx_setup(&msg_head, msg, ifindex, sk);
		break;

	case RX_SETUP:
		ret = bcm_rx_setup(&msg_head, msg, ifindex, sk);
		break;

	case TX_DELETE:
		if (bcm_delete_tx_op(&bo->tx_ops, &msg_head, ifindex))
			ret = MHSIZ;
		else
			ret = -EINVAL;
		break;

	case RX_DELETE:
		if (bcm_delete_rx_op(&bo->rx_ops, &msg_head, ifindex))
			ret = MHSIZ;
		else
			ret = -EINVAL;
		break;

	case TX_READ:
		/* reuse msg_head for the reply to TX_READ */
		msg_head.opcode  = TX_STATUS;
		ret = bcm_read_op(&bo->tx_ops, &msg_head, ifindex);
		break;

	case RX_READ:
		/* reuse msg_head for the reply to RX_READ */
		msg_head.opcode  = RX_STATUS;
		ret = bcm_read_op(&bo->rx_ops, &msg_head, ifindex);
		break;

	case TX_SEND:
		/* we need exactly one CAN frame behind the msg head */
		if ((msg_head.nframes != 1) || (size != cfsiz + MHSIZ))
			ret = -EINVAL;
		else
			ret = bcm_tx_send(msg, ifindex, sk, cfsiz);
		break;

	default:
		ret = -EINVAL;
		break;
	}

	release_sock(sk);

	return ret;
}

/*
 * notification handler for netdevice status changes
 */
static void bcm_notify(struct bcm_sock *bo, unsigned long msg,
		       struct net_device *dev)
{
	struct sock *sk = &bo->sk;
	struct bcm_op *op;
	int notify_enodev = 0;

	if (!net_eq(dev_net(dev), sock_net(sk)))
		return;

	switch (msg) {

	case NETDEV_UNREGISTER:
		lock_sock(sk);

		/* remove device specific receive entries */
		list_for_each_entry(op, &bo->rx_ops, list)
			if (op->rx_reg_dev == dev)
				bcm_rx_unreg(dev, op);

		/* remove device reference, if this is our bound device */
		if (bo->bound && bo->ifindex == dev->ifindex) {
			bo->bound   = 0;
			bo->ifindex = 0;
			notify_enodev = 1;
		}

		release_sock(sk);

		if (notify_enodev) {
			sk->sk_err = ENODEV;
			if (!sock_flag(sk, SOCK_DEAD))
				sk->sk_error_report(sk);
		}
		break;

	case NETDEV_DOWN:
		if (bo->bound && bo->ifindex == dev->ifindex) {
			sk->sk_err = ENETDOWN;
			if (!sock_flag(sk, SOCK_DEAD))
				sk->sk_error_report(sk);
		}
	}
}

static int bcm_notifier(struct notifier_block *nb, unsigned long msg,
			void *ptr)
{
	struct net_device *dev = netdev_notifier_info_to_dev(ptr);

	if (dev->type != ARPHRD_CAN)
		return NOTIFY_DONE;
	if (msg != NETDEV_UNREGISTER && msg != NETDEV_DOWN)
		return NOTIFY_DONE;
	if (unlikely(bcm_busy_notifier)) /* Check for reentrant bug. */
		return NOTIFY_DONE;

	spin_lock(&bcm_notifier_lock);
	list_for_each_entry(bcm_busy_notifier, &bcm_notifier_list, notifier) {
		spin_unlock(&bcm_notifier_lock);
		bcm_notify(bcm_busy_notifier, msg, dev);
		spin_lock(&bcm_notifier_lock);
	}
	bcm_busy_notifier = NULL;
	spin_unlock(&bcm_notifier_lock);
	return NOTIFY_DONE;
}

/*
 * initial settings for all BCM sockets to be set at socket creation time
 */
static int bcm_init(struct sock *sk)
{
	struct bcm_sock *bo = bcm_sk(sk);

	bo->bound            = 0;
	bo->ifindex          = 0;
	bo->dropped_usr_msgs = 0;
	bo->bcm_proc_read    = NULL;

	INIT_LIST_HEAD(&bo->tx_ops);
	INIT_LIST_HEAD(&bo->rx_ops);

	/* set notifier */
	spin_lock(&bcm_notifier_lock);
	list_add_tail(&bo->notifier, &bcm_notifier_list);
	spin_unlock(&bcm_notifier_lock);

	return 0;
}

/*
 * standard socket functions
 */
static int bcm_release(struct socket *sock)
{
	struct sock *sk = sock->sk;
	struct net *net;
	struct bcm_sock *bo;
	struct bcm_op *op, *next;

	if (!sk)
		return 0;

	net = sock_net(sk);
	bo = bcm_sk(sk);

	/* remove bcm_ops, timer, rx_unregister(), etc. */

	spin_lock(&bcm_notifier_lock);
	while (bcm_busy_notifier == bo) {
		spin_unlock(&bcm_notifier_lock);
		schedule_timeout_uninterruptible(1);
		spin_lock(&bcm_notifier_lock);
	}
	list_del(&bo->notifier);
	spin_unlock(&bcm_notifier_lock);

	lock_sock(sk);

	list_for_each_entry_safe(op, next, &bo->tx_ops, list)
		bcm_remove_op(op);

	list_for_each_entry_safe(op, next, &bo->rx_ops, list) {
		/*
		 * Don't care if we're bound or not (due to netdev problems)
		 * can_rx_unregister() is always a save thing to do here.
		 */
		if (op->ifindex) {
			/*
			 * Only remove subscriptions that had not
			 * been removed due to NETDEV_UNREGISTER
			 * in bcm_notifier()
			 */
			if (op->rx_reg_dev) {
				struct net_device *dev;

				dev = dev_get_by_index(net, op->ifindex);
				if (dev) {
					bcm_rx_unreg(dev, op);
					dev_put(dev);
				}
			}
		} else
			can_rx_unregister(net, NULL, op->can_id,
					  REGMASK(op->can_id),
					  bcm_rx_handler, op);

<<<<<<< HEAD
	}

	synchronize_rcu();

	list_for_each_entry_safe(op, next, &bo->rx_ops, list) {
		bcm_remove_op(op);
=======
>>>>>>> 5805e5ee
	}

	synchronize_rcu();

	list_for_each_entry_safe(op, next, &bo->rx_ops, list)
		bcm_remove_op(op);

#if IS_ENABLED(CONFIG_PROC_FS)
	/* remove procfs entry */
	if (net->can.bcmproc_dir && bo->bcm_proc_read)
		remove_proc_entry(bo->procname, net->can.bcmproc_dir);
#endif /* CONFIG_PROC_FS */

	/* remove device reference */
	if (bo->bound) {
		bo->bound   = 0;
		bo->ifindex = 0;
	}

	sock_orphan(sk);
	sock->sk = NULL;

	release_sock(sk);
	sock_put(sk);

	return 0;
}

static int bcm_connect(struct socket *sock, struct sockaddr *uaddr, int len,
		       int flags)
{
	struct sockaddr_can *addr = (struct sockaddr_can *)uaddr;
	struct sock *sk = sock->sk;
	struct bcm_sock *bo = bcm_sk(sk);
	struct net *net = sock_net(sk);
	int ret = 0;

	if (len < BCM_MIN_NAMELEN)
		return -EINVAL;

	lock_sock(sk);

	if (bo->bound) {
		ret = -EISCONN;
		goto fail;
	}

	/* bind a device to this socket */
	if (addr->can_ifindex) {
		struct net_device *dev;

		dev = dev_get_by_index(net, addr->can_ifindex);
		if (!dev) {
			ret = -ENODEV;
			goto fail;
		}
		if (dev->type != ARPHRD_CAN) {
			dev_put(dev);
			ret = -ENODEV;
			goto fail;
		}

		bo->ifindex = dev->ifindex;
		dev_put(dev);

	} else {
		/* no interface reference for ifindex = 0 ('any' CAN device) */
		bo->ifindex = 0;
	}

#if IS_ENABLED(CONFIG_PROC_FS)
	if (net->can.bcmproc_dir) {
		/* unique socket address as filename */
		sprintf(bo->procname, "%lu", sock_i_ino(sk));
		bo->bcm_proc_read = proc_create_net_single(bo->procname, 0644,
						     net->can.bcmproc_dir,
						     bcm_proc_show, sk);
		if (!bo->bcm_proc_read) {
			ret = -ENOMEM;
			goto fail;
		}
	}
#endif /* CONFIG_PROC_FS */

	bo->bound = 1;

fail:
	release_sock(sk);

	return ret;
}

static int bcm_recvmsg(struct socket *sock, struct msghdr *msg, size_t size,
		       int flags)
{
	struct sock *sk = sock->sk;
	struct sk_buff *skb;
	int error = 0;
	int noblock;
	int err;

	noblock =  flags & MSG_DONTWAIT;
	flags   &= ~MSG_DONTWAIT;
	skb = skb_recv_datagram(sk, flags, noblock, &error);
	if (!skb)
		return error;

	if (skb->len < size)
		size = skb->len;

	err = memcpy_to_msg(msg, skb->data, size);
	if (err < 0) {
		skb_free_datagram(sk, skb);
		return err;
	}

	sock_recv_ts_and_drops(msg, sk, skb);

	if (msg->msg_name) {
		__sockaddr_check_size(BCM_MIN_NAMELEN);
		msg->msg_namelen = BCM_MIN_NAMELEN;
		memcpy(msg->msg_name, skb->cb, msg->msg_namelen);
	}

	skb_free_datagram(sk, skb);

	return size;
}

static int bcm_sock_no_ioctlcmd(struct socket *sock, unsigned int cmd,
				unsigned long arg)
{
	/* no ioctls for socket layer -> hand it down to NIC layer */
	return -ENOIOCTLCMD;
}

static const struct proto_ops bcm_ops = {
	.family        = PF_CAN,
	.release       = bcm_release,
	.bind          = sock_no_bind,
	.connect       = bcm_connect,
	.socketpair    = sock_no_socketpair,
	.accept        = sock_no_accept,
	.getname       = sock_no_getname,
	.poll          = datagram_poll,
	.ioctl         = bcm_sock_no_ioctlcmd,
	.gettstamp     = sock_gettstamp,
	.listen        = sock_no_listen,
	.shutdown      = sock_no_shutdown,
	.sendmsg       = bcm_sendmsg,
	.recvmsg       = bcm_recvmsg,
	.mmap          = sock_no_mmap,
	.sendpage      = sock_no_sendpage,
};

static struct proto bcm_proto __read_mostly = {
	.name       = "CAN_BCM",
	.owner      = THIS_MODULE,
	.obj_size   = sizeof(struct bcm_sock),
	.init       = bcm_init,
};

static const struct can_proto bcm_can_proto = {
	.type       = SOCK_DGRAM,
	.protocol   = CAN_BCM,
	.ops        = &bcm_ops,
	.prot       = &bcm_proto,
};

static int canbcm_pernet_init(struct net *net)
{
#if IS_ENABLED(CONFIG_PROC_FS)
	/* create /proc/net/can-bcm directory */
	net->can.bcmproc_dir = proc_net_mkdir(net, "can-bcm", net->proc_net);
#endif /* CONFIG_PROC_FS */

	return 0;
}

static void canbcm_pernet_exit(struct net *net)
{
#if IS_ENABLED(CONFIG_PROC_FS)
	/* remove /proc/net/can-bcm directory */
	if (net->can.bcmproc_dir)
		remove_proc_entry("can-bcm", net->proc_net);
#endif /* CONFIG_PROC_FS */
}

static struct pernet_operations canbcm_pernet_ops __read_mostly = {
	.init = canbcm_pernet_init,
	.exit = canbcm_pernet_exit,
};

static struct notifier_block canbcm_notifier = {
	.notifier_call = bcm_notifier
};

static int __init bcm_module_init(void)
{
	int err;

	pr_info("can: broadcast manager protocol\n");

	err = can_proto_register(&bcm_can_proto);
	if (err < 0) {
		printk(KERN_ERR "can: registration of bcm protocol failed\n");
		return err;
	}

	register_pernet_subsys(&canbcm_pernet_ops);
	register_netdevice_notifier(&canbcm_notifier);
	return 0;
}

static void __exit bcm_module_exit(void)
{
	can_proto_unregister(&bcm_can_proto);
	unregister_netdevice_notifier(&canbcm_notifier);
	unregister_pernet_subsys(&canbcm_pernet_ops);
}

module_init(bcm_module_init);
module_exit(bcm_module_exit);<|MERGE_RESOLUTION|>--- conflicted
+++ resolved
@@ -1534,15 +1534,6 @@
 					  REGMASK(op->can_id),
 					  bcm_rx_handler, op);
 
-<<<<<<< HEAD
-	}
-
-	synchronize_rcu();
-
-	list_for_each_entry_safe(op, next, &bo->rx_ops, list) {
-		bcm_remove_op(op);
-=======
->>>>>>> 5805e5ee
 	}
 
 	synchronize_rcu();
