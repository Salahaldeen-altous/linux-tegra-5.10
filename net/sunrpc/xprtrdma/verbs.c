--- conflicted
+++ resolved
@@ -1109,15 +1109,10 @@
 						WQ_MEM_RECLAIM | WQ_HIGHPRI,
 						0,
 			r_xprt->rx_xprt.address_strings[RPC_DISPLAY_ADDR]);
-<<<<<<< HEAD
-	if (!buf->rb_completion_wq)
-		goto out;
-=======
 	if (!buf->rb_completion_wq) {
 		rc = -ENOMEM;
 		goto out;
 	}
->>>>>>> f17b5f06
 
 	return 0;
 out:
