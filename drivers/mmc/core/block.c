/*
 * Block driver for media (i.e., flash cards)
 *
 * Copyright 2002 Hewlett-Packard Company
 * Copyright 2005-2008 Pierre Ossman
 *
 * Use consistent with the GNU GPL is permitted,
 * provided that this copyright notice is
 * preserved in its entirety in all copies and derived works.
 *
 * HEWLETT-PACKARD COMPANY MAKES NO WARRANTIES, EXPRESSED OR IMPLIED,
 * AS TO THE USEFULNESS OR CORRECTNESS OF THIS CODE OR ITS
 * FITNESS FOR ANY PARTICULAR PURPOSE.
 *
 * Many thanks to Alessandro Rubini and Jonathan Corbet!
 *
 * Author:  Andrew Christian
 *          28 May 2002
 */
#include <linux/moduleparam.h>
#include <linux/module.h>
#include <linux/init.h>

#include <linux/kernel.h>
#include <linux/fs.h>
#include <linux/slab.h>
#include <linux/errno.h>
#include <linux/hdreg.h>
#include <linux/kdev_t.h>
#include <linux/blkdev.h>
#include <linux/cdev.h>
#include <linux/mutex.h>
#include <linux/scatterlist.h>
#include <linux/string_helpers.h>
#include <linux/delay.h>
#include <linux/capability.h>
#include <linux/compat.h>
#include <linux/pm_runtime.h>
#include <linux/idr.h>
#include <linux/debugfs.h>

#include <linux/mmc/ioctl.h>
#include <linux/mmc/card.h>
#include <linux/mmc/host.h>
#include <linux/mmc/mmc.h>
#include <linux/mmc/sd.h>

#include <linux/uaccess.h>

#include "queue.h"
#include "block.h"
#include "core.h"
#include "card.h"
#include "host.h"
#include "bus.h"
#include "mmc_ops.h"
#include "quirks.h"
#include "sd_ops.h"

MODULE_ALIAS("mmc:block");
#ifdef MODULE_PARAM_PREFIX
#undef MODULE_PARAM_PREFIX
#endif
#define MODULE_PARAM_PREFIX "mmcblk."

/*
 * Set a 10 second timeout for polling write request busy state. Note, mmc core
 * is setting a 3 second timeout for SD cards, and SDHCI has long had a 10
 * second software timer to timeout the whole request, so 10 seconds should be
 * ample.
 */
#define MMC_BLK_TIMEOUT_MS  (10 * 1000)
#define MMC_EXTRACT_INDEX_FROM_ARG(x) ((x & 0x00FF0000) >> 16)
#define MMC_EXTRACT_VALUE_FROM_ARG(x) ((x & 0x0000FF00) >> 8)

#define mmc_req_rel_wr(req)	((req->cmd_flags & REQ_FUA) && \
				  (rq_data_dir(req) == WRITE))
static DEFINE_MUTEX(block_mutex);

/*
 * The defaults come from config options but can be overriden by module
 * or bootarg options.
 */
static int perdev_minors = CONFIG_MMC_BLOCK_MINORS;

/*
 * We've only got one major, so number of mmcblk devices is
 * limited to (1 << 20) / number of minors per device.  It is also
 * limited by the MAX_DEVICES below.
 */
static int max_devices;

#define MAX_DEVICES 256

static DEFINE_IDA(mmc_blk_ida);
static DEFINE_IDA(mmc_rpmb_ida);

/*
 * There is one mmc_blk_data per slot.
 */
struct mmc_blk_data {
	struct device	*parent;
	struct gendisk	*disk;
	struct mmc_queue queue;
	struct list_head part;
	struct list_head rpmbs;

	unsigned int	flags;
#define MMC_BLK_CMD23	(1 << 0)	/* Can do SET_BLOCK_COUNT for multiblock */
#define MMC_BLK_REL_WR	(1 << 1)	/* MMC Reliable write support */

	unsigned int	usage;
	unsigned int	read_only;
	unsigned int	part_type;
	unsigned int	reset_done;
#define MMC_BLK_READ		BIT(0)
#define MMC_BLK_WRITE		BIT(1)
#define MMC_BLK_DISCARD		BIT(2)
#define MMC_BLK_SECDISCARD	BIT(3)
#define MMC_BLK_CQE_RECOVERY	BIT(4)

	/*
	 * Only set in main mmc_blk_data associated
	 * with mmc_card with dev_set_drvdata, and keeps
	 * track of the current selected device partition.
	 */
	unsigned int	part_curr;
	struct device_attribute force_ro;
	struct device_attribute power_ro_lock;
	int	area_type;

	/* debugfs files (only in main mmc_blk_data) */
	struct dentry *status_dentry;
	struct dentry *ext_csd_dentry;
};

/* Device type for RPMB character devices */
static dev_t mmc_rpmb_devt;

/* Bus type for RPMB character devices */
static struct bus_type mmc_rpmb_bus_type = {
	.name = "mmc_rpmb",
};

/**
 * struct mmc_rpmb_data - special RPMB device type for these areas
 * @dev: the device for the RPMB area
 * @chrdev: character device for the RPMB area
 * @id: unique device ID number
 * @part_index: partition index (0 on first)
 * @md: parent MMC block device
 * @node: list item, so we can put this device on a list
 */
struct mmc_rpmb_data {
	struct device dev;
	struct cdev chrdev;
	int id;
	unsigned int part_index;
	struct mmc_blk_data *md;
	struct list_head node;
};

static DEFINE_MUTEX(open_lock);

module_param(perdev_minors, int, 0444);
MODULE_PARM_DESC(perdev_minors, "Minors numbers to allocate per device");

static inline int mmc_blk_part_switch(struct mmc_card *card,
				      unsigned int part_type);
static void mmc_blk_rw_rq_prep(struct mmc_queue_req *mqrq,
			       struct mmc_card *card,
			       int disable_multi,
			       struct mmc_queue *mq);
static void mmc_blk_hsq_req_done(struct mmc_request *mrq);

static struct mmc_blk_data *mmc_blk_get(struct gendisk *disk)
{
	struct mmc_blk_data *md;

	mutex_lock(&open_lock);
	md = disk->private_data;
	if (md && md->usage == 0)
		md = NULL;
	if (md)
		md->usage++;
	mutex_unlock(&open_lock);

	return md;
}

static inline int mmc_get_devidx(struct gendisk *disk)
{
	int devidx = disk->first_minor / perdev_minors;
	return devidx;
}

static void mmc_blk_put(struct mmc_blk_data *md)
{
	mutex_lock(&open_lock);
	md->usage--;
	if (md->usage == 0) {
		int devidx = mmc_get_devidx(md->disk);
		blk_put_queue(md->queue.queue);
		ida_simple_remove(&mmc_blk_ida, devidx);
		put_disk(md->disk);
		kfree(md);
	}
	mutex_unlock(&open_lock);
}

static ssize_t power_ro_lock_show(struct device *dev,
		struct device_attribute *attr, char *buf)
{
	int ret;
	struct mmc_blk_data *md = mmc_blk_get(dev_to_disk(dev));
	struct mmc_card *card = md->queue.card;
	int locked = 0;

	if (card->ext_csd.boot_ro_lock & EXT_CSD_BOOT_WP_B_PERM_WP_EN)
		locked = 2;
	else if (card->ext_csd.boot_ro_lock & EXT_CSD_BOOT_WP_B_PWR_WP_EN)
		locked = 1;

	ret = snprintf(buf, PAGE_SIZE, "%d\n", locked);

	mmc_blk_put(md);

	return ret;
}

static ssize_t power_ro_lock_store(struct device *dev,
		struct device_attribute *attr, const char *buf, size_t count)
{
	int ret;
	struct mmc_blk_data *md, *part_md;
	struct mmc_queue *mq;
	struct request *req;
	unsigned long set;

	if (kstrtoul(buf, 0, &set))
		return -EINVAL;

	if (set != 1)
		return count;

	md = mmc_blk_get(dev_to_disk(dev));
	mq = &md->queue;

	/* Dispatch locking to the block layer */
	req = blk_get_request(mq->queue, REQ_OP_DRV_OUT, 0);
	if (IS_ERR(req)) {
		count = PTR_ERR(req);
		goto out_put;
	}
	req_to_mmc_queue_req(req)->drv_op = MMC_DRV_OP_BOOT_WP;
	blk_execute_rq(mq->queue, NULL, req, 0);
	ret = req_to_mmc_queue_req(req)->drv_op_result;
	blk_put_request(req);

	if (!ret) {
		pr_info("%s: Locking boot partition ro until next power on\n",
			md->disk->disk_name);
		set_disk_ro(md->disk, 1);

		list_for_each_entry(part_md, &md->part, part)
			if (part_md->area_type == MMC_BLK_DATA_AREA_BOOT) {
				pr_info("%s: Locking boot partition ro until next power on\n", part_md->disk->disk_name);
				set_disk_ro(part_md->disk, 1);
			}
	}
out_put:
	mmc_blk_put(md);
	return count;
}

static ssize_t force_ro_show(struct device *dev, struct device_attribute *attr,
			     char *buf)
{
	int ret;
	struct mmc_blk_data *md = mmc_blk_get(dev_to_disk(dev));

	ret = snprintf(buf, PAGE_SIZE, "%d\n",
		       get_disk_ro(dev_to_disk(dev)) ^
		       md->read_only);
	mmc_blk_put(md);
	return ret;
}

static ssize_t force_ro_store(struct device *dev, struct device_attribute *attr,
			      const char *buf, size_t count)
{
	int ret;
	char *end;
	struct mmc_blk_data *md = mmc_blk_get(dev_to_disk(dev));
	unsigned long set = simple_strtoul(buf, &end, 0);
	if (end == buf) {
		ret = -EINVAL;
		goto out;
	}

	set_disk_ro(dev_to_disk(dev), set || md->read_only);
	ret = count;
out:
	mmc_blk_put(md);
	return ret;
}

static int mmc_blk_open(struct block_device *bdev, fmode_t mode)
{
	struct mmc_blk_data *md = mmc_blk_get(bdev->bd_disk);
	int ret = -ENXIO;

	mutex_lock(&block_mutex);
	if (md) {
		ret = 0;
		if ((mode & FMODE_WRITE) && md->read_only) {
			mmc_blk_put(md);
			ret = -EROFS;
		}
	}
	mutex_unlock(&block_mutex);

	return ret;
}

static void mmc_blk_release(struct gendisk *disk, fmode_t mode)
{
	struct mmc_blk_data *md = disk->private_data;

	mutex_lock(&block_mutex);
	mmc_blk_put(md);
	mutex_unlock(&block_mutex);
}

static int
mmc_blk_getgeo(struct block_device *bdev, struct hd_geometry *geo)
{
	geo->cylinders = get_capacity(bdev->bd_disk) / (4 * 16);
	geo->heads = 4;
	geo->sectors = 16;
	return 0;
}

struct mmc_blk_ioc_data {
	struct mmc_ioc_cmd ic;
	unsigned char *buf;
	u64 buf_bytes;
	struct mmc_rpmb_data *rpmb;
};

static struct mmc_blk_ioc_data *mmc_blk_ioctl_copy_from_user(
	struct mmc_ioc_cmd __user *user)
{
	struct mmc_blk_ioc_data *idata;
	int err;

	idata = kmalloc(sizeof(*idata), GFP_KERNEL);
	if (!idata) {
		err = -ENOMEM;
		goto out;
	}

	if (copy_from_user(&idata->ic, user, sizeof(idata->ic))) {
		err = -EFAULT;
		goto idata_err;
	}

	idata->buf_bytes = (u64) idata->ic.blksz * idata->ic.blocks;
	if (idata->buf_bytes > MMC_IOC_MAX_BYTES) {
		err = -EOVERFLOW;
		goto idata_err;
	}

	if (!idata->buf_bytes) {
		idata->buf = NULL;
		return idata;
	}

	idata->buf = memdup_user((void __user *)(unsigned long)
				 idata->ic.data_ptr, idata->buf_bytes);
	if (IS_ERR(idata->buf)) {
		err = PTR_ERR(idata->buf);
		goto idata_err;
	}

	return idata;

idata_err:
	kfree(idata);
out:
	return ERR_PTR(err);
}

static int mmc_blk_ioctl_copy_to_user(struct mmc_ioc_cmd __user *ic_ptr,
				      struct mmc_blk_ioc_data *idata)
{
	struct mmc_ioc_cmd *ic = &idata->ic;

	if (copy_to_user(&(ic_ptr->response), ic->response,
			 sizeof(ic->response)))
		return -EFAULT;

	if (!idata->ic.write_flag) {
		if (copy_to_user((void __user *)(unsigned long)ic->data_ptr,
				 idata->buf, idata->buf_bytes))
			return -EFAULT;
	}

	return 0;
}

static int card_busy_detect(struct mmc_card *card, unsigned int timeout_ms,
			    u32 *resp_errs)
{
	unsigned long timeout = jiffies + msecs_to_jiffies(timeout_ms);
	int err = 0;
	u32 status;

	do {
		bool done = time_after(jiffies, timeout);

		err = __mmc_send_status(card, &status, 5);
		if (err) {
			dev_err(mmc_dev(card->host),
				"error %d requesting status\n", err);
			return err;
		}

		/* Accumulate any response error bits seen */
		if (resp_errs)
			*resp_errs |= status;

		/*
		 * Timeout if the device never becomes ready for data and never
		 * leaves the program state.
		 */
		if (done) {
			dev_err(mmc_dev(card->host),
				"Card stuck in wrong state! %s status: %#x\n",
				 __func__, status);
			return -ETIMEDOUT;
		}
	} while (!mmc_broken_ready_for_data(card, status));

	return err;
}

static int __mmc_blk_ioctl_cmd(struct mmc_card *card, struct mmc_blk_data *md,
			       struct mmc_blk_ioc_data *idata)
{
	struct mmc_command cmd = {}, sbc = {};
	struct mmc_data data = {};
	struct mmc_request mrq = {};
	struct scatterlist sg;
	int err;
	unsigned int target_part;

	if (!card || !md || !idata)
		return -EINVAL;

	/*
	 * The RPMB accesses comes in from the character device, so we
	 * need to target these explicitly. Else we just target the
	 * partition type for the block device the ioctl() was issued
	 * on.
	 */
	if (idata->rpmb) {
		/* Support multiple RPMB partitions */
		target_part = idata->rpmb->part_index;
		target_part |= EXT_CSD_PART_CONFIG_ACC_RPMB;
	} else {
		target_part = md->part_type;
	}

	cmd.opcode = idata->ic.opcode;
	cmd.arg = idata->ic.arg;
	cmd.flags = idata->ic.flags;

	if (idata->buf_bytes) {
		data.sg = &sg;
		data.sg_len = 1;
		data.blksz = idata->ic.blksz;
		data.blocks = idata->ic.blocks;

		sg_init_one(data.sg, idata->buf, idata->buf_bytes);

		if (idata->ic.write_flag)
			data.flags = MMC_DATA_WRITE;
		else
			data.flags = MMC_DATA_READ;

		/* data.flags must already be set before doing this. */
		mmc_set_data_timeout(&data, card);

		/* Allow overriding the timeout_ns for empirical tuning. */
		if (idata->ic.data_timeout_ns)
			data.timeout_ns = idata->ic.data_timeout_ns;

		if ((cmd.flags & MMC_RSP_R1B) == MMC_RSP_R1B) {
			/*
			 * Pretend this is a data transfer and rely on the
			 * host driver to compute timeout.  When all host
			 * drivers support cmd.cmd_timeout for R1B, this
			 * can be changed to:
			 *
			 *     mrq.data = NULL;
			 *     cmd.cmd_timeout = idata->ic.cmd_timeout_ms;
			 */
			data.timeout_ns = idata->ic.cmd_timeout_ms * 1000000;
		}

		mrq.data = &data;
	}

	mrq.cmd = &cmd;

	err = mmc_blk_part_switch(card, target_part);
	if (err)
		return err;

	if (idata->ic.is_acmd) {
		err = mmc_app_cmd(card->host, card);
		if (err)
			return err;
	}

	if (idata->rpmb) {
		sbc.opcode = MMC_SET_BLOCK_COUNT;
		/*
		 * We don't do any blockcount validation because the max size
		 * may be increased by a future standard. We just copy the
		 * 'Reliable Write' bit here.
		 */
		sbc.arg = data.blocks | (idata->ic.write_flag & BIT(31));
		sbc.flags = MMC_RSP_R1 | MMC_CMD_AC;
		mrq.sbc = &sbc;
	}

	if ((MMC_EXTRACT_INDEX_FROM_ARG(cmd.arg) == EXT_CSD_SANITIZE_START) &&
	    (cmd.opcode == MMC_SWITCH))
		return mmc_sanitize(card);

	mmc_wait_for_req(card->host, &mrq);
	memcpy(&idata->ic.response, cmd.resp, sizeof(cmd.resp));

	if (cmd.error) {
		dev_err(mmc_dev(card->host), "%s: cmd error %d\n",
						__func__, cmd.error);
		return cmd.error;
	}
	if (data.error) {
		dev_err(mmc_dev(card->host), "%s: data error %d\n",
						__func__, data.error);
		return data.error;
	}

	/*
	 * Make sure the cache of the PARTITION_CONFIG register and
	 * PARTITION_ACCESS bits is updated in case the ioctl ext_csd write
	 * changed it successfully.
	 */
	if ((MMC_EXTRACT_INDEX_FROM_ARG(cmd.arg) == EXT_CSD_PART_CONFIG) &&
	    (cmd.opcode == MMC_SWITCH)) {
		struct mmc_blk_data *main_md = dev_get_drvdata(&card->dev);
		u8 value = MMC_EXTRACT_VALUE_FROM_ARG(cmd.arg);

		/*
		 * Update cache so the next mmc_blk_part_switch call operates
		 * on up-to-date data.
		 */
		card->ext_csd.part_config = value;
		main_md->part_curr = value & EXT_CSD_PART_CONFIG_ACC_MASK;
	}

	/*
	 * Make sure to update CACHE_CTRL in case it was changed. The cache
	 * will get turned back on if the card is re-initialized, e.g.
	 * suspend/resume or hw reset in recovery.
	 */
	if ((MMC_EXTRACT_INDEX_FROM_ARG(cmd.arg) == EXT_CSD_CACHE_CTRL) &&
	    (cmd.opcode == MMC_SWITCH)) {
		u8 value = MMC_EXTRACT_VALUE_FROM_ARG(cmd.arg) & 1;

		card->ext_csd.cache_ctrl = value;
	}

	/*
	 * According to the SD specs, some commands require a delay after
	 * issuing the command.
	 */
	if (idata->ic.postsleep_min_us)
		usleep_range(idata->ic.postsleep_min_us, idata->ic.postsleep_max_us);

	if (idata->rpmb || (cmd.flags & MMC_RSP_R1B) == MMC_RSP_R1B) {
		/*
		 * Ensure RPMB/R1B command has completed by polling CMD13
		 * "Send Status".
		 */
		err = card_busy_detect(card, MMC_BLK_TIMEOUT_MS, NULL);
	}

	return err;
}

static int mmc_blk_ioctl_cmd(struct mmc_blk_data *md,
			     struct mmc_ioc_cmd __user *ic_ptr,
			     struct mmc_rpmb_data *rpmb)
{
	struct mmc_blk_ioc_data *idata;
	struct mmc_blk_ioc_data *idatas[1];
	struct mmc_queue *mq;
	struct mmc_card *card;
	int err = 0, ioc_err = 0;
	struct request *req;

	idata = mmc_blk_ioctl_copy_from_user(ic_ptr);
	if (IS_ERR(idata))
		return PTR_ERR(idata);
	/* This will be NULL on non-RPMB ioctl():s */
	idata->rpmb = rpmb;

	card = md->queue.card;
	if (IS_ERR(card)) {
		err = PTR_ERR(card);
		goto cmd_done;
	}

	/*
	 * Dispatch the ioctl() into the block request queue.
	 */
	mq = &md->queue;
	req = blk_get_request(mq->queue,
		idata->ic.write_flag ? REQ_OP_DRV_OUT : REQ_OP_DRV_IN, 0);
	if (IS_ERR(req)) {
		err = PTR_ERR(req);
		goto cmd_done;
	}
	idatas[0] = idata;
	req_to_mmc_queue_req(req)->drv_op =
		rpmb ? MMC_DRV_OP_IOCTL_RPMB : MMC_DRV_OP_IOCTL;
	req_to_mmc_queue_req(req)->drv_op_data = idatas;
	req_to_mmc_queue_req(req)->ioc_count = 1;
	blk_execute_rq(mq->queue, NULL, req, 0);
	ioc_err = req_to_mmc_queue_req(req)->drv_op_result;
	err = mmc_blk_ioctl_copy_to_user(ic_ptr, idata);
	blk_put_request(req);

cmd_done:
	kfree(idata->buf);
	kfree(idata);
	return ioc_err ? ioc_err : err;
}

static int mmc_blk_ioctl_multi_cmd(struct mmc_blk_data *md,
				   struct mmc_ioc_multi_cmd __user *user,
				   struct mmc_rpmb_data *rpmb)
{
	struct mmc_blk_ioc_data **idata = NULL;
	struct mmc_ioc_cmd __user *cmds = user->cmds;
	struct mmc_card *card;
	struct mmc_queue *mq;
	int i, err = 0, ioc_err = 0;
	__u64 num_of_cmds;
	struct request *req;

	if (copy_from_user(&num_of_cmds, &user->num_of_cmds,
			   sizeof(num_of_cmds)))
		return -EFAULT;

	if (!num_of_cmds)
		return 0;

	if (num_of_cmds > MMC_IOC_MAX_CMDS)
		return -EINVAL;

	idata = kcalloc(num_of_cmds, sizeof(*idata), GFP_KERNEL);
	if (!idata)
		return -ENOMEM;

	for (i = 0; i < num_of_cmds; i++) {
		idata[i] = mmc_blk_ioctl_copy_from_user(&cmds[i]);
		if (IS_ERR(idata[i])) {
			err = PTR_ERR(idata[i]);
			num_of_cmds = i;
			goto cmd_err;
		}
		/* This will be NULL on non-RPMB ioctl():s */
		idata[i]->rpmb = rpmb;
	}

	card = md->queue.card;
	if (IS_ERR(card)) {
		err = PTR_ERR(card);
		goto cmd_err;
	}


	/*
	 * Dispatch the ioctl()s into the block request queue.
	 */
	mq = &md->queue;
	req = blk_get_request(mq->queue,
		idata[0]->ic.write_flag ? REQ_OP_DRV_OUT : REQ_OP_DRV_IN, 0);
	if (IS_ERR(req)) {
		err = PTR_ERR(req);
		goto cmd_err;
	}
	req_to_mmc_queue_req(req)->drv_op =
		rpmb ? MMC_DRV_OP_IOCTL_RPMB : MMC_DRV_OP_IOCTL;
	req_to_mmc_queue_req(req)->drv_op_data = idata;
	req_to_mmc_queue_req(req)->ioc_count = num_of_cmds;
	blk_execute_rq(mq->queue, NULL, req, 0);
	ioc_err = req_to_mmc_queue_req(req)->drv_op_result;

	/* copy to user if data and response */
	for (i = 0; i < num_of_cmds && !err; i++)
		err = mmc_blk_ioctl_copy_to_user(&cmds[i], idata[i]);

	blk_put_request(req);

cmd_err:
	for (i = 0; i < num_of_cmds; i++) {
		kfree(idata[i]->buf);
		kfree(idata[i]);
	}
	kfree(idata);
	return ioc_err ? ioc_err : err;
}

static int mmc_blk_check_blkdev(struct block_device *bdev)
{
	/*
	 * The caller must have CAP_SYS_RAWIO, and must be calling this on the
	 * whole block device, not on a partition.  This prevents overspray
	 * between sibling partitions.
	 */
	if (!capable(CAP_SYS_RAWIO) || bdev_is_partition(bdev))
		return -EPERM;
	return 0;
}

static int mmc_blk_ioctl(struct block_device *bdev, fmode_t mode,
	unsigned int cmd, unsigned long arg)
{
	struct mmc_blk_data *md;
	int ret;

	switch (cmd) {
	case MMC_IOC_CMD:
		ret = mmc_blk_check_blkdev(bdev);
		if (ret)
			return ret;
		md = mmc_blk_get(bdev->bd_disk);
		if (!md)
			return -EINVAL;
		ret = mmc_blk_ioctl_cmd(md,
					(struct mmc_ioc_cmd __user *)arg,
					NULL);
		mmc_blk_put(md);
		return ret;
	case MMC_IOC_MULTI_CMD:
		ret = mmc_blk_check_blkdev(bdev);
		if (ret)
			return ret;
		md = mmc_blk_get(bdev->bd_disk);
		if (!md)
			return -EINVAL;
		ret = mmc_blk_ioctl_multi_cmd(md,
					(struct mmc_ioc_multi_cmd __user *)arg,
					NULL);
		mmc_blk_put(md);
		return ret;
	default:
		return -EINVAL;
	}
}

#ifdef CONFIG_COMPAT
static int mmc_blk_compat_ioctl(struct block_device *bdev, fmode_t mode,
	unsigned int cmd, unsigned long arg)
{
	return mmc_blk_ioctl(bdev, mode, cmd, (unsigned long) compat_ptr(arg));
}
#endif

static const struct block_device_operations mmc_bdops = {
	.open			= mmc_blk_open,
	.release		= mmc_blk_release,
	.getgeo			= mmc_blk_getgeo,
	.owner			= THIS_MODULE,
	.ioctl			= mmc_blk_ioctl,
#ifdef CONFIG_COMPAT
	.compat_ioctl		= mmc_blk_compat_ioctl,
#endif
};

static int mmc_blk_part_switch_pre(struct mmc_card *card,
				   unsigned int part_type)
{
	int ret = 0;

	if (part_type == EXT_CSD_PART_CONFIG_ACC_RPMB) {
		if (card->ext_csd.cmdq_en) {
			ret = mmc_cmdq_disable(card);
			if (ret)
				return ret;
		}
		mmc_retune_pause(card->host);
	}

	return ret;
}

static int mmc_blk_part_switch_post(struct mmc_card *card,
				    unsigned int part_type)
{
	int ret = 0;

	if (part_type == EXT_CSD_PART_CONFIG_ACC_RPMB) {
		mmc_retune_unpause(card->host);
		if (card->reenable_cmdq && !card->ext_csd.cmdq_en)
			ret = mmc_cmdq_enable(card);
	}

	return ret;
}

static inline int mmc_blk_part_switch(struct mmc_card *card,
				      unsigned int part_type)
{
	int ret = 0;
	struct mmc_blk_data *main_md = dev_get_drvdata(&card->dev);

	if (main_md->part_curr == part_type)
		return 0;

	if (mmc_card_mmc(card)) {
		u8 part_config = card->ext_csd.part_config;

		ret = mmc_blk_part_switch_pre(card, part_type);
		if (ret)
			return ret;

		part_config &= ~EXT_CSD_PART_CONFIG_ACC_MASK;
		part_config |= part_type;

		ret = mmc_switch(card, EXT_CSD_CMD_SET_NORMAL,
				 EXT_CSD_PART_CONFIG, part_config,
				 card->ext_csd.part_time);
		if (ret) {
			mmc_blk_part_switch_post(card, part_type);
			return ret;
		}

		card->ext_csd.part_config = part_config;

		ret = mmc_blk_part_switch_post(card, main_md->part_curr);
	}

	main_md->part_curr = part_type;
	return ret;
}

static int mmc_sd_num_wr_blocks(struct mmc_card *card, u32 *written_blocks)
{
	int err;
	u32 result;
	__be32 *blocks;

	struct mmc_request mrq = {};
	struct mmc_command cmd = {};
	struct mmc_data data = {};

	struct scatterlist sg;

	cmd.opcode = MMC_APP_CMD;
	cmd.arg = card->rca << 16;
	cmd.flags = MMC_RSP_SPI_R1 | MMC_RSP_R1 | MMC_CMD_AC;

	err = mmc_wait_for_cmd(card->host, &cmd, 0);
	if (err)
		return err;
	if (!mmc_host_is_spi(card->host) && !(cmd.resp[0] & R1_APP_CMD))
		return -EIO;

	memset(&cmd, 0, sizeof(struct mmc_command));

	cmd.opcode = SD_APP_SEND_NUM_WR_BLKS;
	cmd.arg = 0;
	cmd.flags = MMC_RSP_SPI_R1 | MMC_RSP_R1 | MMC_CMD_ADTC;

	data.blksz = 4;
	data.blocks = 1;
	data.flags = MMC_DATA_READ;
	data.sg = &sg;
	data.sg_len = 1;
	mmc_set_data_timeout(&data, card);

	mrq.cmd = &cmd;
	mrq.data = &data;

	blocks = kmalloc(4, GFP_KERNEL);
	if (!blocks)
		return -ENOMEM;

	sg_init_one(&sg, blocks, 4);

	mmc_wait_for_req(card->host, &mrq);

	result = ntohl(*blocks);
	kfree(blocks);

	if (cmd.error || data.error)
		return -EIO;

	*written_blocks = result;

	return 0;
}

static unsigned int mmc_blk_clock_khz(struct mmc_host *host)
{
	if (host->actual_clock)
		return host->actual_clock / 1000;

	/* Clock may be subject to a divisor, fudge it by a factor of 2. */
	if (host->ios.clock)
		return host->ios.clock / 2000;

	/* How can there be no clock */
	WARN_ON_ONCE(1);
	return 100; /* 100 kHz is minimum possible value */
}

static unsigned int mmc_blk_data_timeout_ms(struct mmc_host *host,
					    struct mmc_data *data)
{
	unsigned int ms = DIV_ROUND_UP(data->timeout_ns, 1000000);
	unsigned int khz;

	if (data->timeout_clks) {
		khz = mmc_blk_clock_khz(host);
		ms += DIV_ROUND_UP(data->timeout_clks, khz);
	}

	return ms;
}

static int mmc_blk_reset(struct mmc_blk_data *md, struct mmc_host *host,
			 int type)
{
	int err;

	if (md->reset_done & type)
		return -EEXIST;

	md->reset_done |= type;
	err = mmc_hw_reset(host);
	/* Ensure we switch back to the correct partition */
	if (err != -EOPNOTSUPP) {
		struct mmc_blk_data *main_md =
			dev_get_drvdata(&host->card->dev);
		int part_err;

		main_md->part_curr = main_md->part_type;
		part_err = mmc_blk_part_switch(host->card, md->part_type);
		if (part_err) {
			/*
			 * We have failed to get back into the correct
			 * partition, so we need to abort the whole request.
			 */
			return -ENODEV;
		}
	}
	return err;
}

static inline void mmc_blk_reset_success(struct mmc_blk_data *md, int type)
{
	md->reset_done &= ~type;
}

/*
 * The non-block commands come back from the block layer after it queued it and
 * processed it with all other requests and then they get issued in this
 * function.
 */
static void mmc_blk_issue_drv_op(struct mmc_queue *mq, struct request *req)
{
	struct mmc_queue_req *mq_rq;
	struct mmc_card *card = mq->card;
	struct mmc_blk_data *md = mq->blkdata;
	struct mmc_blk_ioc_data **idata;
	bool rpmb_ioctl;
	u8 **ext_csd;
	u32 status;
	int ret;
	int i;

	mq_rq = req_to_mmc_queue_req(req);
	rpmb_ioctl = (mq_rq->drv_op == MMC_DRV_OP_IOCTL_RPMB);

	switch (mq_rq->drv_op) {
	case MMC_DRV_OP_IOCTL:
		if (card->ext_csd.cmdq_en) {
			ret = mmc_cmdq_disable(card);
			if (ret)
				break;
		}
		fallthrough;
	case MMC_DRV_OP_IOCTL_RPMB:
		idata = mq_rq->drv_op_data;
		for (i = 0, ret = 0; i < mq_rq->ioc_count; i++) {
			ret = __mmc_blk_ioctl_cmd(card, md, idata[i]);
			if (ret)
				break;
		}
		/* Always switch back to main area after RPMB access */
		if (rpmb_ioctl)
			mmc_blk_part_switch(card, 0);
		else if (card->reenable_cmdq && !card->ext_csd.cmdq_en)
			mmc_cmdq_enable(card);
		break;
	case MMC_DRV_OP_BOOT_WP:
		ret = mmc_switch(card, EXT_CSD_CMD_SET_NORMAL, EXT_CSD_BOOT_WP,
				 card->ext_csd.boot_ro_lock |
				 EXT_CSD_BOOT_WP_B_PWR_WP_EN,
				 card->ext_csd.part_time);
		if (ret)
			pr_err("%s: Locking boot partition ro until next power on failed: %d\n",
			       md->disk->disk_name, ret);
		else
			card->ext_csd.boot_ro_lock |=
				EXT_CSD_BOOT_WP_B_PWR_WP_EN;
		break;
	case MMC_DRV_OP_GET_CARD_STATUS:
		ret = mmc_send_status(card, &status);
		if (!ret)
			ret = status;
		break;
	case MMC_DRV_OP_GET_EXT_CSD:
		ext_csd = mq_rq->drv_op_data;
		ret = mmc_get_ext_csd(card, ext_csd);
		break;
	default:
		pr_err("%s: unknown driver specific operation\n",
		       md->disk->disk_name);
		ret = -EINVAL;
		break;
	}
	mq_rq->drv_op_result = ret;
	blk_mq_end_request(req, ret ? BLK_STS_IOERR : BLK_STS_OK);
}

static void mmc_blk_issue_discard_rq(struct mmc_queue *mq, struct request *req)
{
	struct mmc_blk_data *md = mq->blkdata;
	struct mmc_card *card = md->queue.card;
	unsigned int from, nr;
	int err = 0, type = MMC_BLK_DISCARD;
	blk_status_t status = BLK_STS_OK;

	if (!mmc_can_erase(card)) {
		status = BLK_STS_NOTSUPP;
		goto fail;
	}

	from = blk_rq_pos(req);
	nr = blk_rq_sectors(req);

	do {
		err = 0;
		if (card->quirks & MMC_QUIRK_INAND_CMD38) {
			err = mmc_switch(card, EXT_CSD_CMD_SET_NORMAL,
					 INAND_CMD38_ARG_EXT_CSD,
					 card->erase_arg == MMC_TRIM_ARG ?
					 INAND_CMD38_ARG_TRIM :
					 INAND_CMD38_ARG_ERASE,
					 card->ext_csd.generic_cmd6_time);
		}
		if (!err)
			err = mmc_erase(card, from, nr, card->erase_arg);
	} while (err == -EIO && !mmc_blk_reset(md, card->host, type));
	if (err)
		status = BLK_STS_IOERR;
	else
		mmc_blk_reset_success(md, type);
fail:
	blk_mq_end_request(req, status);
}

static void mmc_blk_issue_secdiscard_rq(struct mmc_queue *mq,
				       struct request *req)
{
	struct mmc_blk_data *md = mq->blkdata;
	struct mmc_card *card = md->queue.card;
	unsigned int from, nr, arg;
	int err = 0, type = MMC_BLK_SECDISCARD;
	blk_status_t status = BLK_STS_OK;

	if (!(mmc_can_secure_erase_trim(card))) {
		status = BLK_STS_NOTSUPP;
		goto out;
	}

	from = blk_rq_pos(req);
	nr = blk_rq_sectors(req);

	if (mmc_can_trim(card) && !mmc_erase_group_aligned(card, from, nr))
		arg = MMC_SECURE_TRIM1_ARG;
	else
		arg = MMC_SECURE_ERASE_ARG;

retry:
	if (card->quirks & MMC_QUIRK_INAND_CMD38) {
		err = mmc_switch(card, EXT_CSD_CMD_SET_NORMAL,
				 INAND_CMD38_ARG_EXT_CSD,
				 arg == MMC_SECURE_TRIM1_ARG ?
				 INAND_CMD38_ARG_SECTRIM1 :
				 INAND_CMD38_ARG_SECERASE,
				 card->ext_csd.generic_cmd6_time);
		if (err)
			goto out_retry;
	}

	err = mmc_erase(card, from, nr, arg);
	if (err == -EIO)
		goto out_retry;
	if (err) {
		status = BLK_STS_IOERR;
		goto out;
	}

	if (arg == MMC_SECURE_TRIM1_ARG) {
		if (card->quirks & MMC_QUIRK_INAND_CMD38) {
			err = mmc_switch(card, EXT_CSD_CMD_SET_NORMAL,
					 INAND_CMD38_ARG_EXT_CSD,
					 INAND_CMD38_ARG_SECTRIM2,
					 card->ext_csd.generic_cmd6_time);
			if (err)
				goto out_retry;
		}

		err = mmc_erase(card, from, nr, MMC_SECURE_TRIM2_ARG);
		if (err == -EIO)
			goto out_retry;
		if (err) {
			status = BLK_STS_IOERR;
			goto out;
		}
	}

out_retry:
	if (err && !mmc_blk_reset(md, card->host, type))
		goto retry;
	if (!err)
		mmc_blk_reset_success(md, type);
out:
	blk_mq_end_request(req, status);
}

static void mmc_blk_issue_flush(struct mmc_queue *mq, struct request *req)
{
	struct mmc_blk_data *md = mq->blkdata;
	struct mmc_card *card = md->queue.card;
	struct mmc_host *host = card->host;
	int ret = 0;

	if (host->en_periodic_cflush && host->flush_timeout &&
			!host->cache_flush_needed) {
		blk_mq_end_request(req, BLK_STS_OK);
		return;
	}

	ret = mmc_flush_cache(card);
	blk_mq_end_request(req, ret ? BLK_STS_IOERR : BLK_STS_OK);

	if (host->en_periodic_cflush && host->flush_timeout && !ret) {
		host->cache_flush_needed = false;
		mod_timer(&host->flush_timer, jiffies +
			msecs_to_jiffies(host->flush_timeout));
	}
}

/*
 * Reformat current write as a reliable write, supporting
 * both legacy and the enhanced reliable write MMC cards.
 * In each transfer we'll handle only as much as a single
 * reliable write can handle, thus finish the request in
 * partial completions.
 */
static inline void mmc_apply_rel_rw(struct mmc_blk_request *brq,
				    struct mmc_card *card,
				    struct request *req)
{
	if (!(card->ext_csd.rel_param & EXT_CSD_WR_REL_PARAM_EN)) {
		/* Legacy mode imposes restrictions on transfers. */
		if (!IS_ALIGNED(blk_rq_pos(req), card->ext_csd.rel_sectors))
			brq->data.blocks = 1;

		if (brq->data.blocks > card->ext_csd.rel_sectors)
			brq->data.blocks = card->ext_csd.rel_sectors;
		else if (brq->data.blocks < card->ext_csd.rel_sectors)
			brq->data.blocks = 1;
	}
}

#define CMD_ERRORS_EXCL_OOR						\
	(R1_ADDRESS_ERROR |	/* Misaligned address */		\
	 R1_BLOCK_LEN_ERROR |	/* Transferred block length incorrect */\
	 R1_WP_VIOLATION |	/* Tried to write to protected block */	\
	 R1_CARD_ECC_FAILED |	/* Card ECC failed */			\
	 R1_CC_ERROR |		/* Card controller error */		\
	 R1_ERROR)		/* General/unknown error */

#define CMD_ERRORS							\
	(CMD_ERRORS_EXCL_OOR |						\
	 R1_OUT_OF_RANGE)	/* Command argument out of range */	\

static void mmc_blk_eval_resp_error(struct mmc_blk_request *brq)
{
	u32 val;

	/*
	 * Per the SD specification(physical layer version 4.10)[1],
	 * section 4.3.3, it explicitly states that "When the last
	 * block of user area is read using CMD18, the host should
	 * ignore OUT_OF_RANGE error that may occur even the sequence
	 * is correct". And JESD84-B51 for eMMC also has a similar
	 * statement on section 6.8.3.
	 *
	 * Multiple block read/write could be done by either predefined
	 * method, namely CMD23, or open-ending mode. For open-ending mode,
	 * we should ignore the OUT_OF_RANGE error as it's normal behaviour.
	 *
	 * However the spec[1] doesn't tell us whether we should also
	 * ignore that for predefined method. But per the spec[1], section
	 * 4.15 Set Block Count Command, it says"If illegal block count
	 * is set, out of range error will be indicated during read/write
	 * operation (For example, data transfer is stopped at user area
	 * boundary)." In another word, we could expect a out of range error
	 * in the response for the following CMD18/25. And if argument of
	 * CMD23 + the argument of CMD18/25 exceed the max number of blocks,
	 * we could also expect to get a -ETIMEDOUT or any error number from
	 * the host drivers due to missing data response(for write)/data(for
	 * read), as the cards will stop the data transfer by itself per the
	 * spec. So we only need to check R1_OUT_OF_RANGE for open-ending mode.
	 */

	if (!brq->stop.error) {
		bool oor_with_open_end;
		/* If there is no error yet, check R1 response */

		val = brq->stop.resp[0] & CMD_ERRORS;
		oor_with_open_end = val & R1_OUT_OF_RANGE && !brq->mrq.sbc;

		if (val && !oor_with_open_end)
			brq->stop.error = -EIO;
	}
}

static void mmc_blk_data_prep(struct mmc_queue *mq, struct mmc_queue_req *mqrq,
			      int disable_multi, bool *do_rel_wr_p,
			      bool *do_data_tag_p)
{
	struct mmc_blk_data *md = mq->blkdata;
	struct mmc_card *card = md->queue.card;
	struct mmc_blk_request *brq = &mqrq->brq;
	struct request *req = mmc_queue_req_to_req(mqrq);
	bool do_rel_wr, do_data_tag;

	/*
	 * Reliable writes are used to implement Forced Unit Access and
	 * are supported only on MMCs.
	 */
	do_rel_wr = (req->cmd_flags & REQ_FUA) &&
		    rq_data_dir(req) == WRITE &&
		    (md->flags & MMC_BLK_REL_WR);

	memset(brq, 0, sizeof(struct mmc_blk_request));

	brq->mrq.data = &brq->data;
	brq->mrq.tag = req->tag;

	brq->stop.opcode = MMC_STOP_TRANSMISSION;
	brq->stop.arg = 0;

	if (rq_data_dir(req) == READ) {
		brq->data.flags = MMC_DATA_READ;
		brq->stop.flags = MMC_RSP_SPI_R1 | MMC_RSP_R1 | MMC_CMD_AC;
	} else {
		brq->data.flags = MMC_DATA_WRITE;
		brq->stop.flags = MMC_RSP_SPI_R1B | MMC_RSP_R1B | MMC_CMD_AC;
	}

	brq->data.blksz = 512;
	brq->data.blocks = blk_rq_sectors(req);
	brq->data.blk_addr = blk_rq_pos(req);

	/*
	 * The command queue supports 2 priorities: "high" (1) and "simple" (0).
	 * The eMMC will give "high" priority tasks priority over "simple"
	 * priority tasks. Here we always set "simple" priority by not setting
	 * MMC_DATA_PRIO.
	 */

	/*
	 * The block layer doesn't support all sector count
	 * restrictions, so we need to be prepared for too big
	 * requests.
	 */
	if (brq->data.blocks > card->host->max_blk_count)
		brq->data.blocks = card->host->max_blk_count;

	if (brq->data.blocks > 1) {
		/*
		 * Some SD cards in SPI mode return a CRC error or even lock up
		 * completely when trying to read the last block using a
		 * multiblock read command.
		 */
		if (mmc_host_is_spi(card->host) && (rq_data_dir(req) == READ) &&
		    (blk_rq_pos(req) + blk_rq_sectors(req) ==
		     get_capacity(md->disk)))
			brq->data.blocks--;

		/*
		 * After a read error, we redo the request one sector
		 * at a time in order to accurately determine which
		 * sectors can be read successfully.
		 */
		if (disable_multi)
			brq->data.blocks = 1;

		/*
		 * Some controllers have HW issues while operating
		 * in multiple I/O mode
		 */
		if (card->host->ops->multi_io_quirk)
			brq->data.blocks = card->host->ops->multi_io_quirk(card,
						(rq_data_dir(req) == READ) ?
						MMC_DATA_READ : MMC_DATA_WRITE,
						brq->data.blocks);
	}

	if (do_rel_wr) {
		mmc_apply_rel_rw(brq, card, req);
		brq->data.flags |= MMC_DATA_REL_WR;
	}

	/*
	 * Data tag is used only during writing meta data to speed
	 * up write and any subsequent read of this meta data
	 */
	do_data_tag = card->ext_csd.data_tag_unit_size &&
		      (req->cmd_flags & REQ_META) &&
		      (rq_data_dir(req) == WRITE) &&
		      ((brq->data.blocks * brq->data.blksz) >=
		       card->ext_csd.data_tag_unit_size);

	if (do_data_tag)
		brq->data.flags |= MMC_DATA_DAT_TAG;

	mmc_set_data_timeout(&brq->data, card);

	brq->data.sg = mqrq->sg;
	brq->data.sg_len = mmc_queue_map_sg(mq, mqrq);

	/*
	 * Adjust the sg list so it is the same size as the
	 * request.
	 */
	if (brq->data.blocks != blk_rq_sectors(req)) {
		int i, data_size = brq->data.blocks << 9;
		struct scatterlist *sg;

		for_each_sg(brq->data.sg, sg, brq->data.sg_len, i) {
			data_size -= sg->length;
			if (data_size <= 0) {
				sg->length += data_size;
				i++;
				break;
			}
		}
		brq->data.sg_len = i;
	}

	if (do_rel_wr_p)
		*do_rel_wr_p = do_rel_wr;

	if (do_data_tag_p)
		*do_data_tag_p = do_data_tag;
}

#define MMC_CQE_RETRIES 2

static void mmc_blk_cqe_complete_rq(struct mmc_queue *mq, struct request *req)
{
	struct mmc_queue_req *mqrq = req_to_mmc_queue_req(req);
	struct mmc_request *mrq = &mqrq->brq.mrq;
	struct request_queue *q = req->q;
	struct mmc_host *host = mq->card->host;
	enum mmc_issue_type issue_type = mmc_issue_type(mq, req);
	unsigned long flags;
	bool put_card;
	int err;

	mmc_cqe_post_req(host, mrq);

	if (mrq->cmd && mrq->cmd->error)
		err = mrq->cmd->error;
	else if (mrq->data && mrq->data->error)
		err = mrq->data->error;
	else
		err = 0;

	if (err) {
		if (mqrq->retries++ < MMC_CQE_RETRIES)
			blk_mq_requeue_request(req, true);
		else
			blk_mq_end_request(req, BLK_STS_IOERR);
	} else if (mrq->data) {
		if (blk_update_request(req, BLK_STS_OK, mrq->data->bytes_xfered))
			blk_mq_requeue_request(req, true);
		else
			__blk_mq_end_request(req, BLK_STS_OK);
	} else {
		blk_mq_end_request(req, BLK_STS_OK);
	}

	spin_lock_irqsave(&mq->lock, flags);

	mq->in_flight[issue_type] -= 1;

	put_card = (mmc_tot_in_flight(mq) == 0);

	mmc_cqe_check_busy(mq);

	spin_unlock_irqrestore(&mq->lock, flags);

	if (!mq->cqe_busy)
		blk_mq_run_hw_queues(q, true);

	if (put_card)
		mmc_put_card(mq->card, &mq->ctx);
}

void mmc_blk_cqe_recovery(struct mmc_queue *mq)
{
	struct mmc_card *card = mq->card;
	struct mmc_host *host = card->host;
	int err;

	pr_debug("%s: CQE recovery start\n", mmc_hostname(host));

	err = mmc_cqe_recovery(host);
	if (err)
		mmc_blk_reset(mq->blkdata, host, MMC_BLK_CQE_RECOVERY);
	else
		mmc_blk_reset_success(mq->blkdata, MMC_BLK_CQE_RECOVERY);

	pr_debug("%s: CQE recovery done\n", mmc_hostname(host));
}

static void mmc_blk_cqe_req_done(struct mmc_request *mrq)
{
	struct mmc_queue_req *mqrq = container_of(mrq, struct mmc_queue_req,
						  brq.mrq);
	struct request *req = mmc_queue_req_to_req(mqrq);
	struct request_queue *q = req->q;
	struct mmc_queue *mq = q->queuedata;

	/*
	 * Block layer timeouts race with completions which means the normal
	 * completion path cannot be used during recovery.
	 */
	if (mq->in_recovery)
		mmc_blk_cqe_complete_rq(mq, req);
	else if (likely(!blk_should_fake_timeout(req->q)))
		blk_mq_complete_request(req);
}

static int mmc_blk_cqe_start_req(struct mmc_host *host, struct mmc_request *mrq)
{
	mrq->done		= mmc_blk_cqe_req_done;
	mrq->recovery_notifier	= mmc_cqe_recovery_notifier;

	return mmc_cqe_start_req(host, mrq);
}

static struct mmc_request *mmc_blk_cqe_prep_dcmd(struct mmc_queue_req *mqrq,
						 struct request *req)
{
	struct mmc_blk_request *brq = &mqrq->brq;

	memset(brq, 0, sizeof(*brq));

	brq->mrq.cmd = &brq->cmd;
	brq->mrq.tag = req->tag;

	return &brq->mrq;
}

static int mmc_blk_cqe_issue_flush(struct mmc_queue *mq, struct request *req)
{
	struct mmc_queue_req *mqrq = req_to_mmc_queue_req(req);
	struct mmc_request *mrq = mmc_blk_cqe_prep_dcmd(mqrq, req);

	mrq->cmd->opcode = MMC_SWITCH;
	mrq->cmd->arg = (MMC_SWITCH_MODE_WRITE_BYTE << 24) |
			(EXT_CSD_FLUSH_CACHE << 16) |
			(1 << 8) |
			EXT_CSD_CMD_SET_NORMAL;
	mrq->cmd->flags = MMC_CMD_AC | MMC_RSP_R1B;

	return mmc_blk_cqe_start_req(mq->card->host, mrq);
}

static int mmc_blk_hsq_issue_rw_rq(struct mmc_queue *mq, struct request *req)
{
	struct mmc_queue_req *mqrq = req_to_mmc_queue_req(req);
	struct mmc_host *host = mq->card->host;
	int err;

	mmc_blk_rw_rq_prep(mqrq, mq->card, 0, mq);
	mqrq->brq.mrq.done = mmc_blk_hsq_req_done;
	mmc_pre_req(host, &mqrq->brq.mrq);

	err = mmc_cqe_start_req(host, &mqrq->brq.mrq);
	if (err)
		mmc_post_req(host, &mqrq->brq.mrq, err);

	return err;
}

static int mmc_blk_cqe_issue_rw_rq(struct mmc_queue *mq, struct request *req)
{
	struct mmc_queue_req *mqrq = req_to_mmc_queue_req(req);
	struct mmc_host *host = mq->card->host;

	if (host->hsq_enabled)
		return mmc_blk_hsq_issue_rw_rq(mq, req);

	mmc_blk_data_prep(mq, mqrq, 0, NULL, NULL);

	return mmc_blk_cqe_start_req(mq->card->host, &mqrq->brq.mrq);
}

static void mmc_blk_rw_rq_prep(struct mmc_queue_req *mqrq,
			       struct mmc_card *card,
			       int disable_multi,
			       struct mmc_queue *mq)
{
	u32 readcmd, writecmd;
	struct mmc_blk_request *brq = &mqrq->brq;
	struct request *req = mmc_queue_req_to_req(mqrq);
	struct mmc_blk_data *md = mq->blkdata;
	bool do_rel_wr, do_data_tag;

	mmc_blk_data_prep(mq, mqrq, disable_multi, &do_rel_wr, &do_data_tag);

	brq->mrq.cmd = &brq->cmd;

	brq->cmd.arg = blk_rq_pos(req);
	if (!mmc_card_blockaddr(card))
		brq->cmd.arg <<= 9;
	brq->cmd.flags = MMC_RSP_SPI_R1 | MMC_RSP_R1 | MMC_CMD_ADTC;

	if (brq->data.blocks > 1 || do_rel_wr) {
		/* SPI multiblock writes terminate using a special
		 * token, not a STOP_TRANSMISSION request.
		 */
		if (!mmc_host_is_spi(card->host) ||
		    rq_data_dir(req) == READ)
			brq->mrq.stop = &brq->stop;
		readcmd = MMC_READ_MULTIPLE_BLOCK;
		writecmd = MMC_WRITE_MULTIPLE_BLOCK;
	} else {
		brq->mrq.stop = NULL;
		readcmd = MMC_READ_SINGLE_BLOCK;
		writecmd = MMC_WRITE_BLOCK;
	}
	brq->cmd.opcode = rq_data_dir(req) == READ ? readcmd : writecmd;

	/*
	 * Pre-defined multi-block transfers are preferable to
	 * open ended-ones (and necessary for reliable writes).
	 * However, it is not sufficient to just send CMD23,
	 * and avoid the final CMD12, as on an error condition
	 * CMD12 (stop) needs to be sent anyway. This, coupled
	 * with Auto-CMD23 enhancements provided by some
	 * hosts, means that the complexity of dealing
	 * with this is best left to the host. If CMD23 is
	 * supported by card and host, we'll fill sbc in and let
	 * the host deal with handling it correctly. This means
	 * that for hosts that don't expose MMC_CAP_CMD23, no
	 * change of behavior will be observed.
	 *
	 * N.B: Some MMC cards experience perf degradation.
	 * We'll avoid using CMD23-bounded multiblock writes for
	 * these, while retaining features like reliable writes.
	 */
	if ((md->flags & MMC_BLK_CMD23) && mmc_op_multi(brq->cmd.opcode) &&
	    (do_rel_wr || !(card->quirks & MMC_QUIRK_BLK_NO_CMD23) ||
	     do_data_tag)) {
		brq->sbc.opcode = MMC_SET_BLOCK_COUNT;
		brq->sbc.arg = brq->data.blocks |
			(do_rel_wr ? (1 << 31) : 0) |
			(do_data_tag ? (1 << 29) : 0);
		brq->sbc.flags = MMC_RSP_R1 | MMC_CMD_AC;
		brq->mrq.sbc = &brq->sbc;
	}
}

#define MMC_MAX_RETRIES		5
#define MMC_DATA_RETRIES	2
#define MMC_NO_RETRIES		(MMC_MAX_RETRIES + 1)

static int mmc_blk_send_stop(struct mmc_card *card, unsigned int timeout)
{
	struct mmc_command cmd = {
		.opcode = MMC_STOP_TRANSMISSION,
		.flags = MMC_RSP_SPI_R1 | MMC_RSP_R1 | MMC_CMD_AC,
		/* Some hosts wait for busy anyway, so provide a busy timeout */
		.busy_timeout = timeout,
	};

	return mmc_wait_for_cmd(card->host, &cmd, 5);
}

static int mmc_blk_fix_state(struct mmc_card *card, struct request *req)
{
	struct mmc_queue_req *mqrq = req_to_mmc_queue_req(req);
	struct mmc_blk_request *brq = &mqrq->brq;
	unsigned int timeout = mmc_blk_data_timeout_ms(card->host, &brq->data);
	int err;

	mmc_retune_hold_now(card->host);

	mmc_blk_send_stop(card, timeout);

	err = card_busy_detect(card, timeout, NULL);

	mmc_retune_release(card->host);

	return err;
}

#define MMC_READ_SINGLE_RETRIES	2

/* Single sector read during recovery */
static void mmc_blk_read_single(struct mmc_queue *mq, struct request *req)
{
	struct mmc_queue_req *mqrq = req_to_mmc_queue_req(req);
	struct mmc_request *mrq = &mqrq->brq.mrq;
	struct mmc_card *card = mq->card;
	struct mmc_host *host = card->host;
	blk_status_t error = BLK_STS_OK;

	do {
		u32 status;
		int err;
		int retries = 0;

		while (retries++ <= MMC_READ_SINGLE_RETRIES) {
			mmc_blk_rw_rq_prep(mqrq, card, 1, mq);

			mmc_wait_for_req(host, mrq);

<<<<<<< HEAD
		err = mmc_send_status(card, &status);
		if (err)
			goto error_exit;

		if (!mmc_host_is_spi(host) &&
		    !mmc_broken_ready_for_data(card, status)) {
			err = mmc_blk_fix_state(card, req);
=======
			err = mmc_send_status(card, &status);
>>>>>>> 97581b56
			if (err)
				goto error_exit;

			if (!mmc_host_is_spi(host) &&
			    !mmc_ready_for_data(status)) {
				err = mmc_blk_fix_state(card, req);
				if (err)
					goto error_exit;
			}

			if (!mrq->cmd->error)
				break;
		}

		if (mrq->cmd->error ||
		    mrq->data->error ||
		    (!mmc_host_is_spi(host) &&
		     (mrq->cmd->resp[0] & CMD_ERRORS || status & CMD_ERRORS)))
			error = BLK_STS_IOERR;
		else
			error = BLK_STS_OK;

	} while (blk_update_request(req, error, 512));

	return;

error_exit:
	mrq->data->bytes_xfered = 0;
	blk_update_request(req, BLK_STS_IOERR, 512);
	/* Let it try the remaining request again */
	if (mqrq->retries > MMC_MAX_RETRIES - 1)
		mqrq->retries = MMC_MAX_RETRIES - 1;
}

static inline bool mmc_blk_oor_valid(struct mmc_blk_request *brq)
{
	return !!brq->mrq.sbc;
}

static inline u32 mmc_blk_stop_err_bits(struct mmc_blk_request *brq)
{
	return mmc_blk_oor_valid(brq) ? CMD_ERRORS : CMD_ERRORS_EXCL_OOR;
}

/*
 * Check for errors the host controller driver might not have seen such as
 * response mode errors or invalid card state.
 */
static bool mmc_blk_status_error(struct request *req, u32 status)
{
	struct mmc_queue_req *mqrq = req_to_mmc_queue_req(req);
	struct mmc_blk_request *brq = &mqrq->brq;
	struct mmc_queue *mq = req->q->queuedata;
	struct mmc_card *card = mq->card;
	u32 stop_err_bits;

	if (mmc_host_is_spi(mq->card->host))
		return false;

	stop_err_bits = mmc_blk_stop_err_bits(brq);

	return brq->cmd.resp[0]  & CMD_ERRORS    ||
	       brq->stop.resp[0] & stop_err_bits ||
	       status            & stop_err_bits ||
	       (rq_data_dir(req) == WRITE &&
		!mmc_broken_ready_for_data(card, status));
}

static inline bool mmc_blk_cmd_started(struct mmc_blk_request *brq)
{
	return !brq->sbc.error && !brq->cmd.error &&
	       !(brq->cmd.resp[0] & CMD_ERRORS);
}

/*
 * Requests are completed by mmc_blk_mq_complete_rq() which sets simple
 * policy:
 * 1. A request that has transferred at least some data is considered
 * successful and will be requeued if there is remaining data to
 * transfer.
 * 2. Otherwise the number of retries is incremented and the request
 * will be requeued if there are remaining retries.
 * 3. Otherwise the request will be errored out.
 * That means mmc_blk_mq_complete_rq() is controlled by bytes_xfered and
 * mqrq->retries. So there are only 4 possible actions here:
 *	1. do not accept the bytes_xfered value i.e. set it to zero
 *	2. change mqrq->retries to determine the number of retries
 *	3. try to reset the card
 *	4. read one sector at a time
 */
static void mmc_blk_mq_rw_recovery(struct mmc_queue *mq, struct request *req)
{
	int type = rq_data_dir(req) == READ ? MMC_BLK_READ : MMC_BLK_WRITE;
	struct mmc_queue_req *mqrq = req_to_mmc_queue_req(req);
	struct mmc_blk_request *brq = &mqrq->brq;
	struct mmc_blk_data *md = mq->blkdata;
	struct mmc_card *card = mq->card;
	u32 status;
	u32 blocks;
	int err;

	/*
	 * Some errors the host driver might not have seen. Set the number of
	 * bytes transferred to zero in that case.
	 */
	err = __mmc_send_status(card, &status, 0);
	if (err || mmc_blk_status_error(req, status))
		brq->data.bytes_xfered = 0;

	mmc_retune_release(card->host);

	/*
	 * Try again to get the status. This also provides an opportunity for
	 * re-tuning.
	 */
	if (err)
		err = __mmc_send_status(card, &status, 0);

	/*
	 * Nothing more to do after the number of bytes transferred has been
	 * updated and there is no card.
	 */
	if (err && mmc_detect_card_removed(card->host))
		return;

	/* Try to get back to "tran" state */
	if (!mmc_host_is_spi(mq->card->host) &&
	    (err || !mmc_ready_for_data(status)))
		err = mmc_blk_fix_state(mq->card, req);

	/*
	 * Special case for SD cards where the card might record the number of
	 * blocks written.
	 */
	if (!err && mmc_blk_cmd_started(brq) && mmc_card_sd(card) &&
	    rq_data_dir(req) == WRITE) {
		if (mmc_sd_num_wr_blocks(card, &blocks))
			brq->data.bytes_xfered = 0;
		else
			brq->data.bytes_xfered = blocks << 9;
	}

	/* Reset if the card is in a bad state */
	if (!mmc_host_is_spi(mq->card->host) &&
	    err && mmc_blk_reset(md, card->host, type)) {
		pr_err("%s: recovery failed!\n", req->rq_disk->disk_name);
		mqrq->retries = MMC_NO_RETRIES;
		return;
	}

	/*
	 * If anything was done, just return and if there is anything remaining
	 * on the request it will get requeued.
	 */
	if (brq->data.bytes_xfered)
		return;

	/* Reset before last retry */
	if (mqrq->retries + 1 == MMC_MAX_RETRIES)
		mmc_blk_reset(md, card->host, type);

	/* Command errors fail fast, so use all MMC_MAX_RETRIES */
	if (brq->sbc.error || brq->cmd.error)
		return;

	/* Reduce the remaining retries for data errors */
	if (mqrq->retries < MMC_MAX_RETRIES - MMC_DATA_RETRIES) {
		mqrq->retries = MMC_MAX_RETRIES - MMC_DATA_RETRIES;
		return;
	}

	/* FIXME: Missing single sector read for large sector size */
	if (!mmc_large_sector(card) && rq_data_dir(req) == READ &&
	    brq->data.blocks > 1) {
		/* Read one sector at a time */
		mmc_blk_read_single(mq, req);
		return;
	}
}

static inline bool mmc_blk_rq_error(struct mmc_blk_request *brq)
{
	mmc_blk_eval_resp_error(brq);

	return brq->sbc.error || brq->cmd.error || brq->stop.error ||
	       brq->data.error || brq->cmd.resp[0] & CMD_ERRORS;
}

static int mmc_blk_card_busy(struct mmc_card *card, struct request *req)
{
	struct mmc_queue_req *mqrq = req_to_mmc_queue_req(req);
	u32 status = 0;
	int err;

	if (mmc_host_is_spi(card->host) || rq_data_dir(req) == READ)
		return 0;

	err = card_busy_detect(card, MMC_BLK_TIMEOUT_MS, &status);

	/*
	 * Do not assume data transferred correctly if there are any error bits
	 * set.
	 */
	if (status & mmc_blk_stop_err_bits(&mqrq->brq)) {
		mqrq->brq.data.bytes_xfered = 0;
		err = err ? err : -EIO;
	}

	/* Copy the exception bit so it will be seen later on */
	if (mmc_card_mmc(card) && status & R1_EXCEPTION_EVENT)
		mqrq->brq.cmd.resp[0] |= R1_EXCEPTION_EVENT;

	return err;
}

static inline void mmc_blk_rw_reset_success(struct mmc_queue *mq,
					    struct request *req)
{
	int type = rq_data_dir(req) == READ ? MMC_BLK_READ : MMC_BLK_WRITE;

	mmc_blk_reset_success(mq->blkdata, type);
}

static void mmc_blk_mq_complete_rq(struct mmc_queue *mq, struct request *req)
{
	struct mmc_queue_req *mqrq = req_to_mmc_queue_req(req);
	unsigned int nr_bytes = mqrq->brq.data.bytes_xfered;

	if (nr_bytes) {
		if (blk_update_request(req, BLK_STS_OK, nr_bytes))
			blk_mq_requeue_request(req, true);
		else
			__blk_mq_end_request(req, BLK_STS_OK);
	} else if (!blk_rq_bytes(req)) {
		__blk_mq_end_request(req, BLK_STS_IOERR);
	} else if (mqrq->retries++ < MMC_MAX_RETRIES) {
		blk_mq_requeue_request(req, true);
	} else {
		if (mmc_card_removed(mq->card))
			req->rq_flags |= RQF_QUIET;
		blk_mq_end_request(req, BLK_STS_IOERR);
	}
}

static bool mmc_blk_urgent_bkops_needed(struct mmc_queue *mq,
					struct mmc_queue_req *mqrq)
{
	return mmc_card_mmc(mq->card) && !mmc_host_is_spi(mq->card->host) &&
	       (mqrq->brq.cmd.resp[0] & R1_EXCEPTION_EVENT ||
		mqrq->brq.stop.resp[0] & R1_EXCEPTION_EVENT);
}

static void mmc_blk_urgent_bkops(struct mmc_queue *mq,
				 struct mmc_queue_req *mqrq)
{
	if (mmc_blk_urgent_bkops_needed(mq, mqrq))
		mmc_run_bkops(mq->card);
}

static void mmc_blk_hsq_req_done(struct mmc_request *mrq)
{
	struct mmc_queue_req *mqrq =
		container_of(mrq, struct mmc_queue_req, brq.mrq);
	struct request *req = mmc_queue_req_to_req(mqrq);
	struct request_queue *q = req->q;
	struct mmc_queue *mq = q->queuedata;
	struct mmc_host *host = mq->card->host;
	unsigned long flags;

	if (mmc_blk_rq_error(&mqrq->brq) ||
	    mmc_blk_urgent_bkops_needed(mq, mqrq)) {
		spin_lock_irqsave(&mq->lock, flags);
		mq->recovery_needed = true;
		mq->recovery_req = req;
		spin_unlock_irqrestore(&mq->lock, flags);

		host->cqe_ops->cqe_recovery_start(host);

		schedule_work(&mq->recovery_work);
		return;
	}

	mmc_blk_rw_reset_success(mq, req);

	/*
	 * Block layer timeouts race with completions which means the normal
	 * completion path cannot be used during recovery.
	 */
	if (mq->in_recovery)
		mmc_blk_cqe_complete_rq(mq, req);
	else if (likely(!blk_should_fake_timeout(req->q)))
		blk_mq_complete_request(req);
}

void mmc_blk_mq_complete(struct request *req)
{
	struct mmc_queue *mq = req->q->queuedata;

	if (mq->use_cqe)
		mmc_blk_cqe_complete_rq(mq, req);
	else if (likely(!blk_should_fake_timeout(req->q)))
		mmc_blk_mq_complete_rq(mq, req);
}

static void mmc_blk_mq_poll_completion(struct mmc_queue *mq,
				       struct request *req)
{
	struct mmc_queue_req *mqrq = req_to_mmc_queue_req(req);
	struct mmc_host *host = mq->card->host;

	if (mmc_blk_rq_error(&mqrq->brq) ||
	    mmc_blk_card_busy(mq->card, req)) {
		mmc_blk_mq_rw_recovery(mq, req);
	} else {
		mmc_blk_rw_reset_success(mq, req);
		mmc_retune_release(host);
	}

	mmc_blk_urgent_bkops(mq, mqrq);
}

static void mmc_blk_mq_dec_in_flight(struct mmc_queue *mq, struct request *req)
{
	unsigned long flags;
	bool put_card;

	spin_lock_irqsave(&mq->lock, flags);

	mq->in_flight[mmc_issue_type(mq, req)] -= 1;

	put_card = (mmc_tot_in_flight(mq) == 0);

	spin_unlock_irqrestore(&mq->lock, flags);

	if (put_card)
		mmc_put_card(mq->card, &mq->ctx);
}

static void mmc_blk_mq_post_req(struct mmc_queue *mq, struct request *req)
{
	struct mmc_queue_req *mqrq = req_to_mmc_queue_req(req);
	struct mmc_request *mrq = &mqrq->brq.mrq;
	struct mmc_host *host = mq->card->host;

	mmc_post_req(host, mrq, 0);

	/*
	 * Block layer timeouts race with completions which means the normal
	 * completion path cannot be used during recovery.
	 */
	if (mq->in_recovery)
		mmc_blk_mq_complete_rq(mq, req);
	else if (likely(!blk_should_fake_timeout(req->q)))
		blk_mq_complete_request(req);

	mmc_blk_mq_dec_in_flight(mq, req);
}

void mmc_blk_mq_recovery(struct mmc_queue *mq)
{
	struct request *req = mq->recovery_req;
	struct mmc_host *host = mq->card->host;
	struct mmc_queue_req *mqrq = req_to_mmc_queue_req(req);

	mq->recovery_req = NULL;
	mq->rw_wait = false;

	if (mmc_blk_rq_error(&mqrq->brq)) {
		mmc_retune_hold_now(host);
		mmc_blk_mq_rw_recovery(mq, req);
	}

	mmc_blk_urgent_bkops(mq, mqrq);

	mmc_blk_mq_post_req(mq, req);
}

static void mmc_blk_mq_complete_prev_req(struct mmc_queue *mq,
					 struct request **prev_req)
{
	if (mmc_host_done_complete(mq->card->host))
		return;

	mutex_lock(&mq->complete_lock);

	if (!mq->complete_req)
		goto out_unlock;

	mmc_blk_mq_poll_completion(mq, mq->complete_req);

	if (prev_req)
		*prev_req = mq->complete_req;
	else
		mmc_blk_mq_post_req(mq, mq->complete_req);

	mq->complete_req = NULL;

out_unlock:
	mutex_unlock(&mq->complete_lock);
}

void mmc_blk_mq_complete_work(struct work_struct *work)
{
	struct mmc_queue *mq = container_of(work, struct mmc_queue,
					    complete_work);

	mmc_blk_mq_complete_prev_req(mq, NULL);
}

static void mmc_blk_mq_req_done(struct mmc_request *mrq)
{
	struct mmc_queue_req *mqrq = container_of(mrq, struct mmc_queue_req,
						  brq.mrq);
	struct request *req = mmc_queue_req_to_req(mqrq);
	struct request_queue *q = req->q;
	struct mmc_queue *mq = q->queuedata;
	struct mmc_host *host = mq->card->host;
	unsigned long flags;

	if (!mmc_host_done_complete(host)) {
		bool waiting;

		/*
		 * We cannot complete the request in this context, so record
		 * that there is a request to complete, and that a following
		 * request does not need to wait (although it does need to
		 * complete complete_req first).
		 */
		spin_lock_irqsave(&mq->lock, flags);
		mq->complete_req = req;
		mq->rw_wait = false;
		waiting = mq->waiting;
		spin_unlock_irqrestore(&mq->lock, flags);

		/*
		 * If 'waiting' then the waiting task will complete this
		 * request, otherwise queue a work to do it. Note that
		 * complete_work may still race with the dispatch of a following
		 * request.
		 */
		if (waiting)
			wake_up(&mq->wait);
		else
			queue_work(mq->card->complete_wq, &mq->complete_work);

		return;
	}

	/* Take the recovery path for errors or urgent background operations */
	if (mmc_blk_rq_error(&mqrq->brq) ||
	    mmc_blk_urgent_bkops_needed(mq, mqrq)) {
		spin_lock_irqsave(&mq->lock, flags);
		mq->recovery_needed = true;
		mq->recovery_req = req;
		spin_unlock_irqrestore(&mq->lock, flags);
		wake_up(&mq->wait);
		schedule_work(&mq->recovery_work);
		return;
	}

	mmc_blk_rw_reset_success(mq, req);

	mq->rw_wait = false;
	wake_up(&mq->wait);

	mmc_blk_mq_post_req(mq, req);
}

static bool mmc_blk_rw_wait_cond(struct mmc_queue *mq, int *err)
{
	unsigned long flags;
	bool done;

	/*
	 * Wait while there is another request in progress, but not if recovery
	 * is needed. Also indicate whether there is a request waiting to start.
	 */
	spin_lock_irqsave(&mq->lock, flags);
	if (mq->recovery_needed) {
		*err = -EBUSY;
		done = true;
	} else {
		done = !mq->rw_wait;
	}
	mq->waiting = !done;
	spin_unlock_irqrestore(&mq->lock, flags);

	return done;
}

static int mmc_blk_rw_wait(struct mmc_queue *mq, struct request **prev_req)
{
	int err = 0;

	wait_event(mq->wait, mmc_blk_rw_wait_cond(mq, &err));

	/* Always complete the previous request if there is one */
	mmc_blk_mq_complete_prev_req(mq, prev_req);

	return err;
}

static int mmc_blk_mq_issue_rw_rq(struct mmc_queue *mq,
				  struct request *req)
{
	struct mmc_queue_req *mqrq = req_to_mmc_queue_req(req);
	struct mmc_host *host = mq->card->host;
	struct request *prev_req = NULL;
	int err = 0;

	mmc_blk_rw_rq_prep(mqrq, mq->card, 0, mq);

	mqrq->brq.mrq.done = mmc_blk_mq_req_done;

	mmc_pre_req(host, &mqrq->brq.mrq);

	err = mmc_blk_rw_wait(mq, &prev_req);
	if (err)
		goto out_post_req;

	mq->rw_wait = true;

	err = mmc_start_request(host, &mqrq->brq.mrq);

	if (prev_req)
		mmc_blk_mq_post_req(mq, prev_req);

	if (err)
		mq->rw_wait = false;

	/* Release re-tuning here where there is no synchronization required */
	if (err || mmc_host_done_complete(host))
		mmc_retune_release(host);

out_post_req:
	if (err)
		mmc_post_req(host, &mqrq->brq.mrq, err);

	return err;
}

static int mmc_blk_wait_for_idle(struct mmc_queue *mq, struct mmc_host *host)
{
	if (mq->use_cqe)
		return host->cqe_ops->cqe_wait_for_idle(host);

	return mmc_blk_rw_wait(mq, NULL);
}

enum mmc_issued mmc_blk_mq_issue_rq(struct mmc_queue *mq, struct request *req)
{
	struct mmc_blk_data *md = mq->blkdata;
	struct mmc_card *card = md->queue.card;
	struct mmc_host *host = card->host;
	int ret;

	ret = mmc_blk_part_switch(card, md->part_type);
	if (ret)
		return MMC_REQ_FAILED_TO_START;

	switch (mmc_issue_type(mq, req)) {
	case MMC_ISSUE_SYNC:
		ret = mmc_blk_wait_for_idle(mq, host);
		if (ret)
			return MMC_REQ_BUSY;
		switch (req_op(req)) {
		case REQ_OP_DRV_IN:
		case REQ_OP_DRV_OUT:
			mmc_blk_issue_drv_op(mq, req);
			break;
		case REQ_OP_DISCARD:
			mmc_blk_issue_discard_rq(mq, req);
			break;
		case REQ_OP_SECURE_ERASE:
			mmc_blk_issue_secdiscard_rq(mq, req);
			break;
		case REQ_OP_FLUSH:
			mmc_blk_issue_flush(mq, req);
			break;
		default:
			WARN_ON_ONCE(1);
			return MMC_REQ_FAILED_TO_START;
		}
		return MMC_REQ_FINISHED;
	case MMC_ISSUE_DCMD:
	case MMC_ISSUE_ASYNC:
		switch (req_op(req)) {
		case REQ_OP_FLUSH:
			if (!mmc_cache_enabled(host) ||
			    (host->en_periodic_cflush && host->flush_timeout &&
			     !host->cache_flush_needed)) {
				blk_mq_end_request(req, BLK_STS_OK);
				return MMC_REQ_FINISHED;
			}

			ret = mmc_blk_cqe_issue_flush(mq, req);

			if (host->en_periodic_cflush && host->flush_timeout &&
					!ret) {
				host->cache_flush_needed = false;
				mod_timer(&host->flush_timer, jiffies +
						msecs_to_jiffies(host->flush_timeout));
			}

			break;
		case REQ_OP_READ:
		case REQ_OP_WRITE:
			if (mq->use_cqe)
				ret = mmc_blk_cqe_issue_rw_rq(mq, req);
			else
				ret = mmc_blk_mq_issue_rw_rq(mq, req);
			break;
		default:
			WARN_ON_ONCE(1);
			ret = -EINVAL;
		}
		if (!ret)
			return MMC_REQ_STARTED;
		return ret == -EBUSY ? MMC_REQ_BUSY : MMC_REQ_FAILED_TO_START;
	default:
		WARN_ON_ONCE(1);
		return MMC_REQ_FAILED_TO_START;
	}
}

static inline int mmc_blk_readonly(struct mmc_card *card)
{
	return mmc_card_readonly(card) ||
	       !(card->csd.cmdclass & CCC_BLOCK_WRITE);
}

static struct mmc_blk_data *mmc_blk_alloc_req(struct mmc_card *card,
					      struct device *parent,
					      sector_t size,
					      bool default_ro,
					      const char *subname,
					      int area_type)
{
	struct mmc_blk_data *md;
	int devidx, ret;

	devidx = ida_simple_get(&mmc_blk_ida, 0, max_devices, GFP_KERNEL);
	if (devidx < 0) {
		/*
		 * We get -ENOSPC because there are no more any available
		 * devidx. The reason may be that, either userspace haven't yet
		 * unmounted the partitions, which postpones mmc_blk_release()
		 * from being called, or the device has more partitions than
		 * what we support.
		 */
		if (devidx == -ENOSPC)
			dev_err(mmc_dev(card->host),
				"no more device IDs available\n");

		return ERR_PTR(devidx);
	}

	md = kzalloc(sizeof(struct mmc_blk_data), GFP_KERNEL);
	if (!md) {
		ret = -ENOMEM;
		goto out;
	}

	md->area_type = area_type;

	/*
	 * Set the read-only status based on the supported commands
	 * and the write protect switch.
	 */
	md->read_only = mmc_blk_readonly(card);

	md->disk = alloc_disk(perdev_minors);
	if (md->disk == NULL) {
		ret = -ENOMEM;
		goto err_kfree;
	}

	INIT_LIST_HEAD(&md->part);
	INIT_LIST_HEAD(&md->rpmbs);
	md->usage = 1;

	ret = mmc_init_queue(&md->queue, card);
	if (ret)
		goto err_putdisk;

	md->queue.blkdata = md;

	/*
	 * Keep an extra reference to the queue so that we can shutdown the
	 * queue (i.e. call blk_cleanup_queue()) while there are still
	 * references to the 'md'. The corresponding blk_put_queue() is in
	 * mmc_blk_put().
	 */
	if (!blk_get_queue(md->queue.queue)) {
		mmc_cleanup_queue(&md->queue);
		ret = -ENODEV;
		goto err_putdisk;
	}

	md->disk->major	= MMC_BLOCK_MAJOR;
	md->disk->first_minor = devidx * perdev_minors;
	md->disk->fops = &mmc_bdops;
	md->disk->private_data = md;
	md->disk->queue = md->queue.queue;
	md->parent = parent;
	set_disk_ro(md->disk, md->read_only || default_ro);
	md->disk->flags = GENHD_FL_EXT_DEVT;
	if (area_type & (MMC_BLK_DATA_AREA_RPMB | MMC_BLK_DATA_AREA_BOOT))
		md->disk->flags |= GENHD_FL_NO_PART_SCAN
				   | GENHD_FL_SUPPRESS_PARTITION_INFO;

	/*
	 * As discussed on lkml, GENHD_FL_REMOVABLE should:
	 *
	 * - be set for removable media with permanent block devices
	 * - be unset for removable block devices with permanent media
	 *
	 * Since MMC block devices clearly fall under the second
	 * case, we do not set GENHD_FL_REMOVABLE.  Userspace
	 * should use the block device creation/destruction hotplug
	 * messages to tell when the card is present.
	 */

	snprintf(md->disk->disk_name, sizeof(md->disk->disk_name),
		 "mmcblk%u%s", card->host->index, subname ? subname : "");

	set_capacity(md->disk, size);

	if (mmc_host_cmd23(card->host)) {
		if ((mmc_card_mmc(card) &&
		     card->csd.mmca_vsn >= CSD_SPEC_VER_3) ||
		    (mmc_card_sd(card) &&
		     card->scr.cmds & SD_SCR_CMD23_SUPPORT))
			md->flags |= MMC_BLK_CMD23;
	}

	if (mmc_card_mmc(card) &&
	    md->flags & MMC_BLK_CMD23 &&
	    ((card->ext_csd.rel_param & EXT_CSD_WR_REL_PARAM_EN) ||
	     card->ext_csd.rel_sectors)) {
		md->flags |= MMC_BLK_REL_WR;
		blk_queue_write_cache(md->queue.queue, true, true);
		card->host->cache_flush_needed = true;
	}

	return md;

 err_putdisk:
	put_disk(md->disk);
 err_kfree:
	kfree(md);
 out:
	ida_simple_remove(&mmc_blk_ida, devidx);
	return ERR_PTR(ret);
}

static struct mmc_blk_data *mmc_blk_alloc(struct mmc_card *card)
{
	sector_t size;

	if (!mmc_card_sd(card) && mmc_card_blockaddr(card)) {
		/*
		 * The EXT_CSD sector count is in number or 512 byte
		 * sectors.
		 */
		size = card->ext_csd.sectors;
	} else {
		/*
		 * The CSD capacity field is in units of read_blkbits.
		 * set_capacity takes units of 512 bytes.
		 */
		size = (typeof(sector_t))card->csd.capacity
			<< (card->csd.read_blkbits - 9);
	}

	return mmc_blk_alloc_req(card, &card->dev, size, false, NULL,
					MMC_BLK_DATA_AREA_MAIN);
}

static int mmc_blk_alloc_part(struct mmc_card *card,
			      struct mmc_blk_data *md,
			      unsigned int part_type,
			      sector_t size,
			      bool default_ro,
			      const char *subname,
			      int area_type)
{
	char cap_str[10];
	struct mmc_blk_data *part_md;

	part_md = mmc_blk_alloc_req(card, disk_to_dev(md->disk), size, default_ro,
				    subname, area_type);
	if (IS_ERR(part_md))
		return PTR_ERR(part_md);
	part_md->part_type = part_type;
	list_add(&part_md->part, &md->part);

	string_get_size((u64)get_capacity(part_md->disk), 512, STRING_UNITS_2,
			cap_str, sizeof(cap_str));
	pr_info("%s: %s %s partition %u %s\n",
	       part_md->disk->disk_name, mmc_card_id(card),
	       mmc_card_name(card), part_md->part_type, cap_str);
	return 0;
}

/**
 * mmc_rpmb_ioctl() - ioctl handler for the RPMB chardev
 * @filp: the character device file
 * @cmd: the ioctl() command
 * @arg: the argument from userspace
 *
 * This will essentially just redirect the ioctl()s coming in over to
 * the main block device spawning the RPMB character device.
 */
static long mmc_rpmb_ioctl(struct file *filp, unsigned int cmd,
			   unsigned long arg)
{
	struct mmc_rpmb_data *rpmb = filp->private_data;
	int ret;

	switch (cmd) {
	case MMC_IOC_CMD:
		ret = mmc_blk_ioctl_cmd(rpmb->md,
					(struct mmc_ioc_cmd __user *)arg,
					rpmb);
		break;
	case MMC_IOC_MULTI_CMD:
		ret = mmc_blk_ioctl_multi_cmd(rpmb->md,
					(struct mmc_ioc_multi_cmd __user *)arg,
					rpmb);
		break;
	default:
		ret = -EINVAL;
		break;
	}

	return ret;
}

#ifdef CONFIG_COMPAT
static long mmc_rpmb_ioctl_compat(struct file *filp, unsigned int cmd,
			      unsigned long arg)
{
	return mmc_rpmb_ioctl(filp, cmd, (unsigned long)compat_ptr(arg));
}
#endif

static int mmc_rpmb_chrdev_open(struct inode *inode, struct file *filp)
{
	struct mmc_rpmb_data *rpmb = container_of(inode->i_cdev,
						  struct mmc_rpmb_data, chrdev);

	get_device(&rpmb->dev);
	filp->private_data = rpmb;
	mmc_blk_get(rpmb->md->disk);

	return nonseekable_open(inode, filp);
}

static int mmc_rpmb_chrdev_release(struct inode *inode, struct file *filp)
{
	struct mmc_rpmb_data *rpmb = container_of(inode->i_cdev,
						  struct mmc_rpmb_data, chrdev);

	mmc_blk_put(rpmb->md);
	put_device(&rpmb->dev);

	return 0;
}

static const struct file_operations mmc_rpmb_fileops = {
	.release = mmc_rpmb_chrdev_release,
	.open = mmc_rpmb_chrdev_open,
	.owner = THIS_MODULE,
	.llseek = no_llseek,
	.unlocked_ioctl = mmc_rpmb_ioctl,
#ifdef CONFIG_COMPAT
	.compat_ioctl = mmc_rpmb_ioctl_compat,
#endif
};

static void mmc_blk_rpmb_device_release(struct device *dev)
{
	struct mmc_rpmb_data *rpmb = dev_get_drvdata(dev);

	ida_simple_remove(&mmc_rpmb_ida, rpmb->id);
	kfree(rpmb);
}

static int mmc_blk_alloc_rpmb_part(struct mmc_card *card,
				   struct mmc_blk_data *md,
				   unsigned int part_index,
				   sector_t size,
				   const char *subname)
{
	int devidx, ret;
	char rpmb_name[DISK_NAME_LEN];
	char cap_str[10];
	struct mmc_rpmb_data *rpmb;

	/* This creates the minor number for the RPMB char device */
	devidx = ida_simple_get(&mmc_rpmb_ida, 0, max_devices, GFP_KERNEL);
	if (devidx < 0)
		return devidx;

	rpmb = kzalloc(sizeof(*rpmb), GFP_KERNEL);
	if (!rpmb) {
		ida_simple_remove(&mmc_rpmb_ida, devidx);
		return -ENOMEM;
	}

	snprintf(rpmb_name, sizeof(rpmb_name),
		 "mmcblk%u%s", card->host->index, subname ? subname : "");

	rpmb->id = devidx;
	rpmb->part_index = part_index;
	rpmb->dev.init_name = rpmb_name;
	rpmb->dev.bus = &mmc_rpmb_bus_type;
	rpmb->dev.devt = MKDEV(MAJOR(mmc_rpmb_devt), rpmb->id);
	rpmb->dev.parent = &card->dev;
	rpmb->dev.release = mmc_blk_rpmb_device_release;
	device_initialize(&rpmb->dev);
	dev_set_drvdata(&rpmb->dev, rpmb);
	rpmb->md = md;

	cdev_init(&rpmb->chrdev, &mmc_rpmb_fileops);
	rpmb->chrdev.owner = THIS_MODULE;
	ret = cdev_device_add(&rpmb->chrdev, &rpmb->dev);
	if (ret) {
		pr_err("%s: could not add character device\n", rpmb_name);
		goto out_put_device;
	}

	list_add(&rpmb->node, &md->rpmbs);

	string_get_size((u64)size, 512, STRING_UNITS_2,
			cap_str, sizeof(cap_str));

	pr_info("%s: %s %s partition %u %s, chardev (%d:%d)\n",
		rpmb_name, mmc_card_id(card),
		mmc_card_name(card), EXT_CSD_PART_CONFIG_ACC_RPMB, cap_str,
		MAJOR(mmc_rpmb_devt), rpmb->id);

	return 0;

out_put_device:
	put_device(&rpmb->dev);
	return ret;
}

static void mmc_blk_remove_rpmb_part(struct mmc_rpmb_data *rpmb)

{
	cdev_device_del(&rpmb->chrdev, &rpmb->dev);
	put_device(&rpmb->dev);
}

/* MMC Physical partitions consist of two boot partitions and
 * up to four general purpose partitions.
 * For each partition enabled in EXT_CSD a block device will be allocatedi
 * to provide access to the partition.
 */

static int mmc_blk_alloc_parts(struct mmc_card *card, struct mmc_blk_data *md)
{
	int idx, ret;

	if (!mmc_card_mmc(card))
		return 0;

	for (idx = 0; idx < card->nr_parts; idx++) {
		if (card->part[idx].area_type & MMC_BLK_DATA_AREA_RPMB) {
			/*
			 * RPMB partitions does not provide block access, they
			 * are only accessed using ioctl():s. Thus create
			 * special RPMB block devices that do not have a
			 * backing block queue for these.
			 */
			ret = mmc_blk_alloc_rpmb_part(card, md,
				card->part[idx].part_cfg,
				card->part[idx].size >> 9,
				card->part[idx].name);
			if (ret)
				return ret;
		} else if (card->part[idx].size) {
			ret = mmc_blk_alloc_part(card, md,
				card->part[idx].part_cfg,
				card->part[idx].size >> 9,
				card->part[idx].force_ro,
				card->part[idx].name,
				card->part[idx].area_type);
			if (ret)
				return ret;
		}
	}

	return 0;
}

static void mmc_blk_remove_req(struct mmc_blk_data *md)
{
	struct mmc_card *card;

	if (md) {
		/*
		 * Flush remaining requests and free queues. It
		 * is freeing the queue that stops new requests
		 * from being accepted.
		 */
		card = md->queue.card;
		if (md->disk->flags & GENHD_FL_UP) {
			device_remove_file(disk_to_dev(md->disk), &md->force_ro);
			if ((md->area_type & MMC_BLK_DATA_AREA_BOOT) &&
					card->ext_csd.boot_ro_lockable)
				device_remove_file(disk_to_dev(md->disk),
					&md->power_ro_lock);

			del_gendisk(md->disk);
		}
		mmc_cleanup_queue(&md->queue);
		mmc_blk_put(md);
	}
}

static void mmc_blk_remove_parts(struct mmc_card *card,
				 struct mmc_blk_data *md)
{
	struct list_head *pos, *q;
	struct mmc_blk_data *part_md;
	struct mmc_rpmb_data *rpmb;

	/* Remove RPMB partitions */
	list_for_each_safe(pos, q, &md->rpmbs) {
		rpmb = list_entry(pos, struct mmc_rpmb_data, node);
		list_del(pos);
		mmc_blk_remove_rpmb_part(rpmb);
	}
	/* Remove block partitions */
	list_for_each_safe(pos, q, &md->part) {
		part_md = list_entry(pos, struct mmc_blk_data, part);
		list_del(pos);
		mmc_blk_remove_req(part_md);
	}
}

static int mmc_add_disk(struct mmc_blk_data *md)
{
	int ret;
	struct mmc_card *card = md->queue.card;

	device_add_disk(md->parent, md->disk, NULL);
	md->force_ro.show = force_ro_show;
	md->force_ro.store = force_ro_store;
	sysfs_attr_init(&md->force_ro.attr);
	md->force_ro.attr.name = "force_ro";
	md->force_ro.attr.mode = S_IRUGO | S_IWUSR;
	ret = device_create_file(disk_to_dev(md->disk), &md->force_ro);
	if (ret)
		goto force_ro_fail;

	if ((md->area_type & MMC_BLK_DATA_AREA_BOOT) &&
	     card->ext_csd.boot_ro_lockable) {
		umode_t mode;

		if (card->ext_csd.boot_ro_lock & EXT_CSD_BOOT_WP_B_PWR_WP_DIS)
			mode = S_IRUGO;
		else
			mode = S_IRUGO | S_IWUSR;

		md->power_ro_lock.show = power_ro_lock_show;
		md->power_ro_lock.store = power_ro_lock_store;
		sysfs_attr_init(&md->power_ro_lock.attr);
		md->power_ro_lock.attr.mode = mode;
		md->power_ro_lock.attr.name =
					"ro_lock_until_next_power_on";
		ret = device_create_file(disk_to_dev(md->disk),
				&md->power_ro_lock);
		if (ret)
			goto power_ro_lock_fail;
	}
	return ret;

power_ro_lock_fail:
	device_remove_file(disk_to_dev(md->disk), &md->force_ro);
force_ro_fail:
	del_gendisk(md->disk);

	return ret;
}

#ifdef CONFIG_DEBUG_FS

static int mmc_dbg_card_status_get(void *data, u64 *val)
{
	struct mmc_card *card = data;
	struct mmc_blk_data *md = dev_get_drvdata(&card->dev);
	struct mmc_queue *mq = &md->queue;
	struct request *req;
	int ret;

	/* Ask the block layer about the card status */
	req = blk_get_request(mq->queue, REQ_OP_DRV_IN, 0);
	if (IS_ERR(req))
		return PTR_ERR(req);
	req_to_mmc_queue_req(req)->drv_op = MMC_DRV_OP_GET_CARD_STATUS;
	blk_execute_rq(mq->queue, NULL, req, 0);
	ret = req_to_mmc_queue_req(req)->drv_op_result;
	if (ret >= 0) {
		*val = ret;
		ret = 0;
	}
	blk_put_request(req);

	return ret;
}
DEFINE_DEBUGFS_ATTRIBUTE(mmc_dbg_card_status_fops, mmc_dbg_card_status_get,
			 NULL, "%08llx\n");

/* That is two digits * 512 + 1 for newline */
#define EXT_CSD_STR_LEN 1025

static int mmc_ext_csd_open(struct inode *inode, struct file *filp)
{
	struct mmc_card *card = inode->i_private;
	struct mmc_blk_data *md = dev_get_drvdata(&card->dev);
	struct mmc_queue *mq = &md->queue;
	struct request *req;
	char *buf;
	ssize_t n = 0;
	u8 *ext_csd;
	int err, i;

	buf = kmalloc(EXT_CSD_STR_LEN + 1, GFP_KERNEL);
	if (!buf)
		return -ENOMEM;

	/* Ask the block layer for the EXT CSD */
	req = blk_get_request(mq->queue, REQ_OP_DRV_IN, 0);
	if (IS_ERR(req)) {
		err = PTR_ERR(req);
		goto out_free;
	}
	req_to_mmc_queue_req(req)->drv_op = MMC_DRV_OP_GET_EXT_CSD;
	req_to_mmc_queue_req(req)->drv_op_data = &ext_csd;
	blk_execute_rq(mq->queue, NULL, req, 0);
	err = req_to_mmc_queue_req(req)->drv_op_result;
	blk_put_request(req);
	if (err) {
		pr_err("FAILED %d\n", err);
		goto out_free;
	}

	for (i = 0; i < 512; i++)
		n += sprintf(buf + n, "%02x", ext_csd[i]);
	n += sprintf(buf + n, "\n");

	if (n != EXT_CSD_STR_LEN) {
		err = -EINVAL;
		kfree(ext_csd);
		goto out_free;
	}

	filp->private_data = buf;
	kfree(ext_csd);
	return 0;

out_free:
	kfree(buf);
	return err;
}

static ssize_t mmc_ext_csd_read(struct file *filp, char __user *ubuf,
				size_t cnt, loff_t *ppos)
{
	char *buf = filp->private_data;

	return simple_read_from_buffer(ubuf, cnt, ppos,
				       buf, EXT_CSD_STR_LEN);
}

static int mmc_ext_csd_release(struct inode *inode, struct file *file)
{
	kfree(file->private_data);
	return 0;
}

static const struct file_operations mmc_dbg_ext_csd_fops = {
	.open		= mmc_ext_csd_open,
	.read		= mmc_ext_csd_read,
	.release	= mmc_ext_csd_release,
	.llseek		= default_llseek,
};

static int mmc_blk_add_debugfs(struct mmc_card *card, struct mmc_blk_data *md)
{
	struct dentry *root;

	if (!card->debugfs_root)
		return 0;

	root = card->debugfs_root;

	if (mmc_card_mmc(card) || mmc_card_sd(card)) {
		md->status_dentry =
			debugfs_create_file_unsafe("status", 0400, root,
						   card,
						   &mmc_dbg_card_status_fops);
		if (!md->status_dentry)
			return -EIO;
	}

	if (mmc_card_mmc(card)) {
		md->ext_csd_dentry =
			debugfs_create_file("ext_csd", S_IRUSR, root, card,
					    &mmc_dbg_ext_csd_fops);
		if (!md->ext_csd_dentry)
			return -EIO;
	}

	return 0;
}

static void mmc_blk_remove_debugfs(struct mmc_card *card,
				   struct mmc_blk_data *md)
{
	if (!card->debugfs_root)
		return;

	if (!IS_ERR_OR_NULL(md->status_dentry)) {
		debugfs_remove(md->status_dentry);
		md->status_dentry = NULL;
	}

	if (!IS_ERR_OR_NULL(md->ext_csd_dentry)) {
		debugfs_remove(md->ext_csd_dentry);
		md->ext_csd_dentry = NULL;
	}
}

#else

static int mmc_blk_add_debugfs(struct mmc_card *card, struct mmc_blk_data *md)
{
	return 0;
}

static void mmc_blk_remove_debugfs(struct mmc_card *card,
				   struct mmc_blk_data *md)
{
}

#endif /* CONFIG_DEBUG_FS */

static int mmc_blk_probe(struct mmc_card *card)
{
	struct mmc_blk_data *md, *part_md;
	char cap_str[10];

	/*
	 * Check that the card supports the command class(es) we need.
	 */
	if (!(card->csd.cmdclass & CCC_BLOCK_READ))
		return -ENODEV;

	mmc_fixup_device(card, mmc_blk_fixups);

	card->complete_wq = alloc_workqueue("mmc_complete",
					WQ_MEM_RECLAIM | WQ_HIGHPRI, 0);
	if (unlikely(!card->complete_wq)) {
		pr_err("Failed to create mmc completion workqueue");
		return -ENOMEM;
	}

	md = mmc_blk_alloc(card);
	if (IS_ERR(md))
		return PTR_ERR(md);

	string_get_size((u64)get_capacity(md->disk), 512, STRING_UNITS_2,
			cap_str, sizeof(cap_str));
	pr_info("%s: %s %s %s %s\n",
		md->disk->disk_name, mmc_card_id(card), mmc_card_name(card),
		cap_str, md->read_only ? "(ro)" : "");

	if (mmc_blk_alloc_parts(card, md))
		goto out;

	dev_set_drvdata(&card->dev, md);

	if (mmc_add_disk(md))
		goto out;

	list_for_each_entry(part_md, &md->part, part) {
		if (mmc_add_disk(part_md))
			goto out;
	}

	/* Add two debugfs entries */
	mmc_blk_add_debugfs(card, md);

	pm_runtime_set_autosuspend_delay(&card->dev, 3000);
	pm_runtime_use_autosuspend(&card->dev);

	/*
	 * Don't enable runtime PM for SD-combo cards here. Leave that
	 * decision to be taken during the SDIO init sequence instead.
	 */
	if (card->type != MMC_TYPE_SD_COMBO) {
		pm_runtime_set_active(&card->dev);
		pm_runtime_enable(&card->dev);
	}

	return 0;

 out:
	mmc_blk_remove_parts(card, md);
	mmc_blk_remove_req(md);
	return 0;
}

static void mmc_blk_remove(struct mmc_card *card)
{
	struct mmc_blk_data *md = dev_get_drvdata(&card->dev);

	mmc_blk_remove_debugfs(card, md);
	mmc_blk_remove_parts(card, md);
	pm_runtime_get_sync(&card->dev);
	if (md->part_curr != md->part_type) {
		mmc_claim_host(card->host);
		mmc_blk_part_switch(card, md->part_type);
		mmc_release_host(card->host);
	}
	if (card->type != MMC_TYPE_SD_COMBO)
		pm_runtime_disable(&card->dev);
	pm_runtime_put_noidle(&card->dev);
	mmc_blk_remove_req(md);
	dev_set_drvdata(&card->dev, NULL);
	destroy_workqueue(card->complete_wq);
}

static int _mmc_blk_suspend(struct mmc_card *card)
{
	struct mmc_blk_data *part_md;
	struct mmc_blk_data *md = dev_get_drvdata(&card->dev);

	if (md) {
		mmc_queue_suspend(&md->queue);
		list_for_each_entry(part_md, &md->part, part) {
			mmc_queue_suspend(&part_md->queue);
		}
	}
	return 0;
}

static void mmc_blk_shutdown(struct mmc_card *card)
{
	_mmc_blk_suspend(card);
}

#ifdef CONFIG_PM_SLEEP
static int mmc_blk_suspend(struct device *dev)
{
	struct mmc_card *card = mmc_dev_to_card(dev);

	return _mmc_blk_suspend(card);
}

static int mmc_blk_resume(struct device *dev)
{
	struct mmc_blk_data *part_md;
	struct mmc_blk_data *md = dev_get_drvdata(dev);

	if (md) {
		/*
		 * Resume involves the card going into idle state,
		 * so current partition is always the main one.
		 */
		md->part_curr = md->part_type;
		mmc_queue_resume(&md->queue);
		list_for_each_entry(part_md, &md->part, part) {
			mmc_queue_resume(&part_md->queue);
		}
	}
	return 0;
}
#endif

static SIMPLE_DEV_PM_OPS(mmc_blk_pm_ops, mmc_blk_suspend, mmc_blk_resume);

static struct mmc_driver mmc_driver = {
	.drv		= {
		.name	= "mmcblk",
		.pm	= &mmc_blk_pm_ops,
	},
	.probe		= mmc_blk_probe,
	.remove		= mmc_blk_remove,
	.shutdown	= mmc_blk_shutdown,
};

static int __init mmc_blk_init(void)
{
	int res;

	res  = bus_register(&mmc_rpmb_bus_type);
	if (res < 0) {
		pr_err("mmcblk: could not register RPMB bus type\n");
		return res;
	}
	res = alloc_chrdev_region(&mmc_rpmb_devt, 0, MAX_DEVICES, "rpmb");
	if (res < 0) {
		pr_err("mmcblk: failed to allocate rpmb chrdev region\n");
		goto out_bus_unreg;
	}

	if (perdev_minors != CONFIG_MMC_BLOCK_MINORS)
		pr_info("mmcblk: using %d minors per device\n", perdev_minors);

	max_devices = min(MAX_DEVICES, (1 << MINORBITS) / perdev_minors);

	res = register_blkdev(MMC_BLOCK_MAJOR, "mmc");
	if (res)
		goto out_chrdev_unreg;

	res = mmc_register_driver(&mmc_driver);
	if (res)
		goto out_blkdev_unreg;

	return 0;

out_blkdev_unreg:
	unregister_blkdev(MMC_BLOCK_MAJOR, "mmc");
out_chrdev_unreg:
	unregister_chrdev_region(mmc_rpmb_devt, MAX_DEVICES);
out_bus_unreg:
	bus_unregister(&mmc_rpmb_bus_type);
	return res;
}

static void __exit mmc_blk_exit(void)
{
	mmc_unregister_driver(&mmc_driver);
	unregister_blkdev(MMC_BLOCK_MAJOR, "mmc");
	unregister_chrdev_region(mmc_rpmb_devt, MAX_DEVICES);
	bus_unregister(&mmc_rpmb_bus_type);
}

module_init(mmc_blk_init);
module_exit(mmc_blk_exit);

MODULE_LICENSE("GPL");
MODULE_DESCRIPTION("Multimedia Card (MMC) block device driver");
<|MERGE_RESOLUTION|>--- conflicted
+++ resolved
@@ -1666,22 +1666,12 @@
 
 			mmc_wait_for_req(host, mrq);
 
-<<<<<<< HEAD
-		err = mmc_send_status(card, &status);
-		if (err)
-			goto error_exit;
-
-		if (!mmc_host_is_spi(host) &&
-		    !mmc_broken_ready_for_data(card, status)) {
-			err = mmc_blk_fix_state(card, req);
-=======
 			err = mmc_send_status(card, &status);
->>>>>>> 97581b56
 			if (err)
 				goto error_exit;
 
 			if (!mmc_host_is_spi(host) &&
-			    !mmc_ready_for_data(status)) {
+			    !mmc_broken_ready_for_data(card, status)) {
 				err = mmc_blk_fix_state(card, req);
 				if (err)
 					goto error_exit;
