// SPDX-License-Identifier: GPL-2.0-only
/*
 * Copyright (C) 2010 Google, Inc.
 * Copyright (c) 2012-2020, NVIDIA CORPORATION.  All rights reserved.
 *
 * This software is licensed under the terms of the GNU General Public
 * License version 2, as published by the Free Software Foundation, and
 * may be copied, distributed, and modified under those terms.
 *
 * This program is distributed in the hope that it will be useful,
 * but WITHOUT ANY WARRANTY; without even the implied warranty of
 * MERCHANTABILITY or FITNESS FOR A PARTICULAR PURPOSE.  See the
 * GNU General Public License for more details.
 *
 */

#include <linux/delay.h>
#include <linux/dma-mapping.h>
#include <linux/err.h>
#include <linux/module.h>
#include <linux/init.h>
#include <linux/iopoll.h>
#include <linux/platform_device.h>
#include <linux/clk.h>
#include <linux/io.h>
#include <linux/of.h>
#include <linux/of_device.h>
#include <linux/pinctrl/consumer.h>
#include <linux/regulator/consumer.h>
#include <linux/platform/tegra/emc_bwmgr.h>
#include <linux/reset.h>
#include <linux/mmc/card.h>
#include <linux/mmc/host.h>
#include <linux/mmc/mmc.h>
#include <linux/mmc/slot-gpio.h>
#include <linux/gpio/consumer.h>
#include <linux/ktime.h>
#include <linux/tegra_prod.h>
#include <linux/debugfs.h>
#include <linux/stat.h>
#include <linux/gpio.h>
#include <linux/of_gpio.h>

#include <linux/uaccess.h>
#include <linux/fs.h>
#include <soc/tegra/fuse.h>
#include <linux/pm_runtime.h>

#include "sdhci-pltfm.h"
#include "cqhci.h"

/* Tegra SDHOST controller vendor register definitions */
#define SDHCI_TEGRA_VENDOR_CLOCK_CTRL			0x100
#define SDHCI_CLOCK_CTRL_TAP_MASK			0x00ff0000
#define SDHCI_CLOCK_CTRL_TAP_SHIFT			16
#define SDHCI_CLOCK_CTRL_TRIM_MASK			0x1f000000
#define SDHCI_CLOCK_CTRL_TRIM_SHIFT			24
#define SDHCI_CLOCK_CTRL_LEGACY_CLKEN_OVERRIDE		BIT(6)
#define SDHCI_CLOCK_CTRL_SDR50_TUNING_OVERRIDE		BIT(5)
#define SDHCI_CLOCK_CTRL_PADPIPE_CLKEN_OVERRIDE		BIT(3)
#define SDHCI_CLOCK_CTRL_SPI_MODE_CLKEN_OVERRIDE	BIT(2)
#define SDHCI_CLOCK_CTRL_SDMMC_CLK			BIT(0)

#define SDHCI_TEGRA_VENDOR_SYS_SW_CTRL			0x104
#define SDHCI_TEGRA_SYS_SW_CTRL_ENHANCED_STROBE		BIT(31)

#define SDHCI_TEGRA_VENDOR_ERR_INTR_STATUS		0x108

#define SDHCI_TEGRA_VENDOR_CAP_OVERRIDES		0x10c
#define SDHCI_TEGRA_CAP_OVERRIDES_DQS_TRIM_MASK		0x00003f00
#define SDHCI_TEGRA_CAP_OVERRIDES_DQS_TRIM_SHIFT	8

#define SDHCI_TEGRA_VENDOR_MISC_CTRL			0x120
#define SDHCI_MISC_CTRL_ERASE_TIMEOUT_LIMIT		BIT(0)
#define SDHCI_MISC_CTRL_ENABLE_SDR104			0x8
#define SDHCI_MISC_CTRL_ENABLE_SDR50			0x10
#define SDHCI_MISC_CTRL_ENABLE_SDHCI_SPEC_300		0x20
#define SDHCI_MISC_CTRL_ENABLE_DDR50			0x200
#define SDHCI_MISC_CTRL_SDMMC_SPARE_0_MASK	0xFFFE

#define SDHCI_TEGRA_VENDOR_MISC_CTRL_1		0x124

#define SDHCI_TEGRA_VENDOR_MISC_CTRL_2		0x128
#define SDHCI_MISC_CTRL_2_CLK_OVR_ON		0x40000000


#define SDHCI_TEGRA_VENDOR_IO_TRIM_CTRL_0		0x1AC
#define SDHCI_TEGRA_IO_TRIM_CTRL_0_SEL_VREG_MASK	0x4

#define SDHCI_TEGRA_VENDOR_DLLCAL_CFG			0x1b0
#define SDHCI_TEGRA_DLLCAL_CALIBRATE			BIT(31)

#define SDHCI_TEGRA_VENDOR_DLLCAL_STA			0x1bc
#define SDHCI_TEGRA_DLLCAL_STA_ACTIVE			BIT(31)

#define SDHCI_VNDR_TUN_CTRL0_0				0x1c0
#define SDHCI_VNDR_TUN_CTRL0_TUN_HW_TAP			0x20000
#define SDHCI_VNDR_TUN_CTRL0_START_TAP_VAL_MASK		0x03fc0000
#define SDHCI_VNDR_TUN_CTRL0_START_TAP_VAL_SHIFT	18
#define SDHCI_VNDR_TUN_CTRL0_MUL_M_MASK			0x00001fc0
#define SDHCI_VNDR_TUN_CTRL0_MUL_M_SHIFT		6
#define SDHCI_VNDR_TUN_CTRL0_TUN_ITER_MASK		0x000e000
#define SDHCI_VNDR_TUN_CTRL0_TUN_ITER_SHIFT		13
#define TRIES_128					2
#define TRIES_256					4
#define SDHCI_VNDR_TUN_CTRL0_TUN_WORD_SEL_MASK		0x7

#define SDHCI_TEGRA_VNDR_TUN_CTRL1_0			0x1c4
#define SDHCI_TEGRA_VNDR_TUN_STATUS0			0x1C8
#define SDHCI_TEGRA_VNDR_TUN_STATUS1			0x1CC
#define SDHCI_TEGRA_VNDR_TUN_STATUS1_TAP_MASK		0xFF
#define SDHCI_TEGRA_VNDR_TUN_STATUS1_END_TAP_SHIFT	0x8
#define TUNING_WORD_BIT_SIZE				32

#define SDHCI_TEGRA_VNDR_TUNING_STATUS0		0x1C8

#define SDHCI_TEGRA_VNDR_TUNING_STATUS1		0x1CC
#define SDHCI_TEGRA_VNDR_TUNING_STATUS1_TAP_MASK	0xFF
#define SDHCI_TEGRA_VNDR_TUNING_STATUS1_END_TAP_SHIFT	8

#define SDHCI_TEGRA_AUTO_CAL_CONFIG			0x1e4
#define SDHCI_AUTO_CAL_START				BIT(31)
#define SDHCI_AUTO_CAL_ENABLE				BIT(29)
#define SDHCI_AUTO_CAL_PDPU_OFFSET_MASK			0x0000ffff

#define SDHCI_TEGRA_SDMEM_COMP_PADCTRL			0x1e0
#define SDHCI_TEGRA_SDMEM_COMP_PADCTRL_VREF_SEL_MASK	0x0000000f
#define SDHCI_TEGRA_SDMEM_COMP_PADCTRL_VREF_SEL_VAL	0x7
#define SDHCI_TEGRA_SDMEM_COMP_PADCTRL_E_INPUT_E_PWRD	BIT(31)
#define SDHCI_COMP_PADCTRL_DRVUPDN_OFFSET_MASK		0x07FFF000

#define SDHCI_TEGRA_AUTO_CAL_STATUS			0x1ec
#define SDHCI_TEGRA_AUTO_CAL_ACTIVE			BIT(31)

#define NVQUIRK_FORCE_SDHCI_SPEC_200			BIT(0)
#define NVQUIRK_ENABLE_BLOCK_GAP_DET			BIT(1)
#define NVQUIRK_ENABLE_SDHCI_SPEC_300			BIT(2)
#define NVQUIRK_ENABLE_SDR50				BIT(3)
#define NVQUIRK_ENABLE_SDR104				BIT(4)
#define NVQUIRK_ENABLE_DDR50				BIT(5)
/*
 * HAS_PADCALIB NVQUIRK is for SoC's supporting auto calibration of pads
 * drive strength.
 */
#define NVQUIRK_HAS_PADCALIB				BIT(6)
/*
 * NEEDS_PAD_CONTROL NVQUIRK is for SoC's having separate 3V3 and 1V8 pads.
 * 3V3/1V8 pad selection happens through pinctrl state selection depending
 * on the signaling mode.
 */
#define NVQUIRK_NEEDS_PAD_CONTROL			BIT(7)
#define NVQUIRK_DIS_CARD_CLK_CONFIG_TAP			BIT(8)
#define NVQUIRK_CQHCI_DCMD_R1B_CMD_TIMING		BIT(9)
#define NVQUIRK_HW_TAP_CONFIG				BIT(10)
#define NVQUIRK_SDMMC_CLK_OVERRIDE			BIT(11)
#define NVQUIRK_UPDATE_PIN_CNTRL_REG			BIT(12)
#define NVQUIRK_CONTROL_TRIMMER_SUPPLY			BIT(13)

#define MAX_TAP_VALUE		256

/* Set min identification clock of 400 KHz */
#define SDMMC_TEGRA_FALLBACK_CLK_HZ	400000
#define SDMMC_TIMEOUT_CLK_FREQ_HZ	12000000
#define SDMMC_TIMEOUT_CLK_FREQ_MHZ	12

/* uhs mask can be used to mask any of the UHS modes support */
#define MMC_UHS_MASK_SDR12	0x1
#define MMC_UHS_MASK_SDR25	0x2
#define MMC_UHS_MASK_SDR50	0x4
#define MMC_UHS_MASK_DDR50	0x8
#define MMC_UHS_MASK_SDR104	0x10
#define MMC_MASK_HS200		0x20
#define MMC_MASK_HS400		0x40
#define MMC_MASK_SD_HS		0x80

static char prod_device_states[MMC_TIMING_COUNTER][20] = {
	"prod_c_ds", /* MMC_TIMING_LEGACY */
	"prod_c_hs", /* MMC_TIMING_MMC_HS */
	"prod_c_hs", /* MMC_TIMING_SD_HS */
	"prod_c_sdr12", /* MMC_TIMING_UHS_SDR12 */
	"prod_c_sdr25", /* MMC_TIMING_UHS_SDR25 */
	"prod_c_sdr50", /* MMC_TIMING_UHS_SDR50 */
	"prod_c_sdr104", /* MMC_TIMING_UHS_SDR104 */
	"prod_c_ddr52", /* MMC_TIMING_UHS_DDR50 */
	"prod_c_ddr52", /* MMC_TIMING_MMC_DDR52 */
	"prod_c_hs200", /* MMC_TIMING_MMC_HS200 */
	"prod_c_hs400", /* MMC_TIMING_MMC_HS400 */
};

/*
 * NVQUIRK_HAS_TMCLK is for SoC's having separate timeout clock for Tegra
 * SDMMC hardware data timeout.
 */
#define NVQUIRK_HAS_TMCLK				BIT(14)
#define SDHCI_TEGRA_FALLBACK_CLK_HZ			400000
#define SDHCI_TEGRA_RTPM_TIMEOUT_MS			10
#define SDMMC_EMC_MAX_FREQ      			150000000

/* SDMMC CQE Base Address for Tegra Host Ver 4.1 and Higher */
#define SDHCI_TEGRA_CQE_BASE_ADDR			0xF000

static unsigned int sdmmc_emc_client_id[] = {
	TEGRA_BWMGR_CLIENT_SDMMC1,
	TEGRA_BWMGR_CLIENT_SDMMC2,
	TEGRA_BWMGR_CLIENT_SDMMC3,
	TEGRA_BWMGR_CLIENT_SDMMC4
};

struct sdhci_tegra_soc_data {
	const struct sdhci_pltfm_data *pdata;
	u64 dma_mask;
	u32 nvquirks;
	u8 min_tap_delay;
	u8 max_tap_delay;
};

/* Magic pull up and pull down pad calibration offsets */
struct sdhci_tegra_autocal_offsets {
	u32 pull_up_3v3;
	u32 pull_down_3v3;
	u32 pull_up_3v3_timeout;
	u32 pull_down_3v3_timeout;
	u32 pull_up_1v8;
	u32 pull_down_1v8;
	u32 pull_up_1v8_timeout;
	u32 pull_down_1v8_timeout;
	u32 pull_up_sdr104;
	u32 pull_down_sdr104;
	u32 pull_up_hs400;
	u32 pull_down_hs400;
};

static void tegra_sdhci_set_dqs_trim(struct sdhci_host *host, u8 trim);

struct sdhci_tegra {
	const struct sdhci_tegra_soc_data *soc_data;
	struct gpio_desc *power_gpio;
	struct clk *tmclk;
	bool ddr_signaling;
	bool pad_calib_required;
	bool pad_control_available;

	struct reset_control *rst;
	struct pinctrl *pinctrl_sdmmc;
	struct pinctrl_state *pinctrl_state_3v3;
	struct pinctrl_state *pinctrl_state_1v8;
	struct pinctrl_state *pinctrl_state_3v3_drv;
	struct pinctrl_state *pinctrl_state_1v8_drv;
	bool slcg_status;
	unsigned int tuning_status;
	#define TUNING_STATUS_DONE	1
	#define TUNING_STATUS_RETUNE	2
	struct sdhci_tegra_autocal_offsets autocal_offsets;
	ktime_t last_calib;
	struct tegra_bwmgr_client *emc_clk;
	u32 default_tap;
	u32 default_trim;
	u32 dqs_trim;
	bool enable_hwcq;
	unsigned long curr_clk_rate;
	u8 tuned_tap_delay;
	struct tegra_prod *prods;
	struct pinctrl_state *schmitt_enable[2];
	struct pinctrl_state *schmitt_disable[2];
	u8 uhs_mask;
	bool force_non_rem_rescan;
	int volt_switch_gpio;
	unsigned int cd_irq;
	int cd_gpio;
	bool cd_wakeup_capable;
	bool is_rail_enabled;
	bool en_periodic_cflush;
	struct sdhci_host *host;
	struct delayed_work detect_delay;
	u32 boot_detect_delay;
	unsigned long max_clk_limit;
	unsigned long max_ddr_clk_limit;
	unsigned int instance;
	bool skip_clk_rst;
};

static void sdhci_tegra_debugfs_init(struct sdhci_host *host);

/* Module params */
static unsigned int en_boot_part_access;

static void tegra_sdhci_update_sdmmc_pinctrl_register(struct sdhci_host *sdhci,
               bool set);

static u16 tegra_sdhci_readw(struct sdhci_host *host, int reg)
{
	struct sdhci_pltfm_host *pltfm_host = sdhci_priv(host);
	struct sdhci_tegra *tegra_host = sdhci_pltfm_priv(pltfm_host);
	const struct sdhci_tegra_soc_data *soc_data = tegra_host->soc_data;

	if (tegra_platform_is_vsp() && (reg > SDHCI_HOST_VERSION))
		return 0;

	if (unlikely((soc_data->nvquirks & NVQUIRK_FORCE_SDHCI_SPEC_200) &&
			(reg == SDHCI_HOST_VERSION))) {
		/* Erratum: Version register is invalid in HW. */
		return SDHCI_SPEC_200;
	}

	return readw(host->ioaddr + reg);
}

static void tegra_sdhci_writew(struct sdhci_host *host, u16 val, int reg)
{
	struct sdhci_pltfm_host *pltfm_host = sdhci_priv(host);

	if (tegra_platform_is_vsp() && (reg > SDHCI_HOST_VERSION))
		return;

	switch (reg) {
	case SDHCI_TRANSFER_MODE:
		/*
		 * Postpone this write, we must do it together with a
		 * command write that is down below.
		 */
		pltfm_host->xfer_mode_shadow = val;
		return;
	case SDHCI_COMMAND:
		writel((val << 16) | pltfm_host->xfer_mode_shadow,
			host->ioaddr + SDHCI_TRANSFER_MODE);
		return;
	}

	writew(val, host->ioaddr + reg);
}

static void tegra_sdhci_writel(struct sdhci_host *host, u32 val, int reg)
{
	struct sdhci_pltfm_host *pltfm_host = sdhci_priv(host);
	struct sdhci_tegra *tegra_host = sdhci_pltfm_priv(pltfm_host);
	const struct sdhci_tegra_soc_data *soc_data = tegra_host->soc_data;

	if (tegra_platform_is_vsp() && (reg > SDHCI_HOST_VERSION))
		return;
	/* Seems like we're getting spurious timeout and crc errors, so
	 * disable signalling of them. In case of real errors software
	 * timers should take care of eventually detecting them.
	 */
	if (unlikely(reg == SDHCI_SIGNAL_ENABLE))
		val &= ~(SDHCI_INT_TIMEOUT|SDHCI_INT_CRC);

	writel(val, host->ioaddr + reg);

	if (unlikely((soc_data->nvquirks & NVQUIRK_ENABLE_BLOCK_GAP_DET) &&
			(reg == SDHCI_INT_ENABLE))) {
		/* Erratum: Must enable block gap interrupt detection */
		u8 gap_ctrl = readb(host->ioaddr + SDHCI_BLOCK_GAP_CONTROL);
		if (val & SDHCI_INT_CARD_INT)
			gap_ctrl |= 0x8;
		else
			gap_ctrl &= ~0x8;
		writeb(gap_ctrl, host->ioaddr + SDHCI_BLOCK_GAP_CONTROL);
	}
}

static void tegra_sdhci_dump_vendor_regs(struct sdhci_host *host)
{
	int reg, tuning_status;
	u32 tap_delay;
	u32 trim_delay;
	u8 i;

	pr_debug("======= %s: Tuning windows =======\n",
		mmc_hostname(host->mmc));
	reg = sdhci_readl(host, SDHCI_VNDR_TUN_CTRL0_0);
	for (i = 0; i <= SDHCI_VNDR_TUN_CTRL0_TUN_WORD_SEL_MASK; i++) {
		reg &= ~SDHCI_VNDR_TUN_CTRL0_TUN_WORD_SEL_MASK;
		reg |= i;
		sdhci_writel(host, reg, SDHCI_VNDR_TUN_CTRL0_0);
		tuning_status = sdhci_readl(host,
					SDHCI_TEGRA_VNDR_TUNING_STATUS0);
		pr_debug("%s: tuning window[%d]: %#x\n",
			mmc_hostname(host->mmc), i, tuning_status);
	}
	reg = sdhci_readl(host, SDHCI_TEGRA_VENDOR_CLOCK_CTRL);
	tap_delay = reg >> SDHCI_CLOCK_CTRL_TAP_SHIFT;
	tap_delay &= SDHCI_CLOCK_CTRL_TAP_MASK;
	trim_delay = reg >> SDHCI_CLOCK_CTRL_TRIM_SHIFT;
	trim_delay &= SDHCI_CLOCK_CTRL_TRIM_MASK;
	pr_debug("sdhci: Tap value: %u | Trim value: %u\n", tap_delay,
			trim_delay);
	pr_debug("==================================\n");

	pr_debug("Vendor clock ctrl: %#x\n",
		sdhci_readl(host, SDHCI_TEGRA_VENDOR_CLOCK_CTRL));
	pr_debug("Vendor SysSW ctrl: %#x\n",
		sdhci_readl(host, SDHCI_TEGRA_VENDOR_SYS_SW_CTRL));
	pr_debug("Vendor Err interrupt status : %#x\n",
		sdhci_readl(host, SDHCI_TEGRA_VENDOR_ERR_INTR_STATUS));
	pr_debug("Vendor Cap overrides: %#x\n",
		sdhci_readl(host, SDHCI_TEGRA_VENDOR_CAP_OVERRIDES));
	pr_debug("Vendor Misc ctrl: %#x\n",
		sdhci_readl(host, SDHCI_TEGRA_VENDOR_MISC_CTRL));
	pr_debug("Vendor Misc ctrl_1: %#x\n",
		sdhci_readl(host, SDHCI_TEGRA_VENDOR_MISC_CTRL_1));
	pr_debug("Vendor Misc ctrl_2: %#x\n",
		sdhci_readl(host, SDHCI_TEGRA_VENDOR_MISC_CTRL_2));
	pr_debug("Vendor IO trim ctrl: %#x\n",
		sdhci_readl(host, SDHCI_TEGRA_VENDOR_IO_TRIM_CTRL_0));
	pr_debug("Vendor Tuning ctrl: %#x\n",
		sdhci_readl(host, SDHCI_VNDR_TUN_CTRL0_0));
	pr_debug("SDMEM comp padctrl: %#x\n",
		sdhci_readl(host, SDHCI_TEGRA_SDMEM_COMP_PADCTRL));
	pr_debug("Autocal config: %#x\n",
		sdhci_readl(host, SDHCI_TEGRA_AUTO_CAL_CONFIG));
	pr_debug("Autocal status: %#x\n",
		sdhci_readl(host, SDHCI_TEGRA_AUTO_CAL_STATUS));
}

static bool tegra_sdhci_configure_card_clk(struct sdhci_host *host, bool enable)
{
	bool status;
	u32 reg;

	reg = sdhci_readw(host, SDHCI_CLOCK_CONTROL);
	status = !!(reg & SDHCI_CLOCK_CARD_EN);

	if (status == enable)
		return status;

	if (enable)
		reg |= SDHCI_CLOCK_CARD_EN;
	else
		reg &= ~SDHCI_CLOCK_CARD_EN;

	sdhci_writew(host, reg, SDHCI_CLOCK_CONTROL);

	return status;
}

static void tegra210_sdhci_writew(struct sdhci_host *host, u16 val, int reg)
{
	bool is_tuning_cmd = 0;
	bool clk_enabled;
	u8 cmd;

	if (reg == SDHCI_COMMAND) {
		cmd = SDHCI_GET_CMD(val);
		is_tuning_cmd = cmd == MMC_SEND_TUNING_BLOCK ||
				cmd == MMC_SEND_TUNING_BLOCK_HS200;
	}

	if (is_tuning_cmd)
		clk_enabled = tegra_sdhci_configure_card_clk(host, 0);

	writew(val, host->ioaddr + reg);

	if (is_tuning_cmd) {
		udelay(1);
		sdhci_reset(host, SDHCI_RESET_CMD | SDHCI_RESET_DATA);
		tegra_sdhci_configure_card_clk(host, clk_enabled);
	}
}

static unsigned int tegra_sdhci_get_ro(struct sdhci_host *host)
{
	/*
	 * Write-enable shall be assumed if GPIO is missing in a board's
	 * device-tree because SDHCI's WRITE_PROTECT bit doesn't work on
	 * Tegra.
	 */
	return mmc_gpio_get_ro(host->mmc);
}

static bool tegra_sdhci_is_pad_and_regulator_valid(struct sdhci_host *host)
{
	struct sdhci_pltfm_host *pltfm_host = sdhci_priv(host);
	struct sdhci_tegra *tegra_host = sdhci_pltfm_priv(pltfm_host);
	int has_1v8, has_3v3;

	/*
	 * The SoCs which have NVQUIRK_NEEDS_PAD_CONTROL require software pad
	 * voltage configuration in order to perform voltage switching. This
	 * means that valid pinctrl info is required on SDHCI instances capable
	 * of performing voltage switching. Whether or not an SDHCI instance is
	 * capable of voltage switching is determined based on the regulator.
	 */

	if (!(tegra_host->soc_data->nvquirks & NVQUIRK_NEEDS_PAD_CONTROL))
		return true;

	if (IS_ERR_OR_NULL(host->mmc->supply.vqmmc))
		return false;

	has_1v8 = regulator_is_supported_voltage(host->mmc->supply.vqmmc,
						 1700000, 1950000);

	has_3v3 = regulator_is_supported_voltage(host->mmc->supply.vqmmc,
						 2700000, 3600000);

	if (has_1v8 == 1 && has_3v3 == 1)
		return tegra_host->pad_control_available;

	/* Fixed voltage, no pad control required. */
	return true;
}

static void tegra_sdhci_set_tap(struct sdhci_host *host, unsigned int tap)
{
	struct sdhci_pltfm_host *pltfm_host = sdhci_priv(host);
	struct sdhci_tegra *tegra_host = sdhci_pltfm_priv(pltfm_host);
	const struct sdhci_tegra_soc_data *soc_data = tegra_host->soc_data;
	bool card_clk_enabled = false;
	u32 reg;

	if (tap > MAX_TAP_VALUE) {
		dev_err(mmc_dev(host->mmc), "Invalid tap value %d\n", tap);
		return;
	}

	/*
	 * Touching the tap values is a bit tricky on some SoC generations.
	 * The quirk enables a workaround for a glitch that sometimes occurs if
	 * the tap values are changed.
	 */

	if (soc_data->nvquirks & NVQUIRK_DIS_CARD_CLK_CONFIG_TAP)
		card_clk_enabled = tegra_sdhci_configure_card_clk(host, false);

	/* Disable HW tap delay config */
	if (soc_data->nvquirks & NVQUIRK_HW_TAP_CONFIG) {
		reg = sdhci_readl(host, SDHCI_VNDR_TUN_CTRL0_0);
		reg &= ~SDHCI_VNDR_TUN_CTRL0_TUN_HW_TAP;
		sdhci_writel(host, reg, SDHCI_VNDR_TUN_CTRL0_0);
	}

	reg = sdhci_readl(host, SDHCI_TEGRA_VENDOR_CLOCK_CTRL);
	reg &= ~SDHCI_CLOCK_CTRL_TAP_MASK;
	reg |= tap << SDHCI_CLOCK_CTRL_TAP_SHIFT;
	sdhci_writel(host, reg, SDHCI_TEGRA_VENDOR_CLOCK_CTRL);

	if (soc_data->nvquirks & NVQUIRK_DIS_CARD_CLK_CONFIG_TAP &&
	    card_clk_enabled) {
		udelay(1);
		sdhci_reset(host, SDHCI_RESET_CMD | SDHCI_RESET_DATA);
		tegra_sdhci_configure_card_clk(host, card_clk_enabled);
	}
}

static void tegra_sdhci_hs400_enhanced_strobe(struct sdhci_host *host,
					      bool enable)
{
	u32 val;

	val = sdhci_readl(host, SDHCI_TEGRA_VENDOR_SYS_SW_CTRL);

	if (enable)
		val |= SDHCI_TEGRA_SYS_SW_CTRL_ENHANCED_STROBE;
	else
		val &= ~SDHCI_TEGRA_SYS_SW_CTRL_ENHANCED_STROBE;

	sdhci_writel(host, val, SDHCI_TEGRA_VENDOR_SYS_SW_CTRL);

}
static void tegra_sdhci_apply_tuning_correction(struct sdhci_host *host,
		u16 tun_iter, u8 upthres, u8 lowthres, u8 fixed_tap)
{
	struct sdhci_pltfm_host *pltfm_host = sdhci_priv(host);
	struct sdhci_tegra *tegra_host = sdhci_pltfm_priv(pltfm_host);
	u32 reg, mask = 0x00000001;
	u8 i, j, edge1;
	unsigned int tun_word;
	bool start_fail_def = false;
	bool start_pass_def = false;
	bool end_fail_def = false;
	bool end_pass_def = false;
	bool first_pass_def = false;
	bool first_fail_def = false;
	u8 start_fail = 0;
	u8 end_fail = 0;
	u8 start_pass = 0;
	u8 end_pass = 0;
	u8 first_fail = 0;
	u8 first_pass = 0;

	/*Select the first valid window with starting and ending edges defined*/
	for (i = 0; i <= SDHCI_VNDR_TUN_CTRL0_TUN_WORD_SEL_MASK; i++) {
		if (i == (tun_iter/TUNING_WORD_BIT_SIZE))
			break;
		j = 0;
		reg = sdhci_readl(host, SDHCI_VNDR_TUN_CTRL0_0);
		reg &= ~SDHCI_VNDR_TUN_CTRL0_TUN_WORD_SEL_MASK;
		reg |= i;
		sdhci_writel(host, reg, SDHCI_VNDR_TUN_CTRL0_0);
		tun_word = sdhci_readl(host, SDHCI_TEGRA_VNDR_TUNING_STATUS0);
		while (j <= (TUNING_WORD_BIT_SIZE - 1)) {
			if (!(tun_word & (mask << j)) && !start_fail_def) {
				start_fail = i*TUNING_WORD_BIT_SIZE + j;
				start_fail_def = true;
				if (!first_fail_def) {
					first_fail = start_fail;
					first_fail_def = true;
				}
			} else if ((tun_word & (mask << j)) && !start_pass_def
					&& start_fail_def) {
				start_pass = i*TUNING_WORD_BIT_SIZE + j;
				start_pass_def = true;
				if (!first_pass_def) {
					first_pass = start_pass;
					first_pass_def = true;
				}
			} else if (!(tun_word & (mask << j)) && start_fail_def
					&& start_pass_def && !end_pass_def) {
				end_pass = i*TUNING_WORD_BIT_SIZE + j - 1;
				end_pass_def = true;
			} else if ((tun_word & (mask << j)) && start_pass_def
				&& start_fail_def && end_pass_def) {
				end_fail  = i*TUNING_WORD_BIT_SIZE + j - 1;
				end_fail_def = true;
				if ((end_pass - start_pass) >= upthres) {
					start_fail = end_pass + 1;
					start_pass = end_fail + 1;
					end_pass_def = false;
					end_fail_def = false;
					j++;
					continue;
				} else if ((end_pass - start_pass) < lowthres) {
					start_pass = end_fail + 1;
					end_pass_def = false;
					end_fail_def = false;
					j++;
					continue;
				}
				break;
			}
			j++;
			if ((i*TUNING_WORD_BIT_SIZE + j) == tun_iter - 1)
				break;
		}
		if (start_pass_def && end_pass_def && start_fail_def
				&& end_fail_def) {
			tegra_host->tuned_tap_delay = start_pass +
				(end_pass - start_pass)/2;
			return;
		}
	}
	/*
	 * If no edge found, retain tap set by HW tuning
	 */
	if (!first_fail_def) {
		WARN_ON("No edge detected\n");
		reg = sdhci_readl(host, SDHCI_TEGRA_VENDOR_CLOCK_CTRL);
		tegra_host->tuned_tap_delay =
			((reg >> SDHCI_CLOCK_CTRL_TAP_SHIFT) &
				SDHCI_CLOCK_CTRL_TAP_MASK);
	}
	/*
	 * Set tap based on fixed value relative to first edge
	 * if no valid windows found
	 */
	if (!end_fail_def && first_fail_def && first_pass_def) {
		edge1 = first_fail + (first_pass - first_fail)/2;
		if ((edge1 - 1) > fixed_tap)
			tegra_host->tuned_tap_delay = edge1 - fixed_tap;
		else
			tegra_host->tuned_tap_delay = edge1 + fixed_tap;
	}

}

static void tegra_sdhci_post_tuning(struct sdhci_host *host)
{
	struct sdhci_pltfm_host *pltfm_host = sdhci_priv(host);
	struct sdhci_tegra *tegra_host = sdhci_pltfm_priv(pltfm_host);
	const struct sdhci_tegra_soc_data *soc_data = tegra_host->soc_data;
	u32 reg;
	u8 start_tap, end_tap, window_width, upperthreshold, lowerthreshold;
	u8 fixed_tap;
	u16 num_tun_iter;
	u32 clk_rate_mhz, period, bestcase, worstcase;
	u32 avg_tap_delay, min_tap_delay, max_tap_delay;

	min_tap_delay = soc_data->min_tap_delay;
	max_tap_delay = soc_data->max_tap_delay;
	if (!min_tap_delay || !max_tap_delay) {
		pr_info("%s: Tuning correction cannot be applied",
				mmc_hostname(host->mmc));
		goto retain_hw_tun_tap;
	}

	clk_rate_mhz = tegra_host->curr_clk_rate/1000000;
	period = 1000000/clk_rate_mhz;
	bestcase = period/min_tap_delay;
	worstcase = period/max_tap_delay;
	avg_tap_delay = (period*2)/(min_tap_delay + max_tap_delay);
	upperthreshold = ((2*worstcase) + bestcase)/2;
	lowerthreshold = worstcase/4;
	fixed_tap = avg_tap_delay/2;

	reg = sdhci_readl(host, SDHCI_TEGRA_VNDR_TUNING_STATUS1);
	start_tap = reg & SDHCI_TEGRA_VNDR_TUNING_STATUS1_TAP_MASK;
	end_tap = (reg >> SDHCI_TEGRA_VNDR_TUNING_STATUS1_END_TAP_SHIFT) &
			SDHCI_TEGRA_VNDR_TUNING_STATUS1_TAP_MASK;
	window_width = end_tap - start_tap;

	num_tun_iter = (sdhci_readl(host, SDHCI_VNDR_TUN_CTRL0_0) &
				SDHCI_VNDR_TUN_CTRL0_TUN_ITER_MASK) >>
				SDHCI_VNDR_TUN_CTRL0_TUN_ITER_SHIFT;

	switch (num_tun_iter) {
	case 0:
		num_tun_iter = 40;
		break;
	case 1:
		num_tun_iter = 64;
		break;
	case 2:
		num_tun_iter = 128;
		break;
	case 3:
		num_tun_iter = 196;
		break;
	case 4:
		num_tun_iter = 256;
		break;
	default:
		WARN_ON("Invalid value of number of tuning iterations");
	}
	/*
	 * Apply tuning correction if partial window is selected by HW tuning
	 * or window merge is detected
	 */
	if ((start_tap == 0) || (end_tap == 254) ||
	   ((end_tap == 126) && (num_tun_iter == 128)) ||
	   (end_tap == (num_tun_iter - 1)) ||
	   (window_width >= upperthreshold)) {
		tegra_sdhci_dump_vendor_regs(host);
		pr_info("%s: Applying tuning correction\n",
				mmc_hostname(host->mmc));
		tegra_sdhci_apply_tuning_correction(host, num_tun_iter,
				upperthreshold, lowerthreshold, fixed_tap);
		pr_info("%s: Tap value after applying correction %u\n",
			mmc_hostname(host->mmc), tegra_host->tuned_tap_delay);
	} else {
retain_hw_tun_tap:
		reg = sdhci_readl(host, SDHCI_TEGRA_VENDOR_CLOCK_CTRL);
		tegra_host->tuned_tap_delay =
			((reg >> SDHCI_CLOCK_CTRL_TAP_SHIFT) &
				SDHCI_CLOCK_CTRL_TAP_MASK);
	}
	tegra_sdhci_set_tap(host, tegra_host->tuned_tap_delay);
	tegra_host->tuning_status = TUNING_STATUS_DONE;

	pr_info("%s: hw tuning done ...\n", mmc_hostname(host->mmc));
	tegra_sdhci_dump_vendor_regs(host);
}

static void tegra_sdhci_mask_host_caps(struct sdhci_host *host, u8 uhs_mask)
{
	/* Mask any bus speed modes if set in platform data */
	if (uhs_mask & MMC_UHS_MASK_SDR12)
		host->mmc->caps &= ~MMC_CAP_UHS_SDR12;

	if (uhs_mask & MMC_UHS_MASK_SDR25)
		host->mmc->caps &= ~MMC_CAP_UHS_SDR25;

	if (uhs_mask & MMC_UHS_MASK_SDR50)
		host->mmc->caps &= ~MMC_CAP_UHS_SDR50;

	if (uhs_mask & MMC_UHS_MASK_SDR104)
		host->mmc->caps &= ~MMC_CAP_UHS_SDR104;

	if (uhs_mask & MMC_UHS_MASK_DDR50) {
		host->mmc->caps &= ~MMC_CAP_UHS_DDR50;
		host->mmc->caps &= ~MMC_CAP_1_8V_DDR;
	}

	if (uhs_mask & MMC_MASK_HS200) {
		host->mmc->caps2 &= ~MMC_CAP2_HS200;
		host->mmc->caps2 &= ~MMC_CAP2_HS400;
		host->mmc->caps2 &= ~MMC_CAP2_HS400_ES;
	}

	if (uhs_mask & MMC_MASK_HS400) {
		host->mmc->caps2 &= ~MMC_CAP2_HS400;
		host->mmc->caps2 &= ~MMC_CAP2_HS400_ES;
	}
	if (uhs_mask & MMC_MASK_SD_HS)
		host->mmc->caps &= ~MMC_CAP_SD_HIGHSPEED;
}

static void tegra_sdhci_reset(struct sdhci_host *host, u8 mask)
{
	struct sdhci_pltfm_host *pltfm_host = sdhci_priv(host);
	struct sdhci_tegra *tegra_host = sdhci_pltfm_priv(pltfm_host);
	const struct sdhci_tegra_soc_data *soc_data = tegra_host->soc_data;
	u32 misc_ctrl, clk_ctrl, pad_ctrl, misc_ctrl_2;
	int err;
	bool clear_ddr_signalling = true;

	sdhci_reset(host, mask);

	if (!(mask & SDHCI_RESET_ALL))
		return;

	err = tegra_prod_set_by_name(&host->ioaddr, "prod",
		tegra_host->prods);
	if (err)
		dev_err(mmc_dev(host->mmc),
			"Failed to set prod-reset settings %d\n", err);

	tegra_sdhci_set_tap(host, tegra_host->default_tap);
	tegra_sdhci_set_dqs_trim(host, tegra_host->dqs_trim);

	misc_ctrl = sdhci_readl(host, SDHCI_TEGRA_VENDOR_MISC_CTRL);
	clk_ctrl = sdhci_readl(host, SDHCI_TEGRA_VENDOR_CLOCK_CTRL);

	misc_ctrl &= ~(SDHCI_MISC_CTRL_ENABLE_SDHCI_SPEC_300 |
		       SDHCI_MISC_CTRL_ENABLE_SDR50 |
		       SDHCI_MISC_CTRL_ENABLE_DDR50 |
		       SDHCI_MISC_CTRL_ENABLE_SDR104);

	clk_ctrl &= ~(SDHCI_CLOCK_CTRL_TRIM_MASK |
		      SDHCI_CLOCK_CTRL_SPI_MODE_CLKEN_OVERRIDE);

	if (tegra_sdhci_is_pad_and_regulator_valid(host)) {
		/* Erratum: Enable SDHCI spec v3.00 support */
		if (soc_data->nvquirks & NVQUIRK_ENABLE_SDHCI_SPEC_300)
			misc_ctrl |= SDHCI_MISC_CTRL_ENABLE_SDHCI_SPEC_300;
		/* Advertise UHS modes as supported by host */
		if (soc_data->nvquirks & NVQUIRK_ENABLE_SDR50)
			misc_ctrl |= SDHCI_MISC_CTRL_ENABLE_SDR50;
		if ((soc_data->nvquirks & NVQUIRK_ENABLE_DDR50) &&
			!(tegra_host->uhs_mask & MMC_UHS_MASK_DDR50))
			misc_ctrl |= SDHCI_MISC_CTRL_ENABLE_DDR50;
		if (soc_data->nvquirks & NVQUIRK_ENABLE_SDR104)
			misc_ctrl |= SDHCI_MISC_CTRL_ENABLE_SDR104;
		if (soc_data->nvquirks & NVQUIRK_ENABLE_SDR50)
			clk_ctrl |= SDHCI_CLOCK_CTRL_SDR50_TUNING_OVERRIDE;
	}

	clk_ctrl |= tegra_host->default_trim << SDHCI_CLOCK_CTRL_TRIM_SHIFT;

	if (soc_data->nvquirks & NVQUIRK_SDMMC_CLK_OVERRIDE) {
		misc_ctrl_2 = sdhci_readl(host, SDHCI_TEGRA_VENDOR_MISC_CTRL_2);
		tegra_host->slcg_status = !(misc_ctrl_2 &
						SDHCI_MISC_CTRL_2_CLK_OVR_ON);
	} else
		tegra_host->slcg_status = !(clk_ctrl &
					SDHCI_CLOCK_CTRL_LEGACY_CLKEN_OVERRIDE);
	sdhci_writel(host, misc_ctrl, SDHCI_TEGRA_VENDOR_MISC_CTRL);
	sdhci_writel(host, clk_ctrl, SDHCI_TEGRA_VENDOR_CLOCK_CTRL);

	if (soc_data->nvquirks & NVQUIRK_HAS_PADCALIB) {
		pad_ctrl = sdhci_readl(host, SDHCI_TEGRA_SDMEM_COMP_PADCTRL);
		pad_ctrl &= ~SDHCI_TEGRA_SDMEM_COMP_PADCTRL_VREF_SEL_MASK;
		pad_ctrl |= SDHCI_TEGRA_SDMEM_COMP_PADCTRL_VREF_SEL_VAL;
		sdhci_writel(host, pad_ctrl, SDHCI_TEGRA_SDMEM_COMP_PADCTRL);

		tegra_host->pad_calib_required = true;
	}

	/* ddr signalling post resume */
	if ((host->mmc->pm_flags & MMC_PM_KEEP_POWER) &&
		((host->mmc->ios.timing == MMC_TIMING_MMC_DDR52) ||
		(host->mmc->ios.timing == MMC_TIMING_UHS_DDR50)))
		clear_ddr_signalling = false;

	if (clear_ddr_signalling)
		tegra_host->ddr_signaling = false;
	tegra_sdhci_mask_host_caps(host, tegra_host->uhs_mask);
}

static void tegra_sdhci_configure_cal_pad(struct sdhci_host *host, bool enable)
{
	u32 val;

	/*
	 * Enable or disable the additional I/O pad used by the drive strength
	 * calibration process.
	 */
	val = sdhci_readl(host, SDHCI_TEGRA_SDMEM_COMP_PADCTRL);

	if (enable)
		val |= SDHCI_TEGRA_SDMEM_COMP_PADCTRL_E_INPUT_E_PWRD;
	else
		val &= ~SDHCI_TEGRA_SDMEM_COMP_PADCTRL_E_INPUT_E_PWRD;

	sdhci_writel(host, val, SDHCI_TEGRA_SDMEM_COMP_PADCTRL);

	if (enable)
		usleep_range(1, 2);
}

static void tegra_sdhci_set_pad_autocal_offset(struct sdhci_host *host,
					       u16 pdpu)
{
	u32 reg;

	reg = sdhci_readl(host, SDHCI_TEGRA_AUTO_CAL_CONFIG);
	reg &= ~SDHCI_AUTO_CAL_PDPU_OFFSET_MASK;
	reg |= pdpu;
	sdhci_writel(host, reg, SDHCI_TEGRA_AUTO_CAL_CONFIG);
}

static int tegra_sdhci_set_padctrl(struct sdhci_host *host, int voltage,
				   bool state_drvupdn)
{
	struct sdhci_pltfm_host *pltfm_host = sdhci_priv(host);
	struct sdhci_tegra *tegra_host = sdhci_pltfm_priv(pltfm_host);
	struct sdhci_tegra_autocal_offsets *offsets =
						&tegra_host->autocal_offsets;
	struct pinctrl_state *pinctrl_drvupdn = NULL;
	int ret = 0;
	u8 drvup = 0, drvdn = 0;
	u32 reg;

	if (!state_drvupdn) {
		/* PADS Drive Strength */
		if (voltage == MMC_SIGNAL_VOLTAGE_180) {
			if (tegra_host->pinctrl_state_1v8_drv) {
				pinctrl_drvupdn =
					tegra_host->pinctrl_state_1v8_drv;
			} else {
				drvup = offsets->pull_up_1v8_timeout;
				drvdn = offsets->pull_down_1v8_timeout;
			}
		} else {
			if (tegra_host->pinctrl_state_3v3_drv) {
				pinctrl_drvupdn =
					tegra_host->pinctrl_state_3v3_drv;
			} else {
				drvup = offsets->pull_up_3v3_timeout;
				drvdn = offsets->pull_down_3v3_timeout;
			}
		}

		if (pinctrl_drvupdn != NULL) {
			ret = pinctrl_select_state(tegra_host->pinctrl_sdmmc,
							pinctrl_drvupdn);
			if (ret < 0)
				dev_err(mmc_dev(host->mmc),
					"failed pads drvupdn, ret: %d\n", ret);
		} else if ((drvup) || (drvdn)) {
			reg = sdhci_readl(host,
					SDHCI_TEGRA_SDMEM_COMP_PADCTRL);
			reg &= ~SDHCI_COMP_PADCTRL_DRVUPDN_OFFSET_MASK;
			reg |= (drvup << 20) | (drvdn << 12);
			sdhci_writel(host, reg,
					SDHCI_TEGRA_SDMEM_COMP_PADCTRL);
		}
	} else {
		/* Toggle power gpio for switching voltage on FPGA */
		if (gpio_is_valid(tegra_host->volt_switch_gpio)) {
			if (voltage == MMC_SIGNAL_VOLTAGE_330) {
				gpio_set_value(tegra_host->volt_switch_gpio, 1);
				dev_info(mmc_dev(host->mmc),
					 "3.3V set by voltage switch gpio\n");
			} else {
				gpio_set_value(tegra_host->volt_switch_gpio, 0);
				dev_info(mmc_dev(host->mmc),
					 "1.8V set by voltage switch gpio\n");
			}
			return 0;
		}
		/* Dual Voltage PADS Voltage selection */
		if (!tegra_host->pad_control_available)
			return 0;

		if (voltage == MMC_SIGNAL_VOLTAGE_180) {
			ret = pinctrl_select_state(tegra_host->pinctrl_sdmmc,
						tegra_host->pinctrl_state_1v8);
			if (ret < 0)
				dev_err(mmc_dev(host->mmc),
					"setting 1.8V failed, ret: %d\n", ret);
		} else {
			ret = pinctrl_select_state(tegra_host->pinctrl_sdmmc,
						tegra_host->pinctrl_state_3v3);
			if (ret < 0)
				dev_err(mmc_dev(host->mmc),
					"setting 3.3V failed, ret: %d\n", ret);
		}
	}

	return ret;
}

static void tegra_sdhci_pad_autocalib(struct sdhci_host *host)
{
	struct sdhci_pltfm_host *pltfm_host = sdhci_priv(host);
	struct sdhci_tegra *tegra_host = sdhci_pltfm_priv(pltfm_host);
	struct sdhci_tegra_autocal_offsets offsets =
			tegra_host->autocal_offsets;
	struct mmc_ios *ios = &host->mmc->ios;
	bool card_clk_enabled;
	u16 pdpu;
	u32 reg;
	int ret;

	switch (ios->timing) {
	case MMC_TIMING_UHS_SDR104:
		pdpu = offsets.pull_down_sdr104 << 8 | offsets.pull_up_sdr104;
		break;
	case MMC_TIMING_MMC_HS400:
		pdpu = offsets.pull_down_hs400 << 8 | offsets.pull_up_hs400;
		break;
	default:
		if (ios->signal_voltage == MMC_SIGNAL_VOLTAGE_180)
			pdpu = offsets.pull_down_1v8 << 8 | offsets.pull_up_1v8;
		else
			pdpu = offsets.pull_down_3v3 << 8 | offsets.pull_up_3v3;
	}

	/* Set initial offset before auto-calibration */
	tegra_sdhci_set_pad_autocal_offset(host, pdpu);

	card_clk_enabled = tegra_sdhci_configure_card_clk(host, false);

	tegra_sdhci_configure_cal_pad(host, true);

	reg = sdhci_readl(host, SDHCI_TEGRA_AUTO_CAL_CONFIG);
	reg |= SDHCI_AUTO_CAL_ENABLE | SDHCI_AUTO_CAL_START;
	sdhci_writel(host, reg, SDHCI_TEGRA_AUTO_CAL_CONFIG);

	usleep_range(1, 2);
	/* 10 ms timeout */
	ret = readl_poll_timeout(host->ioaddr + SDHCI_TEGRA_AUTO_CAL_STATUS,
				 reg, !(reg & SDHCI_TEGRA_AUTO_CAL_ACTIVE),
				 1000, 10000);

	tegra_sdhci_configure_cal_pad(host, false);

	tegra_sdhci_configure_card_clk(host, card_clk_enabled);

	if (ret) {
		dev_err(mmc_dev(host->mmc), "Pad autocal timed out\n");

		/* Disable automatic cal and use fixed Drive Strengths */
		reg = sdhci_readl(host, SDHCI_TEGRA_AUTO_CAL_CONFIG);
		reg &= ~SDHCI_AUTO_CAL_ENABLE;
		sdhci_writel(host, reg, SDHCI_TEGRA_AUTO_CAL_CONFIG);

		ret = tegra_sdhci_set_padctrl(host, ios->signal_voltage, false);
		if (ret < 0)
			dev_err(mmc_dev(host->mmc),
				"Setting drive strengths failed: %d\n", ret);
	}
}

static void tegra_sdhci_parse_pad_autocal_dt(struct sdhci_host *host)
{
	struct sdhci_pltfm_host *pltfm_host = sdhci_priv(host);
	struct sdhci_tegra *tegra_host = sdhci_pltfm_priv(pltfm_host);
	struct sdhci_tegra_autocal_offsets *autocal =
			&tegra_host->autocal_offsets;
	int err;

	err = device_property_read_u32(host->mmc->parent,
			"nvidia,pad-autocal-pull-up-offset-3v3",
			&autocal->pull_up_3v3);
	if (err)
		autocal->pull_up_3v3 = 0;

	err = device_property_read_u32(host->mmc->parent,
			"nvidia,pad-autocal-pull-down-offset-3v3",
			&autocal->pull_down_3v3);
	if (err)
		autocal->pull_down_3v3 = 0;

	err = device_property_read_u32(host->mmc->parent,
			"nvidia,pad-autocal-pull-up-offset-1v8",
			&autocal->pull_up_1v8);
	if (err)
		autocal->pull_up_1v8 = 0;

	err = device_property_read_u32(host->mmc->parent,
			"nvidia,pad-autocal-pull-down-offset-1v8",
			&autocal->pull_down_1v8);
	if (err)
		autocal->pull_down_1v8 = 0;

	err = device_property_read_u32(host->mmc->parent,
			"nvidia,pad-autocal-pull-up-offset-sdr104",
			&autocal->pull_up_sdr104);
	if (err)
		autocal->pull_up_sdr104 = autocal->pull_up_1v8;

	err = device_property_read_u32(host->mmc->parent,
			"nvidia,pad-autocal-pull-down-offset-sdr104",
			&autocal->pull_down_sdr104);
	if (err)
		autocal->pull_down_sdr104 = autocal->pull_down_1v8;

	err = device_property_read_u32(host->mmc->parent,
			"nvidia,pad-autocal-pull-up-offset-hs400",
			&autocal->pull_up_hs400);
	if (err)
		autocal->pull_up_hs400 = autocal->pull_up_1v8;

	err = device_property_read_u32(host->mmc->parent,
			"nvidia,pad-autocal-pull-down-offset-hs400",
			&autocal->pull_down_hs400);
	if (err)
		autocal->pull_down_hs400 = autocal->pull_down_1v8;

	/*
	 * Different fail-safe drive strength values based on the signaling
	 * voltage are applicable for SoCs supporting 3V3 and 1V8 pad controls.
	 * So, avoid reading below device tree properties for SoCs that don't
	 * have NVQUIRK_NEEDS_PAD_CONTROL.
	 */
	if (!(tegra_host->soc_data->nvquirks & NVQUIRK_NEEDS_PAD_CONTROL))
		return;

	err = device_property_read_u32(host->mmc->parent,
			"nvidia,pad-autocal-pull-up-offset-3v3-timeout",
			&autocal->pull_up_3v3_timeout);
	if (err) {
		if (!IS_ERR(tegra_host->pinctrl_state_3v3) &&
			(tegra_host->pinctrl_state_3v3_drv == NULL))
			pr_warn("%s: Missing autocal timeout 3v3-pad drvs\n",
				mmc_hostname(host->mmc));
		autocal->pull_up_3v3_timeout = 0;
	}

	err = device_property_read_u32(host->mmc->parent,
			"nvidia,pad-autocal-pull-down-offset-3v3-timeout",
			&autocal->pull_down_3v3_timeout);
	if (err) {
		if (!IS_ERR(tegra_host->pinctrl_state_3v3) &&
			(tegra_host->pinctrl_state_3v3_drv == NULL))
			pr_warn("%s: Missing autocal timeout 3v3-pad drvs\n",
				mmc_hostname(host->mmc));
		autocal->pull_down_3v3_timeout = 0;
	}

	err = device_property_read_u32(host->mmc->parent,
			"nvidia,pad-autocal-pull-up-offset-1v8-timeout",
			&autocal->pull_up_1v8_timeout);
	if (err) {
		if (!IS_ERR(tegra_host->pinctrl_state_1v8) &&
			(tegra_host->pinctrl_state_1v8_drv == NULL))
			pr_warn("%s: Missing autocal timeout 1v8-pad drvs\n",
				mmc_hostname(host->mmc));
		autocal->pull_up_1v8_timeout = 0;
	}

	err = device_property_read_u32(host->mmc->parent,
			"nvidia,pad-autocal-pull-down-offset-1v8-timeout",
			&autocal->pull_down_1v8_timeout);
	if (err) {
		if (!IS_ERR(tegra_host->pinctrl_state_1v8) &&
			(tegra_host->pinctrl_state_1v8_drv == NULL))
			pr_warn("%s: Missing autocal timeout 1v8-pad drvs\n",
				mmc_hostname(host->mmc));
		autocal->pull_down_1v8_timeout = 0;
	}
}

static void tegra_sdhci_request(struct mmc_host *mmc, struct mmc_request *mrq)
{
	struct sdhci_host *host = mmc_priv(mmc);
	struct sdhci_pltfm_host *pltfm_host = sdhci_priv(host);
	struct sdhci_tegra *tegra_host = sdhci_pltfm_priv(pltfm_host);
	ktime_t since_calib = ktime_sub(ktime_get(), tegra_host->last_calib);

	/* 100 ms calibration interval is specified in the TRM */
	if (ktime_to_ms(since_calib) > 100) {
		tegra_sdhci_pad_autocalib(host);
		tegra_host->last_calib = ktime_get();
	}

	sdhci_request(mmc, mrq);
}

static void tegra_sdhci_parse_tap_and_trim(struct sdhci_host *host)
{
	struct sdhci_pltfm_host *pltfm_host = sdhci_priv(host);
	struct sdhci_tegra *tegra_host = sdhci_pltfm_priv(pltfm_host);
	int err;

	err = device_property_read_u32(host->mmc->parent, "nvidia,default-tap",
				       &tegra_host->default_tap);
	if (err)
		tegra_host->default_tap = 0;

	err = device_property_read_u32(host->mmc->parent, "nvidia,default-trim",
				       &tegra_host->default_trim);
	if (err)
		tegra_host->default_trim = 0;

	err = device_property_read_u32(host->mmc->parent, "nvidia,dqs-trim",
				       &tegra_host->dqs_trim);
	if (err)
		tegra_host->dqs_trim = 0x11;
}

static void tegra_sdhci_set_bg_trimmer_supply(struct sdhci_host *host,
					      bool enable)
{
	struct sdhci_pltfm_host *pltfm_host = sdhci_priv(host);
	struct sdhci_tegra *tegra_host = sdhci_pltfm_priv(pltfm_host);
	const struct sdhci_tegra_soc_data *soc_data = tegra_host->soc_data;
	unsigned int misc_ctrl;

	if (!(soc_data->nvquirks & NVQUIRK_CONTROL_TRIMMER_SUPPLY))
		return;

	misc_ctrl = sdhci_readl(host, SDHCI_TEGRA_VENDOR_IO_TRIM_CTRL_0);
	if (enable) {
		misc_ctrl &= ~(SDHCI_TEGRA_IO_TRIM_CTRL_0_SEL_VREG_MASK);
		sdhci_writel(host, misc_ctrl, SDHCI_TEGRA_VENDOR_IO_TRIM_CTRL_0);
		udelay(3);
		sdhci_reset(host, SDHCI_RESET_CMD | SDHCI_RESET_DATA);
	} else {
		misc_ctrl |= (SDHCI_TEGRA_IO_TRIM_CTRL_0_SEL_VREG_MASK);
		sdhci_writel(host, misc_ctrl, SDHCI_TEGRA_VENDOR_IO_TRIM_CTRL_0);
		udelay(1);
	}
}

static void tegra_sdhci_parse_dt(struct sdhci_host *host)
{
	struct sdhci_pltfm_host *pltfm_host = sdhci_priv(host);
	struct sdhci_tegra *tegra_host = sdhci_pltfm_priv(pltfm_host);
	int val = 0;

	if (device_property_read_bool(host->mmc->parent, "supports-cqe"))
		tegra_host->enable_hwcq = true;
	else
		tegra_host->enable_hwcq = false;

	tegra_sdhci_parse_pad_autocal_dt(host);
	tegra_sdhci_parse_tap_and_trim(host);

	device_property_read_u32(host->mmc->parent, "uhs-mask",
				(u32 *)&tegra_host->uhs_mask);

	tegra_host->force_non_rem_rescan =
		device_property_read_bool(host->mmc->parent,
		"force-non-removable-rescan");
	tegra_host->cd_wakeup_capable = 
			device_property_read_bool(host->mmc->parent,
					"nvidia,cd-wakeup-capable");
	host->mmc->cd_cap_invert = device_property_read_bool(host->mmc->parent,
								"cd-inverted");

	tegra_host->en_periodic_cflush = device_property_read_bool(host->mmc->parent,
				"nvidia,en-periodic-cflush");
	if (tegra_host->en_periodic_cflush) {
		device_property_read_u32(host->mmc->parent,
				"nvidia,periodic-cflush-to", &val);
		host->mmc->flush_timeout = val;
		if (val == 0) {
			tegra_host->en_periodic_cflush = false;
		}
	}
	device_property_read_u32(host->mmc->parent, "nvidia,boot-detect-delay",
					&tegra_host->boot_detect_delay);
	device_property_read_u32(host->mmc->parent, "max-clk-limit",
		(u32 *)&tegra_host->max_clk_limit);
	device_property_read_u32(host->mmc->parent, "ddr-clk-limit",
		(u32 *)&tegra_host->max_ddr_clk_limit);

	host->ocr_mask = 0;
	if (!device_property_read_u32(host->mmc->parent, "mmc-ocr-mask", &val)) {
		host->ocr_mask = MMC_VDD_27_36 | MMC_VDD_165_195;
		if (val == 1)
			host->ocr_mask &= ~(MMC_VDD_26_27 | MMC_VDD_27_28);
		else if (val == 2)
			host->ocr_mask &= (MMC_VDD_32_33 | MMC_VDD_165_195);
		else if (val == 3)
			host->ocr_mask &= (MMC_VDD_33_34 | MMC_VDD_165_195);
	}

	tegra_host->skip_clk_rst = device_property_read_bool(host->mmc->parent,
							"nvidia,skip-clk-rst");
}

static unsigned long tegra_sdhci_apply_clk_limits(struct sdhci_host *host,
	unsigned int clock)
{
	struct sdhci_pltfm_host *pltfm_host = sdhci_priv(host);
	struct sdhci_tegra *tegra_host = sdhci_pltfm_priv(pltfm_host);
	unsigned long host_clk;

	if (tegra_host->ddr_signaling)
		host_clk = (tegra_host->max_ddr_clk_limit) ?
			tegra_host->max_ddr_clk_limit * 2 : clock * 2;
	else
		host_clk = (clock > tegra_host->max_clk_limit) ?
			tegra_host->max_clk_limit : clock;

	dev_dbg(mmc_dev(host->mmc), "Setting clk limit %lu\n", host_clk);
	return host_clk;
}

static void tegra_sdhci_set_clock(struct sdhci_host *host, unsigned int clock)
{
	struct sdhci_pltfm_host *pltfm_host = sdhci_priv(host);
	struct sdhci_tegra *tegra_host = sdhci_pltfm_priv(pltfm_host);
	unsigned long host_clk;

	if (host->mmc->skip_host_clkgate) {
		sdhci_set_card_clock(host, clock ? true : false);
		return;
	}

	if (!clock)
		return sdhci_set_clock(host, clock);

	/*
	 * In DDR50/52 modes the Tegra SDHCI controllers require the SDHCI
	 * divider to be configured to divided the host clock by two. The SDHCI
	 * clock divider is calculated as part of sdhci_set_clock() by
	 * sdhci_calc_clk(). The divider is calculated from host->max_clk and
	 * the requested clock rate.
	 *
	 * By setting the host->max_clk to clock * 2 the divider calculation
	 * will always result in the correct value for DDR50/52 modes,
	 * regardless of clock rate rounding, which may happen if the value
	 * from clk_get_rate() is used.
	 */
	if (!tegra_host->skip_clk_rst) {
		host_clk = tegra_sdhci_apply_clk_limits(host, clock);
		clk_set_rate(pltfm_host->clk, host_clk);
		tegra_host->curr_clk_rate = host_clk;
		if (tegra_host->ddr_signaling)
			host->max_clk = host_clk;
		else
			host->max_clk = clk_get_rate(pltfm_host->clk);
	}
	sdhci_set_clock(host, clock);

	if (tegra_host->pad_calib_required) {
		tegra_sdhci_pad_autocalib(host);
		tegra_host->pad_calib_required = false;
	}
}

static int tegra_sdhci_set_host_clock(struct sdhci_host *host, bool enable)
{
	struct sdhci_pltfm_host *pltfm_host = sdhci_priv(host);
	struct sdhci_tegra *tegra_host = sdhci_pltfm_priv(pltfm_host);
	u8 vndr_ctrl;
	int err;

	if (tegra_host->skip_clk_rst)
		return 0;

	if (!enable) {
		dev_dbg(mmc_dev(host->mmc), "Disabling clk\n");

		/*
		 * Power down BG trimmer supply(VREG).
		 * Ensure SDMMC host internal clocks are
		 * turned off before calling this function.
		 */
		tegra_sdhci_set_bg_trimmer_supply(host, false);

		/* Update SDMMC host CAR clock status */
		vndr_ctrl = sdhci_readb(host, SDHCI_TEGRA_VENDOR_CLOCK_CTRL);
		vndr_ctrl &= ~SDHCI_CLOCK_CTRL_SDMMC_CLK;
		sdhci_writeb(host, vndr_ctrl, SDHCI_TEGRA_VENDOR_CLOCK_CTRL);

		/* Disable SDMMC host CAR clock */
		clk_disable_unprepare(pltfm_host->clk);
	} else {
		dev_dbg(mmc_dev(host->mmc), "Enabling clk\n");

		/* Enable SDMMC host CAR clock */
		err = clk_prepare_enable(pltfm_host->clk);
		if (err) {
			dev_err(mmc_dev(host->mmc),
				"clk enable failed %d\n", err);
			return err;
		}

		/* Reset SDMMC host CAR clock status */
		vndr_ctrl = sdhci_readb(host, SDHCI_TEGRA_VENDOR_CLOCK_CTRL);
		vndr_ctrl |= SDHCI_CLOCK_CTRL_SDMMC_CLK;
		sdhci_writeb(host, vndr_ctrl, SDHCI_TEGRA_VENDOR_CLOCK_CTRL);

		/*
		 * Power up BG trimmer supply(VREG).
		 * Ensure SDMMC host internal clocks are
		 * turned off before calling this function.
		 */
		tegra_sdhci_set_bg_trimmer_supply(host, true);
	}

	return 0;
}

static unsigned int tegra_sdhci_get_max_clock(struct sdhci_host *host)
{
	struct sdhci_pltfm_host *pltfm_host = sdhci_priv(host);

	return clk_round_rate(pltfm_host->clk, UINT_MAX);
}

static void tegra_sdhci_set_dqs_trim(struct sdhci_host *host, u8 trim)
{
	u32 val;

	val = sdhci_readl(host, SDHCI_TEGRA_VENDOR_CAP_OVERRIDES);
	val &= ~SDHCI_TEGRA_CAP_OVERRIDES_DQS_TRIM_MASK;
	val |= trim << SDHCI_TEGRA_CAP_OVERRIDES_DQS_TRIM_SHIFT;
	sdhci_writel(host, val, SDHCI_TEGRA_VENDOR_CAP_OVERRIDES);
}

static void tegra_sdhci_hs400_dll_cal(struct sdhci_host *host)
{
	u32 reg;
	int timeout=5;

	reg = sdhci_readl(host, SDHCI_TEGRA_VENDOR_DLLCAL_CFG);
	reg |= SDHCI_TEGRA_DLLCAL_CALIBRATE;
	sdhci_writel(host, reg, SDHCI_TEGRA_VENDOR_DLLCAL_CFG);

	mdelay(1);

	/*
	 * Wait for calibrate_en bit to clear before checking
	 * calibration status
	 */
	while (sdhci_readl(host, SDHCI_TEGRA_VENDOR_DLLCAL_CFG) &
			SDHCI_TEGRA_DLLCAL_CALIBRATE)
		;

	/* Wait until DLL calibration is done */
	/* 1 ms sleep, 5 ms timeout */
	do {
		if (!(sdhci_readl(host, SDHCI_TEGRA_VENDOR_DLLCAL_STA) &
			SDHCI_TEGRA_DLLCAL_STA_ACTIVE))
			break;
		mdelay(1);
		timeout--;
	} while (timeout);

	if (!timeout)
		dev_err(mmc_dev(host->mmc),
			"HS400 delay line calibration timed out\n");
}

static void tegra_sdhci_dll_calib(struct sdhci_host *host)
{
	struct mmc_host *mmc = host->mmc;

	if ((mmc->ios.timing == MMC_TIMING_MMC_DDR52) ||
		(mmc->ios.timing == MMC_TIMING_UHS_DDR50)) {
		/*
		 * Tegra SDMMC controllers support DDR mode with only clock
		 * divisor 1. Set the clock frequency here again to ensure
		 * host and device clocks are correctly configured.
		 */
		tegra_sdhci_set_clock(host, host->max_clk);
	} else if (mmc->ios.timing == MMC_TIMING_MMC_HS400) {
		tegra_sdhci_hs400_dll_cal(host);
	}
}


static int tegra_sdhci_execute_hw_tuning(struct mmc_host *mmc, u32 opcode)
{
	struct sdhci_host *host = mmc_priv(mmc);
	int err;

	err = sdhci_execute_tuning(mmc, opcode);
	if (!err && !host->tuning_err)
		tegra_sdhci_post_tuning(host);

	return err;
}

static void tegra_sdhci_set_uhs_signaling(struct sdhci_host *host,
					  unsigned timing)
{
	struct sdhci_pltfm_host *pltfm_host = sdhci_priv(host);
	struct sdhci_tegra *tegra_host = sdhci_pltfm_priv(pltfm_host);
	int ret;
	bool tuning_mode = false;
	bool set_num_tun_iter = false;
	bool set_trim_delay = false;
	bool set_padpipe_clk_override = false;
	bool set_sdmmc_spare_0 = false;
	bool do_hs400_dll_cal = false;

	tegra_host->ddr_signaling = false;

	sdhci_set_uhs_signaling(host, timing);

	switch (timing) {
	case MMC_TIMING_UHS_SDR50:
	case MMC_TIMING_UHS_SDR104:
		tuning_mode = true;
		break;
	case MMC_TIMING_MMC_DDR52:
		set_sdmmc_spare_0 = true;
		set_trim_delay = true;
		tegra_host->ddr_signaling = true;
		break;
	case MMC_TIMING_UHS_DDR50:
		tegra_host->ddr_signaling = true;
		set_trim_delay = true;
		break;
	case MMC_TIMING_MMC_HS200:
		set_trim_delay = true;
		tuning_mode = true;
		set_num_tun_iter = true;
		set_padpipe_clk_override = true;
		break;
	case MMC_TIMING_MMC_HS400:
		tuning_mode = true;
		set_num_tun_iter = true;
		set_padpipe_clk_override = true;
		do_hs400_dll_cal = true;
		break;
	default:
		break;
	}

	/* Set trim delay */
	if (set_trim_delay) {
		ret = tegra_prod_set_by_name_partially(&host->ioaddr,
				prod_device_states[timing], tegra_host->prods,
				0, SDHCI_TEGRA_VENDOR_CLOCK_CTRL,
				SDHCI_CLOCK_CTRL_TRIM_MASK <<
				SDHCI_CLOCK_CTRL_TRIM_SHIFT);
		if (ret < 0)
			dev_err(mmc_dev(host->mmc),
				"Failed to set trim value for timing %d, %d\n",
				timing, ret);
	}

	/* Set Tap delay */
	if ((tegra_host->tuning_status == TUNING_STATUS_DONE) &&
		tuning_mode)
		tegra_sdhci_set_tap(host, tegra_host->tuned_tap_delay);
	else
		tegra_sdhci_set_tap(host, tegra_host->default_tap);

	/*set padpipe_clk_override*/
	if (set_padpipe_clk_override) {
		ret = tegra_prod_set_by_name_partially(&host->ioaddr,
				prod_device_states[timing], tegra_host->prods,
				0, SDHCI_TEGRA_VENDOR_CLOCK_CTRL,
				SDHCI_CLOCK_CTRL_PADPIPE_CLKEN_OVERRIDE);
		if (ret < 0)
			dev_err(mmc_dev(host->mmc),
				"Failed to set padpipe clk override value for timing %d, %d\n",
				timing, ret);
	}
	/* Set number of tuning iterations */
	if (set_num_tun_iter) {
		ret = tegra_prod_set_by_name_partially(&host->ioaddr,
				prod_device_states[timing], tegra_host->prods,
				0, SDHCI_VNDR_TUN_CTRL0_0,
				SDHCI_VNDR_TUN_CTRL0_TUN_ITER_MASK);
		if (ret < 0)
			dev_err(mmc_dev(host->mmc),
				"Failed to set number of iterations for timing %d, %d\n",
				timing, ret);
	}
	/* Set SDMMC_SPARE_0*/
	if (set_sdmmc_spare_0) {
		ret = tegra_prod_set_by_name_partially(&host->ioaddr,
				prod_device_states[timing], tegra_host->prods,
				0, SDHCI_TEGRA_VENDOR_MISC_CTRL,
				 SDHCI_MISC_CTRL_SDMMC_SPARE_0_MASK);
		if (ret < 0)
			dev_err(mmc_dev(host->mmc),
				"Failed to set spare0 field for timing %d, %d\n",
				timing, ret);
	}

	if (do_hs400_dll_cal)
		tegra_sdhci_dll_calib(host);
}

static unsigned int tegra_sdhci_get_sw_timeout_value(struct sdhci_host *host)
{
	/*
	 * With SDMMC timeout clock set to 12MHZ, host controller waits for
	 * 11.18 seconds before triggering data timeout error interrupt.
	 * Increase SW timer timeout value to 12 seconds to avoid SW timer
	 * getting triggered before data timeout error interrupt.
	 */
	return 12 * HZ;
}

static unsigned int tegra_sdhci_get_timeout_clock(struct sdhci_host *host)
{
	/*
	* Tegra SDMMC controller advertises 12MHz timeout clock. Controller
	* models in simulator might not advertise the timeout clock frequency.
	* To avoid errors, return 12MHz clock for supporting timeout clock
	* on simulators.
	*/
	return SDMMC_TIMEOUT_CLK_FREQ_MHZ * 1000;
}

static int tegra_sdhci_execute_tuning(struct sdhci_host *host, u32 opcode)
{
	unsigned int min, max;

	/*
	 * Start search for minimum tap value at 10, as smaller values are
	 * may wrongly be reported as working but fail at higher speeds,
	 * according to the TRM.
	 */
	min = 10;
	while (min < 255) {
		tegra_sdhci_set_tap(host, min);
		if (!mmc_send_tuning(host->mmc, opcode, NULL))
			break;
		min++;
	}

	/* Find the maximum tap value that still passes. */
	max = min + 1;
	while (max < 255) {
		tegra_sdhci_set_tap(host, max);
		if (mmc_send_tuning(host->mmc, opcode, NULL)) {
			max--;
			break;
		}
		max++;
	}

	/* The TRM states the ideal tap value is at 75% in the passing range. */
	tegra_sdhci_set_tap(host, min + ((max - min) * 3 / 4));

	return mmc_send_tuning(host->mmc, opcode, NULL);
}

static int tegra_sdhci_get_max_tuning_loop_counter(struct sdhci_host *host)
{
	struct sdhci_pltfm_host *pltfm_host = sdhci_priv(host);
	struct sdhci_tegra *tegra_host = sdhci_pltfm_priv(pltfm_host);
	int err = 0;

	err = tegra_prod_set_by_name_partially(&host->ioaddr,
			prod_device_states[host->mmc->ios.timing],
			tegra_host->prods, 0, SDHCI_VNDR_TUN_CTRL0_0,
			SDHCI_VNDR_TUN_CTRL0_TUN_ITER_MASK);
	if (err)
		dev_err(mmc_dev(host->mmc),
			"%s: error %d in tuning iteration update\n",
				__func__, err);

	return 257;
}

static int sdhci_tegra_start_signal_voltage_switch(struct mmc_host *mmc,
						   struct mmc_ios *ios)
{
	struct sdhci_host *host = mmc_priv(mmc);
	struct sdhci_pltfm_host *pltfm_host = sdhci_priv(host);
	struct sdhci_tegra *tegra_host = sdhci_pltfm_priv(pltfm_host);
	int ret = 0;

	if (ios->signal_voltage == MMC_SIGNAL_VOLTAGE_330) {
		ret = tegra_sdhci_set_padctrl(host, ios->signal_voltage, true);
		if (ret < 0)
			return ret;
		tegra_sdhci_update_sdmmc_pinctrl_register(host, false);
		ret = sdhci_start_signal_voltage_switch(mmc, ios);
	} else if (ios->signal_voltage == MMC_SIGNAL_VOLTAGE_180) {
		ret = sdhci_start_signal_voltage_switch(mmc, ios);
		if (ret < 0)
			return ret;
		ret = tegra_sdhci_set_padctrl(host, ios->signal_voltage, true);
		tegra_sdhci_update_sdmmc_pinctrl_register(host, true);
	}

	if (tegra_host->pad_calib_required)
		tegra_sdhci_pad_autocalib(host);

	return ret;
}

static bool tegra_sdhci_skip_retuning(struct sdhci_host *host)
{
	struct sdhci_pltfm_host *pltfm_host = sdhci_priv(host);
	struct sdhci_tegra *tegra_host = sdhci_pltfm_priv(pltfm_host);

	if (tegra_host->tuning_status == TUNING_STATUS_DONE) {
		dev_info(mmc_dev(host->mmc),
			"Tuning done, restoring the best tap value : %u\n",
				tegra_host->tuned_tap_delay);
		tegra_sdhci_set_tap(host, tegra_host->tuned_tap_delay);
		return true;
	}

	return false;
}

static int tegra_sdhci_init_pinctrl_info(struct device *dev,
					 struct sdhci_tegra *tegra_host)
{
	const struct sdhci_tegra_soc_data *soc_data = tegra_host->soc_data;
	int i, ret;

	tegra_host->prods = devm_tegra_prod_get(dev);
	if (IS_ERR_OR_NULL(tegra_host->prods)) {
		dev_err(dev, "Prod-setting not available\n");
		tegra_host->prods = NULL;
	}

	tegra_host->pinctrl_sdmmc = devm_pinctrl_get(dev);
	if (IS_ERR(tegra_host->pinctrl_sdmmc)) {
		dev_dbg(dev, "No pinctrl info, err: %ld\n",
			PTR_ERR(tegra_host->pinctrl_sdmmc));
		return -1;
	}

	tegra_host->pinctrl_state_1v8_drv = pinctrl_lookup_state(
				tegra_host->pinctrl_sdmmc, "sdmmc-1v8-drv");
	if (IS_ERR(tegra_host->pinctrl_state_1v8_drv)) {
		if (PTR_ERR(tegra_host->pinctrl_state_1v8_drv) == -ENODEV)
			tegra_host->pinctrl_state_1v8_drv = NULL;
	}

	tegra_host->pinctrl_state_3v3_drv = pinctrl_lookup_state(
				tegra_host->pinctrl_sdmmc, "sdmmc-3v3-drv");
	if (IS_ERR(tegra_host->pinctrl_state_3v3_drv)) {
		if (PTR_ERR(tegra_host->pinctrl_state_3v3_drv) == -ENODEV)
			tegra_host->pinctrl_state_3v3_drv = NULL;
	}

	tegra_host->pinctrl_state_3v3 =
		pinctrl_lookup_state(tegra_host->pinctrl_sdmmc, "sdmmc-3v3");
	if (IS_ERR(tegra_host->pinctrl_state_3v3)) {
		dev_warn(dev, "Missing 3.3V pad state, err: %ld\n",
			 PTR_ERR(tegra_host->pinctrl_state_3v3));
		return -1;
	}

	tegra_host->pinctrl_state_1v8 =
		pinctrl_lookup_state(tegra_host->pinctrl_sdmmc, "sdmmc-1v8");
	if (IS_ERR(tegra_host->pinctrl_state_1v8)) {
		dev_warn(dev, "Missing 1.8V pad state, err: %ld\n",
			 PTR_ERR(tegra_host->pinctrl_state_1v8));
		return -1;
	}

	tegra_host->pad_control_available = true;

	if (soc_data->nvquirks & NVQUIRK_UPDATE_PIN_CNTRL_REG) {
		tegra_host->schmitt_enable[0] =
			pinctrl_lookup_state(tegra_host->pinctrl_sdmmc,
			"sdmmc_schmitt_enable");
		if (IS_ERR_OR_NULL(tegra_host->schmitt_enable[0]))
			dev_err(dev, "Missing schmitt enable state\n");

		tegra_host->schmitt_enable[1] =
			pinctrl_lookup_state(tegra_host->pinctrl_sdmmc,
			"sdmmc_clk_schmitt_enable");
		if (IS_ERR_OR_NULL(tegra_host->schmitt_enable[1]))
			dev_err(dev, "Missing clk schmitt enable state\n");

		tegra_host->schmitt_disable[0] =
			pinctrl_lookup_state(tegra_host->pinctrl_sdmmc,
			"sdmmc_schmitt_disable");
		if (IS_ERR_OR_NULL(tegra_host->schmitt_disable[0]))
			dev_err(dev, "Missing schmitt disable state\n");

		tegra_host->schmitt_disable[1] =
			pinctrl_lookup_state(tegra_host->pinctrl_sdmmc,
			"sdmmc_clk_schmitt_disable");
		if (IS_ERR_OR_NULL(tegra_host->schmitt_disable[1]))
			dev_err(dev, "Missing clk schmitt disable state\n");

		for (i = 0; i < 2; i++) {
			if (!IS_ERR_OR_NULL(tegra_host->schmitt_disable[i])) {
				ret = pinctrl_select_state(tegra_host->pinctrl_sdmmc,
					tegra_host->schmitt_disable[i]);
				if (ret < 0)
					dev_warn(dev, "setting schmitt state failed\n");
			}
		}
	}

	return 0;
}

static void tegra_sdhci_update_sdmmc_pinctrl_register(struct sdhci_host *sdhci,
       bool set)
{
	struct sdhci_pltfm_host *pltfm_host = sdhci_priv(sdhci);
	struct sdhci_tegra *tegra_host = sdhci_pltfm_priv(pltfm_host);
	const struct sdhci_tegra_soc_data *soc_data = tegra_host->soc_data;
	struct pinctrl_state *set_schmitt[2];
	int ret;
	int i;

	if (!(soc_data->nvquirks & NVQUIRK_UPDATE_PIN_CNTRL_REG))
		return;

	if (set) {
		set_schmitt[0] = tegra_host->schmitt_enable[0];
		set_schmitt[1] = tegra_host->schmitt_enable[1];
	} else {
		set_schmitt[0] = tegra_host->schmitt_disable[0];
		set_schmitt[1] = tegra_host->schmitt_disable[1];
	}

	for (i = 0; i < 2; i++) {
		if (IS_ERR_OR_NULL(set_schmitt[i]))
			continue;
		ret = pinctrl_select_state(tegra_host->pinctrl_sdmmc,
			set_schmitt[i]);
		if (ret < 0)
			dev_warn(mmc_dev(sdhci->mmc),
				"setting schmitt state failed\n");
	}
}


static void tegra_sdhci_voltage_switch(struct sdhci_host *host)
{
	struct sdhci_pltfm_host *pltfm_host = sdhci_priv(host);
	struct sdhci_tegra *tegra_host = sdhci_pltfm_priv(pltfm_host);
	const struct sdhci_tegra_soc_data *soc_data = tegra_host->soc_data;

	if (soc_data->nvquirks & NVQUIRK_HAS_PADCALIB)
		tegra_host->pad_calib_required = true;
}

static void tegra_cqhci_writel(struct cqhci_host *cq_host, u32 val, int reg)
{
	struct mmc_host *mmc = cq_host->mmc;
	u8 ctrl;
	ktime_t timeout;
	bool timed_out;

	/*
	 * During CQE resume/unhalt, CQHCI driver unhalts CQE prior to
	 * cqhci_host_ops enable where SDHCI DMA and BLOCK_SIZE registers need
	 * to be re-configured.
	 * Tegra CQHCI/SDHCI prevents write access to block size register when
	 * CQE is unhalted. So handling CQE resume sequence here to configure
	 * SDHCI block registers prior to exiting CQE halt state.
	 */
	if (reg == CQHCI_CTL && !(val & CQHCI_HALT) &&
	    cqhci_readl(cq_host, CQHCI_CTL) & CQHCI_HALT) {
		sdhci_cqe_enable(mmc);
		writel(val, cq_host->mmio + reg);
		timeout = ktime_add_us(ktime_get(), 50);
		while (1) {
			timed_out = ktime_compare(ktime_get(), timeout) > 0;
			ctrl = cqhci_readl(cq_host, CQHCI_CTL);
			if (!(ctrl & CQHCI_HALT) || timed_out)
				break;
		}
		/*
		 * CQE usually resumes very quick, but incase if Tegra CQE
		 * doesn't resume retry unhalt.
		 */
		if (timed_out)
			writel(val, cq_host->mmio + reg);
	} else {
		writel(val, cq_host->mmio + reg);
	}
}

static void sdhci_tegra_update_dcmd_desc(struct mmc_host *mmc,
					 struct mmc_request *mrq, u64 *data)
{
	struct sdhci_pltfm_host *pltfm_host = sdhci_priv(mmc_priv(mmc));
	struct sdhci_tegra *tegra_host = sdhci_pltfm_priv(pltfm_host);
	const struct sdhci_tegra_soc_data *soc_data = tegra_host->soc_data;

	if (soc_data->nvquirks & NVQUIRK_CQHCI_DCMD_R1B_CMD_TIMING &&
	    mrq->cmd->flags & MMC_RSP_R1B)
		*data |= CQHCI_CMD_TIMING(1);
}

static void sdhci_tegra_cqe_enable(struct mmc_host *mmc)
{
	struct cqhci_host *cq_host = mmc->cqe_private;
	u32 val;

	/*
	 * Tegra CQHCI/SDMMC design prevents write access to sdhci block size
	 * register when CQE is enabled and unhalted.
	 * CQHCI driver enables CQE prior to activation, so disable CQE before
	 * programming block size in sdhci controller and enable it back.
	 */
	if (!cq_host->activated) {
		val = cqhci_readl(cq_host, CQHCI_CFG);
		if (val & CQHCI_ENABLE)
			cqhci_writel(cq_host, (val & ~CQHCI_ENABLE),
				     CQHCI_CFG);
		sdhci_cqe_enable(mmc);
		if (val & CQHCI_ENABLE)
			cqhci_writel(cq_host, val, CQHCI_CFG);
	}

	/*
	 * CMD CRC errors are seen sometimes with some eMMC devices when status
	 * command is sent during transfer of last data block which is the
	 * default case as send status command block counter (CBC) is 1.
	 * Recommended fix to set CBC to 0 allowing send status command only
	 * when data lines are idle.
	 */
	val = cqhci_readl(cq_host, CQHCI_SSC1);
	val &= ~CQHCI_SSC1_CBC_MASK;
	cqhci_writel(cq_host, val, CQHCI_SSC1);
}

static void sdhci_tegra_dumpregs(struct mmc_host *mmc)
{
	sdhci_dumpregs(mmc_priv(mmc));
}

static u32 sdhci_tegra_cqhci_irq(struct sdhci_host *host, u32 intmask)
{
	int cmd_error = 0;
	int data_error = 0;

	if (!sdhci_cqe_irq(host, intmask, &cmd_error, &data_error))
		return intmask;

	cqhci_irq(host->mmc, intmask, cmd_error, data_error);

	return 0;
}
/* Configure voltage switch specific requirements */
static void tegra_sdhci_voltage_switch_req(struct sdhci_host *host, bool req)
{
	struct sdhci_pltfm_host *pltfm_host = sdhci_priv(host);
	struct sdhci_tegra *tegra_host = sdhci_pltfm_priv(pltfm_host);
	const struct sdhci_tegra_soc_data *soc_data = tegra_host->soc_data;
	u32 clk_ctrl;

	if (!req) {
		/* Disable SLCG */
		clk_ctrl = sdhci_readl(host, SDHCI_TEGRA_VENDOR_CLOCK_CTRL);
		clk_ctrl = clk_ctrl | SDHCI_CLOCK_CTRL_LEGACY_CLKEN_OVERRIDE;
		sdhci_writel(host, clk_ctrl, SDHCI_TEGRA_VENDOR_CLOCK_CTRL);

		if (soc_data->nvquirks & NVQUIRK_SDMMC_CLK_OVERRIDE) {
			clk_ctrl = sdhci_readl(host,
						SDHCI_TEGRA_VENDOR_MISC_CTRL_2);
			clk_ctrl = clk_ctrl | SDHCI_MISC_CTRL_2_CLK_OVR_ON;
			sdhci_writel(host, clk_ctrl,
						SDHCI_TEGRA_VENDOR_MISC_CTRL_2);
		}
	} else  {
		/* Restore SLCG */
		if (tegra_host->slcg_status) {
			clk_ctrl = sdhci_readl(host,
						SDHCI_TEGRA_VENDOR_CLOCK_CTRL);
			clk_ctrl = clk_ctrl &
					~SDHCI_CLOCK_CTRL_LEGACY_CLKEN_OVERRIDE;
			sdhci_writel(host, clk_ctrl,
						SDHCI_TEGRA_VENDOR_CLOCK_CTRL);
			if (soc_data->nvquirks &
					NVQUIRK_SDMMC_CLK_OVERRIDE) {
				clk_ctrl = sdhci_readl(host,
						SDHCI_TEGRA_VENDOR_MISC_CTRL_2);
				clk_ctrl = clk_ctrl &
						~SDHCI_MISC_CTRL_2_CLK_OVR_ON;
				sdhci_writel(host, clk_ctrl,
						SDHCI_TEGRA_VENDOR_MISC_CTRL_2);
			}
		}
	}

}


static void tegra_sdhci_set_timeout(struct sdhci_host *host,
				    struct mmc_command *cmd)
{
	u32 val;

	/*
	 * HW busy detection timeout is based on programmed data timeout
	 * counter and maximum supported timeout is 11s which may not be
	 * enough for long operations like cache flush, sleep awake, erase.
	 *
	 * ERASE_TIMEOUT_LIMIT bit of VENDOR_MISC_CTRL register allows
	 * host controller to wait for busy state until the card is busy
	 * without HW timeout.
	 *
	 * So, use infinite busy wait mode for operations that may take
	 * more than maximum HW busy timeout of 11s otherwise use finite
	 * busy wait mode.
	 */
	val = sdhci_readl(host, SDHCI_TEGRA_VENDOR_MISC_CTRL);
	if (cmd && cmd->busy_timeout >= 11 * HZ)
		val |= SDHCI_MISC_CTRL_ERASE_TIMEOUT_LIMIT;
	else
		val &= ~SDHCI_MISC_CTRL_ERASE_TIMEOUT_LIMIT;
	sdhci_writel(host, val, SDHCI_TEGRA_VENDOR_MISC_CTRL);

	__sdhci_set_timeout(host, cmd);
}

static const struct cqhci_host_ops sdhci_tegra_cqhci_ops = {
	.write_l    = tegra_cqhci_writel,
	.enable	= sdhci_tegra_cqe_enable,
	.disable = sdhci_cqe_disable,
	.dumpregs = sdhci_tegra_dumpregs,
	.update_dcmd_desc = sdhci_tegra_update_dcmd_desc,
};

static int tegra_sdhci_set_dma_mask(struct sdhci_host *host)
{
	struct sdhci_pltfm_host *platform = sdhci_priv(host);
	struct sdhci_tegra *tegra = sdhci_pltfm_priv(platform);
	const struct sdhci_tegra_soc_data *soc = tegra->soc_data;
	struct device *dev = mmc_dev(host->mmc);

	if (host->quirks2 & SDHCI_QUIRK2_BROKEN_64_BIT_DMA) {
		host->flags &= ~SDHCI_USE_64_BIT_DMA;
		return dma_set_mask_and_coherent(dev, DMA_BIT_MASK(32));
	}

	if (soc->dma_mask)
		return dma_set_mask_and_coherent(dev, soc->dma_mask);

	return 0;
}

static void tegra_sdhci_skip_host_clkgate(struct sdhci_host *host, bool req)
{
	if (req)
		host->mmc->skip_host_clkgate = true;
	else
		host->mmc->skip_host_clkgate = false;
}

static const struct sdhci_ops tegra_sdhci_ops = {
	.get_ro     = tegra_sdhci_get_ro,
	.read_w     = tegra_sdhci_readw,
	.write_l    = tegra_sdhci_writel,
	.set_clock  = tegra_sdhci_set_clock,
	.set_dma_mask = tegra_sdhci_set_dma_mask,
	.set_bus_width = sdhci_set_bus_width,
	.reset      = tegra_sdhci_reset,
	.set_uhs_signaling = tegra_sdhci_set_uhs_signaling,
	.voltage_switch = tegra_sdhci_voltage_switch,
	.get_max_clock = tegra_sdhci_get_max_clock,
	.get_timeout_clock = tegra_sdhci_get_timeout_clock,
	.get_max_tuning_loop_counter = tegra_sdhci_get_max_tuning_loop_counter,
	.skip_retuning = tegra_sdhci_skip_retuning,
	.hs400_enhanced_strobe = tegra_sdhci_hs400_enhanced_strobe,
	.dump_vendor_regs = tegra_sdhci_dump_vendor_regs,
	.irq = sdhci_tegra_cqhci_irq,
	.get_sw_timeout = tegra_sdhci_get_sw_timeout_value,
	.voltage_switch_req	= tegra_sdhci_voltage_switch_req,
	.skip_host_clkgate	= tegra_sdhci_skip_host_clkgate,
};

static const struct sdhci_pltfm_data sdhci_tegra20_pdata = {
	.quirks = SDHCI_QUIRK_BROKEN_TIMEOUT_VAL |
		  SDHCI_QUIRK_SINGLE_POWER_WRITE |
		  SDHCI_QUIRK_NO_HISPD_BIT |
		  SDHCI_QUIRK_BROKEN_ADMA_ZEROLEN_DESC |
		  SDHCI_QUIRK_CAP_CLOCK_BASE_BROKEN,
	.ops  = &tegra_sdhci_ops,
};

static const struct sdhci_tegra_soc_data soc_data_tegra20 = {
	.pdata = &sdhci_tegra20_pdata,
	.dma_mask = DMA_BIT_MASK(32),
	.nvquirks = NVQUIRK_FORCE_SDHCI_SPEC_200 |
		    NVQUIRK_ENABLE_BLOCK_GAP_DET,
};

static const struct sdhci_pltfm_data sdhci_tegra30_pdata = {
	.quirks = SDHCI_QUIRK_BROKEN_TIMEOUT_VAL |
		  SDHCI_QUIRK_DATA_TIMEOUT_USES_SDCLK |
		  SDHCI_QUIRK_SINGLE_POWER_WRITE |
		  SDHCI_QUIRK_NO_HISPD_BIT |
		  SDHCI_QUIRK_BROKEN_ADMA_ZEROLEN_DESC |
		  SDHCI_QUIRK_CAP_CLOCK_BASE_BROKEN,
	.quirks2 = SDHCI_QUIRK2_PRESET_VALUE_BROKEN |
		   SDHCI_QUIRK2_BROKEN_HS200 |
		   /*
		    * Auto-CMD23 leads to "Got command interrupt 0x00010000 even
		    * though no command operation was in progress."
		    *
		    * The exact reason is unknown, as the same hardware seems
		    * to support Auto CMD23 on a downstream 3.1 kernel.
		    */
		   SDHCI_QUIRK2_ACMD23_BROKEN,
	.ops  = &tegra_sdhci_ops,
};

static const struct sdhci_tegra_soc_data soc_data_tegra30 = {
	.pdata = &sdhci_tegra30_pdata,
	.dma_mask = DMA_BIT_MASK(32),
	.nvquirks = NVQUIRK_ENABLE_SDHCI_SPEC_300 |
		    NVQUIRK_ENABLE_SDR50 |
		    NVQUIRK_ENABLE_SDR104 |
		    NVQUIRK_HAS_PADCALIB,
};

static const struct sdhci_ops tegra114_sdhci_ops = {
	.get_ro     = tegra_sdhci_get_ro,
	.read_w     = tegra_sdhci_readw,
	.write_w    = tegra_sdhci_writew,
	.write_l    = tegra_sdhci_writel,
	.set_clock  = tegra_sdhci_set_clock,
	.set_dma_mask = tegra_sdhci_set_dma_mask,
	.set_bus_width = sdhci_set_bus_width,
	.reset      = tegra_sdhci_reset,
	.platform_execute_tuning = tegra_sdhci_execute_tuning,
	.set_uhs_signaling = tegra_sdhci_set_uhs_signaling,
	.voltage_switch = tegra_sdhci_voltage_switch,
	.get_max_clock = tegra_sdhci_get_max_clock,
};

static const struct sdhci_pltfm_data sdhci_tegra114_pdata = {
	.quirks = SDHCI_QUIRK_BROKEN_TIMEOUT_VAL |
		  SDHCI_QUIRK_DATA_TIMEOUT_USES_SDCLK |
		  SDHCI_QUIRK_SINGLE_POWER_WRITE |
		  SDHCI_QUIRK_NO_HISPD_BIT |
		  SDHCI_QUIRK_BROKEN_ADMA_ZEROLEN_DESC |
		  SDHCI_QUIRK_CAP_CLOCK_BASE_BROKEN,
	.quirks2 = SDHCI_QUIRK2_PRESET_VALUE_BROKEN,
	.ops  = &tegra114_sdhci_ops,
};

static const struct sdhci_tegra_soc_data soc_data_tegra114 = {
	.pdata = &sdhci_tegra114_pdata,
	.dma_mask = DMA_BIT_MASK(32),
};

static const struct sdhci_pltfm_data sdhci_tegra124_pdata = {
	.quirks = SDHCI_QUIRK_BROKEN_TIMEOUT_VAL |
		  SDHCI_QUIRK_DATA_TIMEOUT_USES_SDCLK |
		  SDHCI_QUIRK_SINGLE_POWER_WRITE |
		  SDHCI_QUIRK_NO_HISPD_BIT |
		  SDHCI_QUIRK_BROKEN_ADMA_ZEROLEN_DESC |
		  SDHCI_QUIRK_CAP_CLOCK_BASE_BROKEN,
	.quirks2 = SDHCI_QUIRK2_PRESET_VALUE_BROKEN,
	.ops  = &tegra114_sdhci_ops,
};

static const struct sdhci_tegra_soc_data soc_data_tegra124 = {
	.pdata = &sdhci_tegra124_pdata,
	.dma_mask = DMA_BIT_MASK(34),
};

static const struct sdhci_ops tegra210_sdhci_ops = {
	.get_ro     = tegra_sdhci_get_ro,
	.read_w     = tegra_sdhci_readw,
	.write_w    = tegra210_sdhci_writew,
	.write_l    = tegra_sdhci_writel,
	.set_clock  = tegra_sdhci_set_clock,
	.set_dma_mask = tegra_sdhci_set_dma_mask,
	.set_bus_width = sdhci_set_bus_width,
	.reset      = tegra_sdhci_reset,
	.set_uhs_signaling = tegra_sdhci_set_uhs_signaling,
	.voltage_switch = tegra_sdhci_voltage_switch,
	.get_max_clock = tegra_sdhci_get_max_clock,
	.set_timeout = tegra_sdhci_set_timeout,
};

static const struct sdhci_pltfm_data sdhci_tegra210_pdata = {
	.quirks = SDHCI_QUIRK_BROKEN_TIMEOUT_VAL |
		  SDHCI_QUIRK_SINGLE_POWER_WRITE |
		  SDHCI_QUIRK_NO_HISPD_BIT |
		  SDHCI_QUIRK_BROKEN_ADMA_ZEROLEN_DESC |
		  SDHCI_QUIRK_DATA_TIMEOUT_USES_SDCLK |
		  SDHCI_QUIRK_BROKEN_CARD_DETECTION |
		  SDHCI_QUIRK_NO_ENDATTR_IN_NOPDESC |
		  SDHCI_QUIRK_CAP_CLOCK_BASE_BROKEN,
	.quirks2 = SDHCI_QUIRK2_PRESET_VALUE_BROKEN |
		   SDHCI_QUIRK2_ISSUE_CMD_DAT_RESET_TOGETHER |
		   SDHCI_QUIRK2_SEL_SDR104_UHS_MODE_IN_SDR50 |
		   SDHCI_QUIRK2_NON_STD_TUN_CARD_CLOCK,
	.ops  = &tegra210_sdhci_ops,
};

static const struct sdhci_tegra_soc_data soc_data_tegra210 = {
	.pdata = &sdhci_tegra210_pdata,
	.dma_mask = DMA_BIT_MASK(34),
	.nvquirks = NVQUIRK_NEEDS_PAD_CONTROL |
		    NVQUIRK_HAS_PADCALIB |
		    NVQUIRK_DIS_CARD_CLK_CONFIG_TAP |
		    NVQUIRK_ENABLE_SDR50 |
		    NVQUIRK_UPDATE_PIN_CNTRL_REG |
		    NVQUIRK_ENABLE_SDR104 |
		    NVQUIRK_CONTROL_TRIMMER_SUPPLY |
		    NVQUIRK_HAS_TMCLK,
	.min_tap_delay = 106,
	.max_tap_delay = 185,
};

static const struct sdhci_ops tegra186_sdhci_ops = {
	.get_ro     = tegra_sdhci_get_ro,
	.read_w     = tegra_sdhci_readw,
	.write_l    = tegra_sdhci_writel,
	.set_clock  = tegra_sdhci_set_clock,
	.set_dma_mask = tegra_sdhci_set_dma_mask,
	.set_bus_width = sdhci_set_bus_width,
	.reset      = tegra_sdhci_reset,
	.set_uhs_signaling = tegra_sdhci_set_uhs_signaling,
	.voltage_switch = tegra_sdhci_voltage_switch,
	.get_max_clock = tegra_sdhci_get_max_clock,
	.irq = sdhci_tegra_cqhci_irq,
	.set_timeout = tegra_sdhci_set_timeout,
};

static const struct sdhci_pltfm_data sdhci_tegra186_pdata = {
	.quirks = SDHCI_QUIRK_BROKEN_TIMEOUT_VAL |
		  SDHCI_QUIRK_SINGLE_POWER_WRITE |
		  SDHCI_QUIRK_NO_HISPD_BIT |
		  SDHCI_QUIRK_BROKEN_ADMA_ZEROLEN_DESC |
		  SDHCI_QUIRK_NO_ENDATTR_IN_NOPDESC,
	.quirks2 = SDHCI_QUIRK2_PRESET_VALUE_BROKEN |
		   SDHCI_QUIRK2_HOST_OFF_CARD_ON |
		   SDHCI_QUIRK2_SEL_SDR104_UHS_MODE_IN_SDR50,
	.ops  = &tegra_sdhci_ops,
};

static const struct sdhci_tegra_soc_data soc_data_tegra186 = {
	.pdata = &sdhci_tegra186_pdata,
	.dma_mask = DMA_BIT_MASK(40),
	.nvquirks = NVQUIRK_NEEDS_PAD_CONTROL |
		    NVQUIRK_HAS_PADCALIB |
		    NVQUIRK_DIS_CARD_CLK_CONFIG_TAP |
		    NVQUIRK_ENABLE_SDR50 |
		    NVQUIRK_ENABLE_SDR104 |
		    NVQUIRK_SDMMC_CLK_OVERRIDE |
		    NVQUIRK_HAS_TMCLK |
		    NVQUIRK_CONTROL_TRIMMER_SUPPLY |
		    NVQUIRK_CQHCI_DCMD_R1B_CMD_TIMING,
	.min_tap_delay = 84,
	.max_tap_delay = 136,
};

static const struct sdhci_tegra_soc_data soc_data_tegra194 = {
	.pdata = &sdhci_tegra186_pdata,
	.dma_mask = DMA_BIT_MASK(39),
	.nvquirks = NVQUIRK_NEEDS_PAD_CONTROL |
		    NVQUIRK_HAS_PADCALIB |
		    NVQUIRK_DIS_CARD_CLK_CONFIG_TAP |
		    NVQUIRK_CONTROL_TRIMMER_SUPPLY |
		    NVQUIRK_ENABLE_SDR50 |
		    NVQUIRK_SDMMC_CLK_OVERRIDE |
		    NVQUIRK_ENABLE_SDR104 |
		    NVQUIRK_HAS_TMCLK,
	.min_tap_delay = 96,
	.max_tap_delay = 139,
};

static const struct of_device_id sdhci_tegra_dt_match[] = {
	{ .compatible = "nvidia,tegra194-sdhci", .data = &soc_data_tegra194 },
	{ .compatible = "nvidia,tegra186-sdhci", .data = &soc_data_tegra186 },
	{ .compatible = "nvidia,tegra210-sdhci", .data = &soc_data_tegra210 },
	{ .compatible = "nvidia,tegra124-sdhci", .data = &soc_data_tegra124 },
	{ .compatible = "nvidia,tegra114-sdhci", .data = &soc_data_tegra114 },
	{ .compatible = "nvidia,tegra30-sdhci", .data = &soc_data_tegra30 },
	{ .compatible = "nvidia,tegra20-sdhci", .data = &soc_data_tegra20 },
	{}
};
MODULE_DEVICE_TABLE(of, sdhci_tegra_dt_match);

static int sdhci_tegra_add_host(struct sdhci_host *host)
{
	struct sdhci_pltfm_host *pltfm_host = sdhci_priv(host);
	struct sdhci_tegra *tegra_host = sdhci_pltfm_priv(pltfm_host);
	struct cqhci_host *cq_host;
	bool dma64;
	int ret;

	if (!tegra_host->enable_hwcq)
		return sdhci_add_host(host);

	sdhci_enable_v4_mode(host);

	ret = sdhci_setup_host(host);
	if (ret)
		return ret;

	host->mmc->caps2 |= MMC_CAP2_CQE | MMC_CAP2_CQE_DCMD;

	cq_host = devm_kzalloc(host->mmc->parent,
				sizeof(*cq_host), GFP_KERNEL);
	if (!cq_host) {
		ret = -ENOMEM;
		goto cleanup;
	}

	cq_host->mmio = host->ioaddr + SDHCI_TEGRA_CQE_BASE_ADDR;
	cq_host->ops = &sdhci_tegra_cqhci_ops;

	dma64 = host->flags & SDHCI_USE_64_BIT_DMA;
	if (dma64)
		cq_host->caps |= CQHCI_TASK_DESC_SZ_128;

	ret = cqhci_init(cq_host, host->mmc, dma64);
	if (ret)
		goto cleanup;

	ret = __sdhci_add_host(host);
	if (ret)
		goto cleanup;

	return 0;

cleanup:
	sdhci_cleanup_host(host);
	return ret;
}

static void sdhci_delayed_detect(struct work_struct *work)
{
	struct sdhci_tegra *tegra_host;
	struct sdhci_host *host;
	struct sdhci_pltfm_host *pltfm_host;

	tegra_host = container_of(work, struct sdhci_tegra, detect_delay.work);
	host = tegra_host->host;
	pltfm_host = sdhci_priv(host);

	if (sdhci_tegra_add_host(host))
		goto err_add_host;

	/* Initialize debugfs */
	sdhci_tegra_debugfs_init(host);

	if (!tegra_host->skip_clk_rst) {
		pm_runtime_set_active(mmc_dev(host->mmc));
		pm_runtime_set_autosuspend_delay(mmc_dev(host->mmc), SDHCI_TEGRA_RTPM_TIMEOUT_MS);
		pm_runtime_use_autosuspend(mmc_dev(host->mmc));
		pm_suspend_ignore_children(mmc_dev(host->mmc), true);
		pm_runtime_enable(mmc_dev(host->mmc));
	}
	return;

err_add_host:
	if (!tegra_host->skip_clk_rst) {
		clk_disable_unprepare(tegra_host->tmclk);
		reset_control_assert(tegra_host->rst);
		clk_disable_unprepare(pltfm_host->clk);
	}
}

static int sdhci_tegra_probe(struct platform_device *pdev)
{
	struct device_node *np = pdev->dev.of_node;
	const struct of_device_id *match;
	const struct sdhci_tegra_soc_data *soc_data;
	struct sdhci_host *host;
	struct sdhci_pltfm_host *pltfm_host;
	struct sdhci_tegra *tegra_host;
	struct clk *clk;
	int rc;

	match = of_match_device(sdhci_tegra_dt_match, &pdev->dev);
	if (!match)
		return -EINVAL;
	soc_data = match->data;

	host = sdhci_pltfm_init(pdev, soc_data->pdata, sizeof(*tegra_host));
	if (IS_ERR(host))
		return PTR_ERR(host);
	pltfm_host = sdhci_priv(host);

	tegra_host = sdhci_pltfm_priv(pltfm_host);
	tegra_host->ddr_signaling = false;
	tegra_host->pad_calib_required = false;
	tegra_host->pad_control_available = false;
	tegra_host->soc_data = soc_data;
	tegra_host->host = host;

	INIT_DELAYED_WORK(&tegra_host->detect_delay, sdhci_delayed_detect);

	if (soc_data->nvquirks & NVQUIRK_NEEDS_PAD_CONTROL) {
		rc = tegra_sdhci_init_pinctrl_info(&pdev->dev, tegra_host);
		if (rc == 0)
			host->mmc_host_ops.start_signal_voltage_switch =
				sdhci_tegra_start_signal_voltage_switch;
	}

	/* Hook to periodically rerun pad calibration */
	if (soc_data->nvquirks & NVQUIRK_HAS_PADCALIB)
		host->mmc_host_ops.request = tegra_sdhci_request;

	if (!host->ops->platform_execute_tuning)
		host->mmc_host_ops.execute_tuning =
				tegra_sdhci_execute_hw_tuning;

	rc = mmc_of_parse(host->mmc);
	if (rc)
		goto err_parse_dt;

	tegra_host->instance = of_alias_get_id(pdev->dev.of_node, "sdhci");

	host->mmc->caps |= MMC_CAP_WAIT_WHILE_BUSY;

	if (tegra_host->soc_data->nvquirks & NVQUIRK_ENABLE_DDR50)
		host->mmc->caps |= MMC_CAP_1_8V_DDR;

	/* HW busy detection is supported, but R1B responses are required. */
	host->mmc->caps |= MMC_CAP_WAIT_WHILE_BUSY | MMC_CAP_NEED_RSP_BUSY;

	tegra_sdhci_parse_dt(host);

	tegra_host->power_gpio = devm_gpiod_get_optional(&pdev->dev, "power",
							 GPIOD_OUT_HIGH);
	if (IS_ERR(tegra_host->power_gpio)) {
		rc = PTR_ERR(tegra_host->power_gpio);
		goto err_power_req;
	}

	/*
	 * Tegra210 has a separate SDMMC_LEGACY_TM clock used for host
	 * timeout clock and SW can choose TMCLK or SDCLK for hardware
	 * data timeout through the bit USE_TMCLK_FOR_DATA_TIMEOUT of
	 * the register SDHCI_TEGRA_VENDOR_SYS_SW_CTRL.
	 *
	 * USE_TMCLK_FOR_DATA_TIMEOUT bit default is set to 1 and SDMMC uses
	 * 12Mhz TMCLK which is advertised in host capability register.
	 * With TMCLK of 12Mhz provides maximum data timeout period that can
	 * be achieved is 11s better than using SDCLK for data timeout.
	 *
	 * So, TMCLK is set to 12Mhz and kept enabled all the time on SoC's
	 * supporting separate TMCLK.
	 */

	if (soc_data->nvquirks & NVQUIRK_HAS_TMCLK && !tegra_host->skip_clk_rst) {
		clk = devm_clk_get(&pdev->dev, "tmclk");
		if (IS_ERR(clk)) {
			rc = PTR_ERR(clk);
			if (rc == -EPROBE_DEFER)
				goto err_power_req;

			dev_warn(&pdev->dev, "failed to get tmclk: %d\n", rc);
			clk = NULL;
		}

		clk_set_rate(clk, 12000000);
		rc = clk_prepare_enable(clk);
		if (rc) {
			dev_err(&pdev->dev,
				"failed to enable tmclk: %d\n", rc);
			goto err_power_req;
		}

		tegra_host->tmclk = clk;
	}

<<<<<<< HEAD
	if (!tegra_host->skip_clk_rst) {
		clk = devm_clk_get(mmc_dev(host->mmc), NULL);
		if (IS_ERR(clk)) {
			rc = PTR_ERR(clk);

			if (rc != -EPROBE_DEFER)
				dev_err(&pdev->dev, "failed to get clock: %d\n", rc);

			goto err_clk_get;
		}
		clk_prepare_enable(clk);
		pltfm_host->clk = clk;

		tegra_host->emc_clk =
			tegra_bwmgr_register(sdmmc_emc_client_id[tegra_host->instance]);
=======
	clk = devm_clk_get(mmc_dev(host->mmc), NULL);
	if (IS_ERR(clk)) {
		rc = dev_err_probe(&pdev->dev, PTR_ERR(clk),
				   "failed to get clock\n");
		goto err_clk_get;
	}
	clk_prepare_enable(clk);
	pltfm_host->clk = clk;
>>>>>>> 3cea11cd

		if (IS_ERR_OR_NULL(tegra_host->emc_clk))
			dev_err(mmc_dev(host->mmc),
				"Client registration for eMC failed\n");
		else
			dev_info(mmc_dev(host->mmc),
				"Client registration for eMC Successful\n");

		tegra_host->rst = devm_reset_control_get_exclusive(&pdev->dev,
							   "sdhci");
		if (IS_ERR(tegra_host->rst)) {
			rc = PTR_ERR(tegra_host->rst);
			dev_err(&pdev->dev, "failed to get reset control: %d\n", rc);
			goto err_rst_get;
		}

		rc = reset_control_assert(tegra_host->rst);
		if (rc)
			goto err_rst_get;

		usleep_range(2000, 4000);

		rc = reset_control_deassert(tegra_host->rst);
		if (rc)
			goto err_rst_get;

		usleep_range(2000, 4000);
	}
	if (tegra_host->force_non_rem_rescan)
		host->mmc->caps2 |= MMC_CAP2_FORCE_RESCAN;

	if (!en_boot_part_access)
		host->mmc->caps2 |= MMC_CAP2_BOOTPART_NOACC;

	if (tegra_host->en_periodic_cflush)
		host->mmc->caps2 |= MMC_CAP2_PERIODIC_CACHE_FLUSH;

	tegra_host->volt_switch_gpio = of_get_named_gpio(np,
			"nvidia,voltage-switch-gpio", 0);
	if (gpio_is_valid(tegra_host->volt_switch_gpio)) {
		rc = gpio_request(tegra_host->volt_switch_gpio, "sdhci_power");
		if (rc)
			dev_err(mmc_dev(host->mmc),
				"failed to allocate gpio for voltage switch, "
				"err: %d\n", rc);
		gpio_direction_output(tegra_host->volt_switch_gpio, 1);
		gpio_set_value(tegra_host->volt_switch_gpio, 1);
		dev_info(mmc_dev(host->mmc),
				"3.3V set initially by voltage switch gpio\n");
	}

	tegra_host->cd_gpio = of_get_named_gpio(np, "cd-gpios", 0);
	if (gpio_is_valid(tegra_host->cd_gpio) &&
			tegra_host->cd_wakeup_capable) {
		tegra_host->cd_irq = gpio_to_irq(tegra_host->cd_gpio);
		if (tegra_host->cd_irq <= 0) {
			dev_err(mmc_dev(host->mmc),
				"failed to get gpio irq %d\n",
				tegra_host->cd_irq);
			tegra_host->cd_irq = 0;
		} else {
			device_init_wakeup(&pdev->dev, 1);
			dev_info(mmc_dev(host->mmc),
				"wakeup init done, cdirq %d\n",
				tegra_host->cd_irq);
		}
	}

	if (tegra_platform_is_vsp()) {
		host->quirks2 |= SDHCI_QUIRK2_BROKEN_64_BIT_DMA;
	}

	/*
	 * If there is no card detect gpio, assume that the
	 * card is always present.
	 */
	if (!gpio_is_valid(tegra_host->cd_gpio)) {
		host->mmc->rem_card_present = 1;
	} else {
		if (!host->mmc->cd_cap_invert)
			host->mmc->rem_card_present =
				(mmc_gpio_get_cd(host->mmc) == 0);
		else
			host->mmc->rem_card_present =
				mmc_gpio_get_cd(host->mmc);
	}

	schedule_delayed_work(&tegra_host->detect_delay,
			      msecs_to_jiffies(tegra_host->boot_detect_delay));

	return 0;

err_rst_get:
	if (!tegra_host->skip_clk_rst)
		clk_disable_unprepare(pltfm_host->clk);
err_clk_get:
	if (!tegra_host->skip_clk_rst)
		clk_disable_unprepare(tegra_host->tmclk);
err_power_req:
err_parse_dt:
	sdhci_pltfm_free(pdev);
	return rc;
}

static int sdhci_tegra_remove(struct platform_device *pdev)
{
	struct sdhci_host *host = platform_get_drvdata(pdev);
	struct sdhci_pltfm_host *pltfm_host = sdhci_priv(host);
	struct sdhci_tegra *tegra_host = sdhci_pltfm_priv(pltfm_host);

	sdhci_remove_host(host, 0);

	if (!tegra_host->skip_clk_rst) {
		reset_control_assert(tegra_host->rst);
		usleep_range(2000, 4000);
		clk_disable_unprepare(pltfm_host->clk);
		clk_disable_unprepare(tegra_host->tmclk);
	}

	sdhci_pltfm_free(pdev);

	return 0;
}

static int sdhci_tegra_runtime_suspend(struct device *dev)
{
	struct sdhci_host *host = dev_get_drvdata(dev);
	struct sdhci_pltfm_host *pltfm_host = sdhci_priv(host);
	struct sdhci_tegra *tegra_host = sdhci_pltfm_priv(pltfm_host);
	int ret, rc;

	if (host->mmc->caps2 & MMC_CAP2_CQE) {
		ret = cqhci_suspend(host->mmc);
		if (ret)
			return ret;
	}

	ret = sdhci_runtime_suspend_host(host);
	if (ret < 0)
		return ret;

	if (host->tuning_mode != SDHCI_TUNING_MODE_3)
		mmc_retune_needed(host->mmc);

	/* Disable SDMMC internal clock */
	sdhci_set_clock(host, 0);

	if (tegra_host->emc_clk && !tegra_host->skip_clk_rst) {
		ret = tegra_bwmgr_set_emc(tegra_host->emc_clk, 0,
						TEGRA_BWMGR_SET_EMC_SHARED_BW);
		if (ret) {
			dev_err(mmc_dev(host->mmc),
				"disabling eMC clock failed, err: %d\n",
				ret);
			rc = sdhci_runtime_resume_host(host, true);
			if (rc) {
				dev_err(mmc_dev(host->mmc),
				"Failed to runtime resume the host err: %d\n",
				rc);
			}
			return ret;
		}
	}

	/* Disable SDMMC host CAR clock and BG trimmer supply */
	return tegra_sdhci_set_host_clock(host, false);
}

static int sdhci_tegra_runtime_resume(struct device *dev)
{
	struct sdhci_host *host = dev_get_drvdata(dev);
	struct sdhci_pltfm_host *pltfm_host = sdhci_priv(host);
	struct sdhci_tegra *tegra_host = sdhci_pltfm_priv(pltfm_host);
	unsigned int clk;
	int ret = 0;

	/* Clock enable should be invoked with a non-zero freq */
	if (host->clock)
		clk = host->clock;
	else if (host->mmc->ios.clock)
		clk = host->mmc->ios.clock;
	else
		clk = SDHCI_TEGRA_FALLBACK_CLK_HZ;

	/* Enable SDMMC host CAR clock and BG trimmer supply */
	ret = tegra_sdhci_set_host_clock(host, true);

	/* Enable SDMMC internal clocks */
	sdhci_set_clock(host, clk);

	ret = sdhci_runtime_resume_host(host, true);
	if (ret)
		goto disable_car_clk;

	if (host->mmc->caps2 & MMC_CAP2_CQE)
		ret = cqhci_resume(host->mmc);

	if (tegra_host->emc_clk && !tegra_host->skip_clk_rst) {
		ret = tegra_bwmgr_set_emc(tegra_host->emc_clk, SDMMC_EMC_MAX_FREQ,
					TEGRA_BWMGR_SET_EMC_SHARED_BW);
		if (ret)
			dev_err(mmc_dev(host->mmc),
				"Boosting eMC clock failed, err: %d\n",
				ret);
	}

	return ret;

disable_car_clk:
	return tegra_sdhci_set_host_clock(host, false);
}

#ifdef CONFIG_PM_SLEEP
static int __maybe_unused sdhci_tegra_suspend(struct device *dev)
{
	struct sdhci_host *host = dev_get_drvdata(dev);
	int ret;

	if (pm_runtime_status_suspended(dev)) {
		ret = tegra_sdhci_set_host_clock(host, true);
		if (ret)
			return ret;
	}

	if (host->mmc->caps2 & MMC_CAP2_CQE) {
		ret = cqhci_suspend(host->mmc);
		if (ret)
			return ret;
	}

	ret = sdhci_suspend_host(host);
	if (ret) {
		if (host->mmc->caps2 & MMC_CAP2_CQE)
			cqhci_resume(host->mmc);
		return ret;
	}

	return tegra_sdhci_set_host_clock(host, false);
}

static int __maybe_unused sdhci_tegra_resume(struct device *dev)
{
	struct sdhci_host *host = dev_get_drvdata(dev);
	int ret;

	ret = tegra_sdhci_set_host_clock(host, true);
	if (ret)
		return ret;

	ret = sdhci_resume_host(host);
	if (ret)
		goto disable_clk;

	if (host->mmc->caps2 & MMC_CAP2_CQE) {
		ret = cqhci_resume(host->mmc);
		if (ret)
			goto suspend_host;
	}

	return 0;

suspend_host:
	sdhci_suspend_host(host);
disable_clk:
	tegra_sdhci_set_host_clock(host, false);
	return ret;
}
#endif

static int sdhci_tegra_card_detect(struct sdhci_host *host, bool req)
{
	struct sdhci_pltfm_host *pltfm_host = sdhci_priv(host);
	struct sdhci_tegra *tegra_host = sdhci_pltfm_priv(pltfm_host);
	bool card_present = false;
	int err = 0;

	if (!(host->mmc->caps & MMC_CAP_NONREMOVABLE))
		if (host->mmc->rem_card_present)
			card_present = true;
	/* Check if card is inserted physically before performing */
	if (gpio_is_valid(tegra_host->cd_gpio)) {
		if ((mmc_gpio_get_cd(host->mmc)  == 1) &&
			(!host->mmc->cd_cap_invert)) {
			err = -ENXIO;
			dev_err(mmc_dev(host->mmc),
				"Card not inserted in slot\n");
			goto err_config;
		} else if ((mmc_gpio_get_cd(host->mmc)  == 0) &&
				(host->mmc->cd_cap_invert)) {
			err = -ENXIO;
			dev_err(mmc_dev(host->mmc),
				"Card not inserted in slot\n");
			goto err_config;
		}
	}

	/* Ignore the request if card already in requested state */
	if (card_present == req) {
		dev_info(mmc_dev(host->mmc),
			"Card already in requested state\n");
		goto err_config;
	} else {
		card_present = req;
	}

	if (card_present) {
		/* Virtual card insertion */
		host->mmc->rem_card_present = true;
		host->mmc->rescan_disable = 0;
		/* If vqmmc regulator and no 1.8V signalling,
		 *  then there's no UHS
		 */
		if (!IS_ERR(host->mmc->supply.vqmmc)) {
			err = regulator_enable(host->mmc->supply.vqmmc);
			if (err) {
				pr_warn("%s: Failed to enable vqmmc regulator: %d\n",
					mmc_hostname(host->mmc), err);
				host->mmc->supply.vqmmc = ERR_PTR(-EINVAL);
				goto err_config;
			}
			tegra_host->is_rail_enabled = true;
		}
		/* If vmmc regulator and no 1.8V signalling,
		 * then there's no UHS
		 */
		if (!IS_ERR(host->mmc->supply.vmmc)) {
			err = regulator_enable(host->mmc->supply.vmmc);
			if (err) {
				pr_warn("%s: Failed to enable vmmc regulator; %d\n",
					mmc_hostname(host->mmc), err);
				host->mmc->supply.vmmc = ERR_PTR(-EINVAL);
				goto err_config;
			}
			tegra_host->is_rail_enabled = true;
		}
	} else {
		/* Virtual card removal */
		host->mmc->rem_card_present = false;
		host->mmc->rescan_disable = 0;
		if (tegra_host->is_rail_enabled) {
			if (!IS_ERR(host->mmc->supply.vqmmc))
				regulator_disable(host->mmc->supply.vqmmc);
			if (!IS_ERR(host->mmc->supply.vmmc))
				regulator_disable(host->mmc->supply.vmmc);
			tegra_host->is_rail_enabled = false;
		}
	}
	host->mmc->trigger_card_event = true;
	mmc_detect_change(host->mmc, msecs_to_jiffies(200));

err_config:
	return err;
}

static int get_card_insert(void *data, u64 *val)
{
	struct sdhci_host *host = data;

	*val = host->mmc->rem_card_present;

	return 0;
}

static int set_card_insert(void *data, u64 val)
{
	struct sdhci_host *host = data;
	int err = 0;

	if (val > 1) {
		err = -EINVAL;
		dev_err(mmc_dev(host->mmc),
			"Usage error. Use 0 to remove, 1 to insert %d\n", err);
		goto err_detect;
	}

	if (host->mmc->caps & MMC_CAP_NONREMOVABLE) {
		err = -EINVAL;
		dev_err(mmc_dev(host->mmc),
			"usage error, Supports SDCARD hosts only %d\n", err);
		goto err_detect;
	}

	err = sdhci_tegra_card_detect(host, val);

err_detect:
	return err;
}

DEFINE_SIMPLE_ATTRIBUTE(sdhci_tegra_card_insert_fops, get_card_insert,
	set_card_insert, "%llu\n");





static void sdhci_tegra_debugfs_init(struct sdhci_host *host)
{
	struct sdhci_pltfm_host *pltfm_host = sdhci_priv(host);
	struct sdhci_tegra *tegra_host = sdhci_pltfm_priv(pltfm_host);
	struct dentry *sdhcidir, *clkdir, *retval;

	sdhcidir = debugfs_create_dir(dev_name(mmc_dev(host->mmc)), NULL);
	if (!sdhcidir) {
		dev_err(mmc_dev(host->mmc), "Failed to create debugfs\n");
		return;
	}

	/* Create clock debugfs dir under sdhci debugfs dir */
	clkdir = debugfs_create_dir("clock_data", sdhcidir);
	if (!clkdir)
		goto err;

	retval = debugfs_create_bool("slcg_status", S_IRUGO, clkdir,
				     &tegra_host->slcg_status);
	if (!retval)
		goto err;

	retval = debugfs_create_ulong("curr_clk_rate", S_IRUGO, clkdir,
		&tegra_host->curr_clk_rate);
	if (!retval)
		goto err;
	
	/* backup original host timing capabilities as
	 * debugfs may override it later
	 */
	host->caps_timing_orig = host->mmc->caps &
				(MMC_CAP_SD_HIGHSPEED | MMC_CAP_UHS_DDR50
				 | MMC_CAP_UHS_SDR12 | MMC_CAP_UHS_SDR25
				 | MMC_CAP_UHS_SDR50 | MMC_CAP_UHS_SDR104);

	retval = debugfs_create_file("card_insert", S_IRUSR | S_IWUSR,
			sdhcidir, host, &sdhci_tegra_card_insert_fops);

	if (!retval)
		goto err;

	return;
err:
	debugfs_remove_recursive(sdhcidir);
	sdhcidir = NULL;
	dev_err(mmc_dev(host->mmc), "%s %s\n"
		, __func__, mmc_hostname(host->mmc));
	return;
}

const struct dev_pm_ops sdhci_tegra_dev_pm_ops = {
	SET_SYSTEM_SLEEP_PM_OPS(sdhci_tegra_suspend, sdhci_tegra_resume)
	SET_RUNTIME_PM_OPS(sdhci_tegra_runtime_suspend,
			   sdhci_tegra_runtime_resume, NULL)
};

static struct platform_driver sdhci_tegra_driver = {
	.driver		= {
		.name	= "sdhci-tegra",
		.probe_type = PROBE_PREFER_ASYNCHRONOUS,
		.of_match_table = sdhci_tegra_dt_match,
		.pm	= &sdhci_tegra_dev_pm_ops,
	},
	.probe		= sdhci_tegra_probe,
	.remove		= sdhci_tegra_remove,
};

module_platform_driver(sdhci_tegra_driver);

module_param(en_boot_part_access, uint, 0444);

MODULE_DESCRIPTION("SDHCI driver for Tegra");
MODULE_AUTHOR("Google, Inc.");
MODULE_LICENSE("GPL v2");<|MERGE_RESOLUTION|>--- conflicted
+++ resolved
@@ -2445,15 +2445,11 @@
 		tegra_host->tmclk = clk;
 	}
 
-<<<<<<< HEAD
 	if (!tegra_host->skip_clk_rst) {
 		clk = devm_clk_get(mmc_dev(host->mmc), NULL);
 		if (IS_ERR(clk)) {
-			rc = PTR_ERR(clk);
-
-			if (rc != -EPROBE_DEFER)
-				dev_err(&pdev->dev, "failed to get clock: %d\n", rc);
-
+			rc = dev_err_probe(&pdev->dev, PTR_ERR(clk),
+					   "failed to get clock\n");
 			goto err_clk_get;
 		}
 		clk_prepare_enable(clk);
@@ -2461,16 +2457,6 @@
 
 		tegra_host->emc_clk =
 			tegra_bwmgr_register(sdmmc_emc_client_id[tegra_host->instance]);
-=======
-	clk = devm_clk_get(mmc_dev(host->mmc), NULL);
-	if (IS_ERR(clk)) {
-		rc = dev_err_probe(&pdev->dev, PTR_ERR(clk),
-				   "failed to get clock\n");
-		goto err_clk_get;
-	}
-	clk_prepare_enable(clk);
-	pltfm_host->clk = clk;
->>>>>>> 3cea11cd
 
 		if (IS_ERR_OR_NULL(tegra_host->emc_clk))
 			dev_err(mmc_dev(host->mmc),
