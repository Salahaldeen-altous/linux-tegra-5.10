// SPDX-License-Identifier: GPL-2.0-or-later
/*
 *  linux/drivers/mmc/host/sdhci.c - Secure Digital Host Controller Interface driver
 *
 *  Copyright (C) 2005-2008 Pierre Ossman, All Rights Reserved.
 *
 * Thanks to the following companies for their support:
 *
 *     - JMicron (hardware and technical support)
 */

#include <linux/bitfield.h>
#include <linux/delay.h>
#include <linux/dmaengine.h>
#include <linux/ktime.h>
#include <linux/highmem.h>
#include <linux/io.h>
#include <linux/module.h>
#include <linux/dma-mapping.h>
#include <linux/slab.h>
#include <linux/scatterlist.h>
#include <linux/sizes.h>
#include <linux/swiotlb.h>
#include <linux/regulator/consumer.h>
#include <linux/pm_runtime.h>
#include <linux/of.h>

#include <linux/leds.h>

#include <linux/mmc/mmc.h>
#include <linux/mmc/host.h>
#include <linux/mmc/card.h>
#include <linux/mmc/sdio.h>
#include <linux/mmc/slot-gpio.h>

#include "sdhci.h"

#define DRIVER_NAME "sdhci"

#define DBG(f, x...) \
	pr_debug("%s: " DRIVER_NAME ": " f, mmc_hostname(host->mmc), ## x)

#define SDHCI_DUMP(f, x...) \
	pr_err("%s: " DRIVER_NAME ": " f, mmc_hostname(host->mmc), ## x)

#define MAX_TUNING_LOOP 40

static unsigned int debug_quirks = 0;
static unsigned int debug_quirks2;

static void sdhci_enable_preset_value(struct sdhci_host *host, bool enable);

static bool sdhci_send_command(struct sdhci_host *host, struct mmc_command *cmd);

void sdhci_dumpregs(struct sdhci_host *host)
{
	SDHCI_DUMP("============ SDHCI REGISTER DUMP ===========\n");

	SDHCI_DUMP("Sys addr:  0x%08x | Version:  0x%08x\n",
		   sdhci_readl(host, SDHCI_DMA_ADDRESS),
		   sdhci_readw(host, SDHCI_HOST_VERSION));
	SDHCI_DUMP("Blk size:  0x%08x | Blk cnt:  0x%08x\n",
		   sdhci_readw(host, SDHCI_BLOCK_SIZE),
		   sdhci_readw(host, SDHCI_BLOCK_COUNT));
	SDHCI_DUMP("Argument:  0x%08x | Trn mode: 0x%08x\n",
		   sdhci_readl(host, SDHCI_ARGUMENT),
		   sdhci_readw(host, SDHCI_TRANSFER_MODE));
	SDHCI_DUMP("Present:   0x%08x | Host ctl: 0x%08x\n",
		   sdhci_readl(host, SDHCI_PRESENT_STATE),
		   sdhci_readb(host, SDHCI_HOST_CONTROL));
	SDHCI_DUMP("Power:     0x%08x | Blk gap:  0x%08x\n",
		   sdhci_readb(host, SDHCI_POWER_CONTROL),
		   sdhci_readb(host, SDHCI_BLOCK_GAP_CONTROL));
	SDHCI_DUMP("Wake-up:   0x%08x | Clock:    0x%08x\n",
		   sdhci_readb(host, SDHCI_WAKE_UP_CONTROL),
		   sdhci_readw(host, SDHCI_CLOCK_CONTROL));
	SDHCI_DUMP("Timeout:   0x%08x | Int stat: 0x%08x\n",
		   sdhci_readb(host, SDHCI_TIMEOUT_CONTROL),
		   sdhci_readl(host, SDHCI_INT_STATUS));
	SDHCI_DUMP("Int enab:  0x%08x | Sig enab: 0x%08x\n",
		   sdhci_readl(host, SDHCI_INT_ENABLE),
		   sdhci_readl(host, SDHCI_SIGNAL_ENABLE));
	SDHCI_DUMP("ACmd stat: 0x%08x | Slot int: 0x%08x\n",
		   sdhci_readw(host, SDHCI_AUTO_CMD_STATUS),
		   sdhci_readw(host, SDHCI_SLOT_INT_STATUS));
	SDHCI_DUMP("Caps:      0x%08x | Caps_1:   0x%08x\n",
		   sdhci_readl(host, SDHCI_CAPABILITIES),
		   sdhci_readl(host, SDHCI_CAPABILITIES_1));
	SDHCI_DUMP("Cmd:       0x%08x | Max curr: 0x%08x\n",
		   sdhci_readw(host, SDHCI_COMMAND),
		   sdhci_readl(host, SDHCI_MAX_CURRENT));
	SDHCI_DUMP("Resp[0]:   0x%08x | Resp[1]:  0x%08x\n",
		   sdhci_readl(host, SDHCI_RESPONSE),
		   sdhci_readl(host, SDHCI_RESPONSE + 4));
	SDHCI_DUMP("Resp[2]:   0x%08x | Resp[3]:  0x%08x\n",
		   sdhci_readl(host, SDHCI_RESPONSE + 8),
		   sdhci_readl(host, SDHCI_RESPONSE + 12));
	SDHCI_DUMP("Host ctl2: 0x%08x\n",
		   sdhci_readw(host, SDHCI_HOST_CONTROL2));

	if (host->flags & SDHCI_USE_ADMA) {
		if (host->flags & SDHCI_USE_64_BIT_DMA) {
			SDHCI_DUMP("ADMA Err:  0x%08x | ADMA Ptr: 0x%08x%08x\n",
				   sdhci_readl(host, SDHCI_ADMA_ERROR),
				   sdhci_readl(host, SDHCI_ADMA_ADDRESS_HI),
				   sdhci_readl(host, SDHCI_ADMA_ADDRESS));
		} else {
			SDHCI_DUMP("ADMA Err:  0x%08x | ADMA Ptr: 0x%08x\n",
				   sdhci_readl(host, SDHCI_ADMA_ERROR),
				   sdhci_readl(host, SDHCI_ADMA_ADDRESS));
		}
	}

	if (host->ops->dump_vendor_regs)
		host->ops->dump_vendor_regs(host);

	SDHCI_DUMP("============================================\n");
}
EXPORT_SYMBOL_GPL(sdhci_dumpregs);

/*****************************************************************************\
 *                                                                           *
 * Low level functions                                                       *
 *                                                                           *
\*****************************************************************************/

static void sdhci_do_enable_v4_mode(struct sdhci_host *host)
{
	u16 ctrl2;

	ctrl2 = sdhci_readw(host, SDHCI_HOST_CONTROL2);
	if (ctrl2 & SDHCI_CTRL_V4_MODE)
		return;

	ctrl2 |= SDHCI_CTRL_V4_MODE;
	sdhci_writew(host, ctrl2, SDHCI_HOST_CONTROL2);
}

/*
 * This can be called before sdhci_add_host() by Vendor's host controller
 * driver to enable v4 mode if supported.
 */
void sdhci_enable_v4_mode(struct sdhci_host *host)
{
	host->v4_mode = true;
	sdhci_do_enable_v4_mode(host);
}
EXPORT_SYMBOL_GPL(sdhci_enable_v4_mode);

static inline bool sdhci_data_line_cmd(struct mmc_command *cmd)
{
	return cmd->data || cmd->flags & MMC_RSP_BUSY;
}

static void sdhci_set_card_detection(struct sdhci_host *host, bool enable)
{
	u32 present;

	if ((host->quirks & SDHCI_QUIRK_BROKEN_CARD_DETECTION) ||
	    !mmc_card_is_removable(host->mmc) || mmc_can_gpio_cd(host->mmc))
		return;

	if (enable) {
		present = sdhci_readl(host, SDHCI_PRESENT_STATE) &
				      SDHCI_CARD_PRESENT;

		host->ier |= present ? SDHCI_INT_CARD_REMOVE :
				       SDHCI_INT_CARD_INSERT;
	} else {
		host->ier &= ~(SDHCI_INT_CARD_REMOVE | SDHCI_INT_CARD_INSERT);
	}

	sdhci_writel(host, host->ier, SDHCI_INT_ENABLE);
	sdhci_writel(host, host->ier, SDHCI_SIGNAL_ENABLE);
}

static void sdhci_enable_card_detection(struct sdhci_host *host)
{
	sdhci_set_card_detection(host, true);
}

static void sdhci_disable_card_detection(struct sdhci_host *host)
{
	sdhci_set_card_detection(host, false);
}

static void sdhci_runtime_pm_bus_on(struct sdhci_host *host)
{
	if (host->bus_on)
		return;
	host->bus_on = true;
	pm_runtime_get_noresume(host->mmc->parent);
}

static void sdhci_runtime_pm_bus_off(struct sdhci_host *host)
{
	if (!host->bus_on)
		return;
	host->bus_on = false;
	pm_runtime_put_noidle(host->mmc->parent);
}

void sdhci_reset(struct sdhci_host *host, u8 mask)
{
	ktime_t timeout;

	sdhci_writeb(host, mask, SDHCI_SOFTWARE_RESET);

	if (mask & SDHCI_RESET_ALL) {
		host->clock = 0;
		/* Reset-all turns off SD Bus Power */
		if (host->quirks2 & SDHCI_QUIRK2_CARD_ON_NEEDS_BUS_ON)
			sdhci_runtime_pm_bus_off(host);
	}

	/* Wait max 100 ms */
	timeout = ktime_add_ms(ktime_get(), 100);

	/* hw clears the bit when it's done */
	while (1) {
		bool timedout = ktime_after(ktime_get(), timeout);

		if (!(sdhci_readb(host, SDHCI_SOFTWARE_RESET) & mask))
			break;
		if (timedout) {
			pr_err("%s: Reset 0x%x never completed.\n",
				mmc_hostname(host->mmc), (int)mask);
			sdhci_dumpregs(host);
			return;
		}
		udelay(10);
	}
}
EXPORT_SYMBOL_GPL(sdhci_reset);

static void sdhci_do_reset(struct sdhci_host *host, u8 mask)
{
	if (host->quirks & SDHCI_QUIRK_NO_CARD_NO_RESET) {
		struct mmc_host *mmc = host->mmc;

		if (!mmc->ops->get_cd(mmc))
			return;
	}

	host->ops->reset(host, mask);

	if (mask & SDHCI_RESET_ALL) {
		if (host->flags & (SDHCI_USE_SDMA | SDHCI_USE_ADMA)) {
			if (host->ops->enable_dma)
				host->ops->enable_dma(host);
		}

		/* Resetting the controller clears many */
		host->preset_enabled = false;
	}
}

static void sdhci_set_default_irqs(struct sdhci_host *host)
{
	host->ier = SDHCI_INT_BUS_POWER | SDHCI_INT_DATA_END_BIT |
		    SDHCI_INT_DATA_CRC | SDHCI_INT_DATA_TIMEOUT |
		    SDHCI_INT_INDEX | SDHCI_INT_END_BIT | SDHCI_INT_CRC |
		    SDHCI_INT_TIMEOUT | SDHCI_INT_DATA_END |
		    SDHCI_INT_RESPONSE;

	if (host->tuning_mode == SDHCI_TUNING_MODE_2 ||
	    host->tuning_mode == SDHCI_TUNING_MODE_3)
		host->ier |= SDHCI_INT_RETUNE;

	sdhci_writel(host, host->ier, SDHCI_INT_ENABLE);
	sdhci_writel(host, host->ier, SDHCI_SIGNAL_ENABLE);
}

static void sdhci_config_dma(struct sdhci_host *host)
{
	u8 ctrl;
	u16 ctrl2;

	if (host->version < SDHCI_SPEC_200)
		return;

	ctrl = sdhci_readb(host, SDHCI_HOST_CONTROL);

	/*
	 * Always adjust the DMA selection as some controllers
	 * (e.g. JMicron) can't do PIO properly when the selection
	 * is ADMA.
	 */
	ctrl &= ~SDHCI_CTRL_DMA_MASK;
	if (!(host->flags & SDHCI_REQ_USE_DMA))
		goto out;

	/* Note if DMA Select is zero then SDMA is selected */
	if (host->flags & SDHCI_USE_ADMA)
		ctrl |= SDHCI_CTRL_ADMA32;

	if (host->flags & SDHCI_USE_64_BIT_DMA) {
		/*
		 * If v4 mode, all supported DMA can be 64-bit addressing if
		 * controller supports 64-bit system address, otherwise only
		 * ADMA can support 64-bit addressing.
		 */
		if (host->v4_mode) {
			ctrl2 = sdhci_readw(host, SDHCI_HOST_CONTROL2);
			ctrl2 |= SDHCI_CTRL_64BIT_ADDR;
			sdhci_writew(host, ctrl2, SDHCI_HOST_CONTROL2);
		} else if (host->flags & SDHCI_USE_ADMA) {
			/*
			 * Don't need to undo SDHCI_CTRL_ADMA32 in order to
			 * set SDHCI_CTRL_ADMA64.
			 */
			ctrl |= SDHCI_CTRL_ADMA64;
		}
	}

out:
	sdhci_writeb(host, ctrl, SDHCI_HOST_CONTROL);
}

static void sdhci_init(struct sdhci_host *host, int soft)
{
	struct mmc_host *mmc = host->mmc;
	unsigned long flags;

	if (soft)
		sdhci_do_reset(host, SDHCI_RESET_CMD | SDHCI_RESET_DATA);
	else
		sdhci_do_reset(host, SDHCI_RESET_ALL);

	if (host->v4_mode)
		sdhci_do_enable_v4_mode(host);

	spin_lock_irqsave(&host->lock, flags);
	sdhci_set_default_irqs(host);
	spin_unlock_irqrestore(&host->lock, flags);

	host->cqe_on = false;

	if (soft) {
		/* force clock reconfiguration */
		host->clock = 0;
		mmc->ops->set_ios(mmc, &mmc->ios);
	}
}

static void sdhci_reinit(struct sdhci_host *host)
{
	u32 cd = host->ier & (SDHCI_INT_CARD_REMOVE | SDHCI_INT_CARD_INSERT);

	sdhci_init(host, 0);
	sdhci_enable_card_detection(host);

	/*
	 * A change to the card detect bits indicates a change in present state,
	 * refer sdhci_set_card_detection(). A card detect interrupt might have
	 * been missed while the host controller was being reset, so trigger a
	 * rescan to check.
	 */
	if (cd != (host->ier & (SDHCI_INT_CARD_REMOVE | SDHCI_INT_CARD_INSERT)))
		mmc_detect_change(host->mmc, msecs_to_jiffies(200));
}

static void __sdhci_led_activate(struct sdhci_host *host)
{
	u8 ctrl;

	if (host->quirks & SDHCI_QUIRK_NO_LED)
		return;

	ctrl = sdhci_readb(host, SDHCI_HOST_CONTROL);
	ctrl |= SDHCI_CTRL_LED;
	sdhci_writeb(host, ctrl, SDHCI_HOST_CONTROL);
}

static void __sdhci_led_deactivate(struct sdhci_host *host)
{
	u8 ctrl;

	if (host->quirks & SDHCI_QUIRK_NO_LED)
		return;

	ctrl = sdhci_readb(host, SDHCI_HOST_CONTROL);
	ctrl &= ~SDHCI_CTRL_LED;
	sdhci_writeb(host, ctrl, SDHCI_HOST_CONTROL);
}

#if IS_REACHABLE(CONFIG_LEDS_CLASS)
static void sdhci_led_control(struct led_classdev *led,
			      enum led_brightness brightness)
{
	struct sdhci_host *host = container_of(led, struct sdhci_host, led);
	unsigned long flags;

	spin_lock_irqsave(&host->lock, flags);

	if (host->runtime_suspended)
		goto out;

	if (brightness == LED_OFF)
		__sdhci_led_deactivate(host);
	else
		__sdhci_led_activate(host);
out:
	spin_unlock_irqrestore(&host->lock, flags);
}

static int sdhci_led_register(struct sdhci_host *host)
{
	struct mmc_host *mmc = host->mmc;

	if (host->quirks & SDHCI_QUIRK_NO_LED)
		return 0;

	snprintf(host->led_name, sizeof(host->led_name),
		 "%s::", mmc_hostname(mmc));

	host->led.name = host->led_name;
	host->led.brightness = LED_OFF;
	host->led.default_trigger = mmc_hostname(mmc);
	host->led.brightness_set = sdhci_led_control;

	return led_classdev_register(mmc_dev(mmc), &host->led);
}

static void sdhci_led_unregister(struct sdhci_host *host)
{
	if (host->quirks & SDHCI_QUIRK_NO_LED)
		return;

	led_classdev_unregister(&host->led);
}

static inline void sdhci_led_activate(struct sdhci_host *host)
{
}

static inline void sdhci_led_deactivate(struct sdhci_host *host)
{
}

#else

static inline int sdhci_led_register(struct sdhci_host *host)
{
	return 0;
}

static inline void sdhci_led_unregister(struct sdhci_host *host)
{
}

static inline void sdhci_led_activate(struct sdhci_host *host)
{
	__sdhci_led_activate(host);
}

static inline void sdhci_led_deactivate(struct sdhci_host *host)
{
	__sdhci_led_deactivate(host);
}

#endif

static void sdhci_mod_timer(struct sdhci_host *host, struct mmc_request *mrq,
			    unsigned long timeout)
{
	if (sdhci_data_line_cmd(mrq->cmd))
		mod_timer(&host->data_timer, timeout);
	else
		mod_timer(&host->timer, timeout);
}

static void sdhci_del_timer(struct sdhci_host *host, struct mmc_request *mrq)
{
	if (sdhci_data_line_cmd(mrq->cmd))
		del_timer(&host->data_timer);
	else
		del_timer(&host->timer);
}

static inline bool sdhci_has_requests(struct sdhci_host *host)
{
	return host->cmd || host->data_cmd;
}

/*****************************************************************************\
 *                                                                           *
 * Core functions                                                            *
 *                                                                           *
\*****************************************************************************/

static void sdhci_read_block_pio(struct sdhci_host *host)
{
	unsigned long flags;
	size_t blksize, len, chunk;
	u32 scratch;
	u8 *buf;

	DBG("PIO reading\n");

	blksize = host->data->blksz;
	chunk = 0;

	local_irq_save(flags);

	while (blksize) {
		BUG_ON(!sg_miter_next(&host->sg_miter));

		len = min(host->sg_miter.length, blksize);

		blksize -= len;
		host->sg_miter.consumed = len;

		buf = host->sg_miter.addr;

		while (len) {
			if (chunk == 0) {
				scratch = sdhci_readl(host, SDHCI_BUFFER);
				chunk = 4;
			}

			*buf = scratch & 0xFF;

			buf++;
			scratch >>= 8;
			chunk--;
			len--;
		}
	}

	sg_miter_stop(&host->sg_miter);

	local_irq_restore(flags);
}

static void sdhci_write_block_pio(struct sdhci_host *host)
{
	unsigned long flags;
	size_t blksize, len, chunk;
	u32 scratch;
	u8 *buf;

	DBG("PIO writing\n");

	blksize = host->data->blksz;
	chunk = 0;
	scratch = 0;

	local_irq_save(flags);

	while (blksize) {
		BUG_ON(!sg_miter_next(&host->sg_miter));

		len = min(host->sg_miter.length, blksize);

		blksize -= len;
		host->sg_miter.consumed = len;

		buf = host->sg_miter.addr;

		while (len) {
			scratch |= (u32)*buf << (chunk * 8);

			buf++;
			chunk++;
			len--;

			if ((chunk == 4) || ((len == 0) && (blksize == 0))) {
				sdhci_writel(host, scratch, SDHCI_BUFFER);
				chunk = 0;
				scratch = 0;
			}
		}
	}

	sg_miter_stop(&host->sg_miter);

	local_irq_restore(flags);
}

static void sdhci_transfer_pio(struct sdhci_host *host)
{
	u32 mask;

	if (host->blocks == 0)
		return;

	if (host->data->flags & MMC_DATA_READ)
		mask = SDHCI_DATA_AVAILABLE;
	else
		mask = SDHCI_SPACE_AVAILABLE;

	/*
	 * Some controllers (JMicron JMB38x) mess up the buffer bits
	 * for transfers < 4 bytes. As long as it is just one block,
	 * we can ignore the bits.
	 */
	if ((host->quirks & SDHCI_QUIRK_BROKEN_SMALL_PIO) &&
		(host->data->blocks == 1))
		mask = ~0;

	if (sdhci_readl(host, SDHCI_PRESENT_STATE) & mask) {
		if (host->quirks & SDHCI_QUIRK_PIO_NEEDS_DELAY)
			udelay(100);

		if (host->data->flags & MMC_DATA_READ)
			sdhci_read_block_pio(host);
		else
			sdhci_write_block_pio(host);

		host->blocks--;
	}

	DBG("PIO transfer complete.\n");
}

static int sdhci_pre_dma_transfer(struct sdhci_host *host,
				  struct mmc_data *data, int cookie)
{
	int sg_count;

	/*
	 * If the data buffers are already mapped, return the previous
	 * dma_map_sg() result.
	 */
	if (data->host_cookie == COOKIE_PRE_MAPPED)
		return data->sg_count;

	/* Bounce write requests to the bounce buffer */
	if (host->bounce_buffer) {
		unsigned int length = data->blksz * data->blocks;

		if (length > host->bounce_buffer_size) {
			pr_err("%s: asked for transfer of %u bytes exceeds bounce buffer %u bytes\n",
			       mmc_hostname(host->mmc), length,
			       host->bounce_buffer_size);
			return -EIO;
		}
		if (mmc_get_dma_dir(data) == DMA_TO_DEVICE) {
			/* Copy the data to the bounce buffer */
			if (host->ops->copy_to_bounce_buffer) {
				host->ops->copy_to_bounce_buffer(host,
								 data, length);
			} else {
				sg_copy_to_buffer(data->sg, data->sg_len,
						  host->bounce_buffer, length);
			}
		}
		/* Switch ownership to the DMA */
		dma_sync_single_for_device(host->mmc->parent,
					   host->bounce_addr,
					   host->bounce_buffer_size,
					   mmc_get_dma_dir(data));
		/* Just a dummy value */
		sg_count = 1;
	} else {
		/* Just access the data directly from memory */
		sg_count = dma_map_sg(mmc_dev(host->mmc),
				      data->sg, data->sg_len,
				      mmc_get_dma_dir(data));
	}

	if (sg_count == 0)
		return -ENOSPC;

	data->sg_count = sg_count;
	data->host_cookie = cookie;

	return sg_count;
}

static char *sdhci_kmap_atomic(struct scatterlist *sg, unsigned long *flags)
{
	local_irq_save(*flags);
	return kmap_atomic(sg_page(sg)) + sg->offset;
}

static void sdhci_kunmap_atomic(void *buffer, unsigned long *flags)
{
	kunmap_atomic(buffer);
	local_irq_restore(*flags);
}

void sdhci_adma_write_desc(struct sdhci_host *host, void **desc,
			   dma_addr_t addr, int len, unsigned int cmd)
{
	struct sdhci_adma2_64_desc *dma_desc = *desc;

	/* 32-bit and 64-bit descriptors have these members in same position */
	dma_desc->cmd = cpu_to_le16(cmd);
	dma_desc->len = cpu_to_le16(len);
	dma_desc->addr_lo = cpu_to_le32(lower_32_bits(addr));

	if (host->flags & SDHCI_USE_64_BIT_DMA)
		dma_desc->addr_hi = cpu_to_le32(upper_32_bits(addr));

	*desc += host->desc_sz;
}
EXPORT_SYMBOL_GPL(sdhci_adma_write_desc);

static inline void __sdhci_adma_write_desc(struct sdhci_host *host,
					   void **desc, dma_addr_t addr,
					   int len, unsigned int cmd)
{
	if (host->ops->adma_write_desc)
		host->ops->adma_write_desc(host, desc, addr, len, cmd);
	else
		sdhci_adma_write_desc(host, desc, addr, len, cmd);
}

static void sdhci_adma_mark_end(void *desc)
{
	struct sdhci_adma2_64_desc *dma_desc = desc;

	/* 32-bit and 64-bit descriptors have 'cmd' in same position */
	dma_desc->cmd |= cpu_to_le16(ADMA2_END);
}

static void sdhci_adma_table_pre(struct sdhci_host *host,
	struct mmc_data *data, int sg_count)
{
	struct scatterlist *sg;
	unsigned long flags;
	dma_addr_t addr, align_addr;
	void *desc, *align;
	char *buffer;
	int len, offset, i;

	/*
	 * The spec does not specify endianness of descriptor table.
	 * We currently guess that it is LE.
	 */

	host->sg_count = sg_count;

	desc = host->adma_table;
	align = host->align_buffer;

	align_addr = host->align_addr;

	for_each_sg(data->sg, sg, host->sg_count, i) {
		addr = sg_dma_address(sg);
		len = sg_dma_len(sg);

		/*
		 * The SDHCI specification states that ADMA addresses must
		 * be 32-bit aligned. If they aren't, then we use a bounce
		 * buffer for the (up to three) bytes that screw up the
		 * alignment.
		 */
		offset = (SDHCI_ADMA2_ALIGN - (addr & SDHCI_ADMA2_MASK)) &
			 SDHCI_ADMA2_MASK;
		if (offset) {
			if (data->flags & MMC_DATA_WRITE) {
				buffer = sdhci_kmap_atomic(sg, &flags);
				memcpy(align, buffer, offset);
				sdhci_kunmap_atomic(buffer, &flags);
			}

			/* tran, valid */
			__sdhci_adma_write_desc(host, &desc, align_addr,
						offset, ADMA2_TRAN_VALID);

			BUG_ON(offset > 65536);

			align += SDHCI_ADMA2_ALIGN;
			align_addr += SDHCI_ADMA2_ALIGN;

			addr += offset;
			len -= offset;
		}

		BUG_ON(len > 65536);

		/* tran, valid */
		if (len)
			__sdhci_adma_write_desc(host, &desc, addr, len,
						ADMA2_TRAN_VALID);

		/*
		 * If this triggers then we have a calculation bug
		 * somewhere. :/
		 */
		WARN_ON((desc - host->adma_table) >= host->adma_table_sz);
	}

	if (host->quirks & SDHCI_QUIRK_NO_ENDATTR_IN_NOPDESC) {
		/* Mark the last descriptor as the terminating descriptor */
		if (desc != host->adma_table) {
			desc -= host->desc_sz;
			sdhci_adma_mark_end(desc);
		}
	} else {
		/* Add a terminating entry - nop, end, valid */
		__sdhci_adma_write_desc(host, &desc, 0, 0, ADMA2_NOP_END_VALID);
	}
}

static void sdhci_adma_table_post(struct sdhci_host *host,
	struct mmc_data *data)
{
	struct scatterlist *sg;
	int i, size;
	void *align;
	char *buffer;
	unsigned long flags;

	if (data->flags & MMC_DATA_READ) {
		bool has_unaligned = false;

		/* Do a quick scan of the SG list for any unaligned mappings */
		for_each_sg(data->sg, sg, host->sg_count, i)
			if (sg_dma_address(sg) & SDHCI_ADMA2_MASK) {
				has_unaligned = true;
				break;
			}

		if (has_unaligned) {
			dma_sync_sg_for_cpu(mmc_dev(host->mmc), data->sg,
					    data->sg_len, DMA_FROM_DEVICE);

			align = host->align_buffer;

			for_each_sg(data->sg, sg, host->sg_count, i) {
				if (sg_dma_address(sg) & SDHCI_ADMA2_MASK) {
					size = SDHCI_ADMA2_ALIGN -
					       (sg_dma_address(sg) & SDHCI_ADMA2_MASK);

					buffer = sdhci_kmap_atomic(sg, &flags);
					memcpy(buffer, align, size);
					sdhci_kunmap_atomic(buffer, &flags);

					align += SDHCI_ADMA2_ALIGN;
				}
			}
		}
	}
}

static void sdhci_set_adma_addr(struct sdhci_host *host, dma_addr_t addr)
{
	sdhci_writel(host, lower_32_bits(addr), SDHCI_ADMA_ADDRESS);
	if (host->flags & SDHCI_USE_64_BIT_DMA)
		sdhci_writel(host, upper_32_bits(addr), SDHCI_ADMA_ADDRESS_HI);
}

static dma_addr_t sdhci_sdma_address(struct sdhci_host *host)
{
	if (host->bounce_buffer)
		return host->bounce_addr;
	else
		return sg_dma_address(host->data->sg);
}

static void sdhci_set_sdma_addr(struct sdhci_host *host, dma_addr_t addr)
{
	if (host->v4_mode)
		sdhci_set_adma_addr(host, addr);
	else
		sdhci_writel(host, addr, SDHCI_DMA_ADDRESS);
}

static unsigned int sdhci_target_timeout(struct sdhci_host *host,
					 struct mmc_command *cmd,
					 struct mmc_data *data)
{
	unsigned int target_timeout;

	/* timeout in us */
	if (!data) {
		target_timeout = cmd->busy_timeout * 1000;
	} else {
		target_timeout = DIV_ROUND_UP(data->timeout_ns, 1000);
		if (host->clock && data->timeout_clks) {
			unsigned long long val;

			/*
			 * data->timeout_clks is in units of clock cycles.
			 * host->clock is in Hz.  target_timeout is in us.
			 * Hence, us = 1000000 * cycles / Hz.  Round up.
			 */
			val = 1000000ULL * data->timeout_clks;
			if (do_div(val, host->clock))
				target_timeout++;
			target_timeout += val;
		}
	}

	return target_timeout;
}

static void sdhci_calc_sw_timeout(struct sdhci_host *host,
				  struct mmc_command *cmd)
{
	struct mmc_data *data = cmd->data;
	struct mmc_host *mmc = host->mmc;
	struct mmc_ios *ios = &mmc->ios;
	unsigned char bus_width = 1 << ios->bus_width;
	unsigned int blksz;
	unsigned int freq;
	u64 target_timeout;
	u64 transfer_time;

	target_timeout = sdhci_target_timeout(host, cmd, data);
	target_timeout *= NSEC_PER_USEC;

	if (data) {
		blksz = data->blksz;
		freq = host->mmc->actual_clock ? : host->clock;
		transfer_time = (u64)blksz * NSEC_PER_SEC * (8 / bus_width);
		do_div(transfer_time, freq);
		/* multiply by '2' to account for any unknowns */
		transfer_time = transfer_time * 2;
		/* calculate timeout for the entire data */
		host->data_timeout = data->blocks * target_timeout +
				     transfer_time;
	} else {
		host->data_timeout = target_timeout;
	}

	if (host->data_timeout)
		host->data_timeout += MMC_CMD_TRANSFER_TIME;
}

static u8 sdhci_calc_timeout(struct sdhci_host *host, struct mmc_command *cmd,
			     bool *too_big)
{
	u8 count;
	struct mmc_data *data;
	unsigned target_timeout, current_timeout;

	*too_big = true;

	/*
	 * If the host controller provides us with an incorrect timeout
	 * value, just skip the check and use 0xE.  The hardware may take
	 * longer to time out, but that's much better than having a too-short
	 * timeout value.
	 */
	if (host->quirks & SDHCI_QUIRK_BROKEN_TIMEOUT_VAL)
		return 0xE;

	/* Unspecified command, asume max */
	if (cmd == NULL)
		return 0xE;

	data = cmd->data;
	/* Unspecified timeout, assume max */
	if (!data && !cmd->busy_timeout)
		return 0xE;

	/* timeout in us */
	target_timeout = sdhci_target_timeout(host, cmd, data);

	/*
	 * Figure out needed cycles.
	 * We do this in steps in order to fit inside a 32 bit int.
	 * The first step is the minimum timeout, which will have a
	 * minimum resolution of 6 bits:
	 * (1) 2^13*1000 > 2^22,
	 * (2) host->timeout_clk < 2^16
	 *     =>
	 *     (1) / (2) > 2^6
	 */
	count = 0;
	current_timeout = (1 << 13) * 1000 / host->timeout_clk;
	while (current_timeout < target_timeout) {
		count++;
		current_timeout <<= 1;
		if (count >= 0xF)
			break;
	}

	if (count >= 0xF) {
		if (!(host->quirks2 & SDHCI_QUIRK2_DISABLE_HW_TIMEOUT))
			DBG("Too large timeout 0x%x requested for CMD%d!\n",
			    count, cmd->opcode);
		count = 0xE;
	} else {
		*too_big = false;
	}

	return count;
}

static void sdhci_set_transfer_irqs(struct sdhci_host *host)
{
	u32 pio_irqs = SDHCI_INT_DATA_AVAIL | SDHCI_INT_SPACE_AVAIL;
	u32 dma_irqs = SDHCI_INT_DMA_END | SDHCI_INT_ADMA_ERROR;

	if (host->flags & SDHCI_REQ_USE_DMA)
		host->ier = (host->ier & ~pio_irqs) | dma_irqs;
	else
		host->ier = (host->ier & ~dma_irqs) | pio_irqs;

	if (host->flags & (SDHCI_AUTO_CMD23 | SDHCI_AUTO_CMD12))
		host->ier |= SDHCI_INT_AUTO_CMD_ERR;
	else
		host->ier &= ~SDHCI_INT_AUTO_CMD_ERR;

	sdhci_writel(host, host->ier, SDHCI_INT_ENABLE);
	sdhci_writel(host, host->ier, SDHCI_SIGNAL_ENABLE);
}

void sdhci_set_data_timeout_irq(struct sdhci_host *host, bool enable)
{
	if (enable)
		host->ier |= SDHCI_INT_DATA_TIMEOUT;
	else
		host->ier &= ~SDHCI_INT_DATA_TIMEOUT;
	sdhci_writel(host, host->ier, SDHCI_INT_ENABLE);
	sdhci_writel(host, host->ier, SDHCI_SIGNAL_ENABLE);
}
EXPORT_SYMBOL_GPL(sdhci_set_data_timeout_irq);

void __sdhci_set_timeout(struct sdhci_host *host, struct mmc_command *cmd)
{
	bool too_big = false;
	u8 count = sdhci_calc_timeout(host, cmd, &too_big);

	if (too_big &&
	    host->quirks2 & SDHCI_QUIRK2_DISABLE_HW_TIMEOUT) {
		sdhci_calc_sw_timeout(host, cmd);
		sdhci_set_data_timeout_irq(host, false);
	} else if (!(host->ier & SDHCI_INT_DATA_TIMEOUT)) {
		sdhci_set_data_timeout_irq(host, true);
	}

	sdhci_writeb(host, count, SDHCI_TIMEOUT_CONTROL);
}
EXPORT_SYMBOL_GPL(__sdhci_set_timeout);

static void sdhci_set_timeout(struct sdhci_host *host, struct mmc_command *cmd)
{
	if (host->ops->set_timeout)
		host->ops->set_timeout(host, cmd);
	else
		__sdhci_set_timeout(host, cmd);
}

static void sdhci_initialize_data(struct sdhci_host *host,
				  struct mmc_data *data)
{
	WARN_ON(host->data);

	/* Sanity checks */
	BUG_ON(data->blksz * data->blocks > 524288);
	BUG_ON(data->blksz > host->mmc->max_blk_size);
	BUG_ON(data->blocks > 65535);

	host->data = data;
	host->data_early = 0;
	host->data->bytes_xfered = 0;
}

static inline void sdhci_set_block_info(struct sdhci_host *host,
					struct mmc_data *data)
{
	/* Set the DMA boundary value and block size */
	sdhci_writew(host,
		     SDHCI_MAKE_BLKSZ(host->sdma_boundary, data->blksz),
		     SDHCI_BLOCK_SIZE);
	/*
	 * For Version 4.10 onwards, if v4 mode is enabled, 32-bit Block Count
	 * can be supported, in that case 16-bit block count register must be 0.
	 */
	if (host->version >= SDHCI_SPEC_410 && host->v4_mode &&
	    (host->quirks2 & SDHCI_QUIRK2_USE_32BIT_BLK_CNT)) {
		if (sdhci_readw(host, SDHCI_BLOCK_COUNT))
			sdhci_writew(host, 0, SDHCI_BLOCK_COUNT);
		sdhci_writew(host, data->blocks, SDHCI_32BIT_BLK_CNT);
	} else {
		sdhci_writew(host, data->blocks, SDHCI_BLOCK_COUNT);
	}
}

static void sdhci_prepare_data(struct sdhci_host *host, struct mmc_command *cmd)
{
	struct mmc_data *data = cmd->data;

	sdhci_initialize_data(host, data);

	if (host->flags & (SDHCI_USE_SDMA | SDHCI_USE_ADMA)) {
		struct scatterlist *sg;
		unsigned int length_mask, offset_mask;
		int i;

		host->flags |= SDHCI_REQ_USE_DMA;

		/*
		 * FIXME: This doesn't account for merging when mapping the
		 * scatterlist.
		 *
		 * The assumption here being that alignment and lengths are
		 * the same after DMA mapping to device address space.
		 */
		length_mask = 0;
		offset_mask = 0;
		if (host->flags & SDHCI_USE_ADMA) {
			if (host->quirks & SDHCI_QUIRK_32BIT_ADMA_SIZE) {
				length_mask = 3;
				/*
				 * As we use up to 3 byte chunks to work
				 * around alignment problems, we need to
				 * check the offset as well.
				 */
				offset_mask = 3;
			}
		} else {
			if (host->quirks & SDHCI_QUIRK_32BIT_DMA_SIZE)
				length_mask = 3;
			if (host->quirks & SDHCI_QUIRK_32BIT_DMA_ADDR)
				offset_mask = 3;
		}

		if (unlikely(length_mask | offset_mask)) {
			for_each_sg(data->sg, sg, data->sg_len, i) {
				if (sg->length & length_mask) {
					DBG("Reverting to PIO because of transfer size (%d)\n",
					    sg->length);
					host->flags &= ~SDHCI_REQ_USE_DMA;
					break;
				}
				if (sg->offset & offset_mask) {
					DBG("Reverting to PIO because of bad alignment\n");
					host->flags &= ~SDHCI_REQ_USE_DMA;
					break;
				}
			}
		}
	}

	if (host->flags & SDHCI_REQ_USE_DMA) {
		int sg_cnt = sdhci_pre_dma_transfer(host, data, COOKIE_MAPPED);

		if (sg_cnt <= 0) {
			/*
			 * This only happens when someone fed
			 * us an invalid request.
			 */
			WARN_ON(1);
			host->flags &= ~SDHCI_REQ_USE_DMA;
		} else if (host->flags & SDHCI_USE_ADMA) {
			sdhci_adma_table_pre(host, data, sg_cnt);
			sdhci_set_adma_addr(host, host->adma_addr);
		} else {
			WARN_ON(sg_cnt != 1);
			sdhci_set_sdma_addr(host, sdhci_sdma_address(host));
		}
	}

	sdhci_config_dma(host);

	if (!(host->flags & SDHCI_REQ_USE_DMA)) {
		int flags;

		flags = SG_MITER_ATOMIC;
		if (host->data->flags & MMC_DATA_READ)
			flags |= SG_MITER_TO_SG;
		else
			flags |= SG_MITER_FROM_SG;
		sg_miter_start(&host->sg_miter, data->sg, data->sg_len, flags);
		host->blocks = data->blocks;
	}

	sdhci_set_transfer_irqs(host);

	sdhci_set_block_info(host, data);
}

#if IS_ENABLED(CONFIG_MMC_SDHCI_EXTERNAL_DMA)

static int sdhci_external_dma_init(struct sdhci_host *host)
{
	int ret = 0;
	struct mmc_host *mmc = host->mmc;

	host->tx_chan = dma_request_chan(mmc->parent, "tx");
	if (IS_ERR(host->tx_chan)) {
		ret = PTR_ERR(host->tx_chan);
		if (ret != -EPROBE_DEFER)
			pr_warn("Failed to request TX DMA channel.\n");
		host->tx_chan = NULL;
		return ret;
	}

	host->rx_chan = dma_request_chan(mmc->parent, "rx");
	if (IS_ERR(host->rx_chan)) {
		if (host->tx_chan) {
			dma_release_channel(host->tx_chan);
			host->tx_chan = NULL;
		}

		ret = PTR_ERR(host->rx_chan);
		if (ret != -EPROBE_DEFER)
			pr_warn("Failed to request RX DMA channel.\n");
		host->rx_chan = NULL;
	}

	return ret;
}

static struct dma_chan *sdhci_external_dma_channel(struct sdhci_host *host,
						   struct mmc_data *data)
{
	return data->flags & MMC_DATA_WRITE ? host->tx_chan : host->rx_chan;
}

static int sdhci_external_dma_setup(struct sdhci_host *host,
				    struct mmc_command *cmd)
{
	int ret, i;
	enum dma_transfer_direction dir;
	struct dma_async_tx_descriptor *desc;
	struct mmc_data *data = cmd->data;
	struct dma_chan *chan;
	struct dma_slave_config cfg;
	dma_cookie_t cookie;
	int sg_cnt;

	if (!host->mapbase)
		return -EINVAL;

	cfg.src_addr = host->mapbase + SDHCI_BUFFER;
	cfg.dst_addr = host->mapbase + SDHCI_BUFFER;
	cfg.src_addr_width = DMA_SLAVE_BUSWIDTH_4_BYTES;
	cfg.dst_addr_width = DMA_SLAVE_BUSWIDTH_4_BYTES;
	cfg.src_maxburst = data->blksz / 4;
	cfg.dst_maxburst = data->blksz / 4;

	/* Sanity check: all the SG entries must be aligned by block size. */
	for (i = 0; i < data->sg_len; i++) {
		if ((data->sg + i)->length % data->blksz)
			return -EINVAL;
	}

	chan = sdhci_external_dma_channel(host, data);

	ret = dmaengine_slave_config(chan, &cfg);
	if (ret)
		return ret;

	sg_cnt = sdhci_pre_dma_transfer(host, data, COOKIE_MAPPED);
	if (sg_cnt <= 0)
		return -EINVAL;

	dir = data->flags & MMC_DATA_WRITE ? DMA_MEM_TO_DEV : DMA_DEV_TO_MEM;
	desc = dmaengine_prep_slave_sg(chan, data->sg, data->sg_len, dir,
				       DMA_PREP_INTERRUPT | DMA_CTRL_ACK);
	if (!desc)
		return -EINVAL;

	desc->callback = NULL;
	desc->callback_param = NULL;

	cookie = dmaengine_submit(desc);
	if (dma_submit_error(cookie))
		ret = cookie;

	return ret;
}

static void sdhci_external_dma_release(struct sdhci_host *host)
{
	if (host->tx_chan) {
		dma_release_channel(host->tx_chan);
		host->tx_chan = NULL;
	}

	if (host->rx_chan) {
		dma_release_channel(host->rx_chan);
		host->rx_chan = NULL;
	}

	sdhci_switch_external_dma(host, false);
}

static void __sdhci_external_dma_prepare_data(struct sdhci_host *host,
					      struct mmc_command *cmd)
{
	struct mmc_data *data = cmd->data;

	sdhci_initialize_data(host, data);

	host->flags |= SDHCI_REQ_USE_DMA;
	sdhci_set_transfer_irqs(host);

	sdhci_set_block_info(host, data);
}

static void sdhci_external_dma_prepare_data(struct sdhci_host *host,
					    struct mmc_command *cmd)
{
	if (!sdhci_external_dma_setup(host, cmd)) {
		__sdhci_external_dma_prepare_data(host, cmd);
	} else {
		sdhci_external_dma_release(host);
		pr_err("%s: Cannot use external DMA, switch to the DMA/PIO which standard SDHCI provides.\n",
		       mmc_hostname(host->mmc));
		sdhci_prepare_data(host, cmd);
	}
}

static void sdhci_external_dma_pre_transfer(struct sdhci_host *host,
					    struct mmc_command *cmd)
{
	struct dma_chan *chan;

	if (!cmd->data)
		return;

	chan = sdhci_external_dma_channel(host, cmd->data);
	if (chan)
		dma_async_issue_pending(chan);
}

#else

static inline int sdhci_external_dma_init(struct sdhci_host *host)
{
	return -EOPNOTSUPP;
}

static inline void sdhci_external_dma_release(struct sdhci_host *host)
{
}

static inline void sdhci_external_dma_prepare_data(struct sdhci_host *host,
						   struct mmc_command *cmd)
{
	/* This should never happen */
	WARN_ON_ONCE(1);
}

static inline void sdhci_external_dma_pre_transfer(struct sdhci_host *host,
						   struct mmc_command *cmd)
{
}

static inline struct dma_chan *sdhci_external_dma_channel(struct sdhci_host *host,
							  struct mmc_data *data)
{
	return NULL;
}

#endif

void sdhci_switch_external_dma(struct sdhci_host *host, bool en)
{
	host->use_external_dma = en;
}
EXPORT_SYMBOL_GPL(sdhci_switch_external_dma);

static inline bool sdhci_auto_cmd12(struct sdhci_host *host,
				    struct mmc_request *mrq)
{
	return !mrq->sbc && (host->flags & SDHCI_AUTO_CMD12) &&
	       !mrq->cap_cmd_during_tfr;
}

static inline bool sdhci_auto_cmd23(struct sdhci_host *host,
				    struct mmc_request *mrq)
{
	return mrq->sbc && (host->flags & SDHCI_AUTO_CMD23);
}

static inline bool sdhci_manual_cmd23(struct sdhci_host *host,
				      struct mmc_request *mrq)
{
	return mrq->sbc && !(host->flags & SDHCI_AUTO_CMD23);
}

static inline void sdhci_auto_cmd_select(struct sdhci_host *host,
					 struct mmc_command *cmd,
					 u16 *mode)
{
	bool use_cmd12 = sdhci_auto_cmd12(host, cmd->mrq) &&
			 (cmd->opcode != SD_IO_RW_EXTENDED);
	bool use_cmd23 = sdhci_auto_cmd23(host, cmd->mrq);
	u16 ctrl2;

	/*
	 * In case of Version 4.10 or later, use of 'Auto CMD Auto
	 * Select' is recommended rather than use of 'Auto CMD12
	 * Enable' or 'Auto CMD23 Enable'. We require Version 4 Mode
	 * here because some controllers (e.g sdhci-of-dwmshc) expect it.
	 */
	if (host->version >= SDHCI_SPEC_410 && host->v4_mode &&
	    (use_cmd12 || use_cmd23)) {
		*mode |= SDHCI_TRNS_AUTO_SEL;

		ctrl2 = sdhci_readw(host, SDHCI_HOST_CONTROL2);
		if (use_cmd23)
			ctrl2 |= SDHCI_CMD23_ENABLE;
		else
			ctrl2 &= ~SDHCI_CMD23_ENABLE;
		sdhci_writew(host, ctrl2, SDHCI_HOST_CONTROL2);

		return;
	}

	/*
	 * If we are sending CMD23, CMD12 never gets sent
	 * on successful completion (so no Auto-CMD12).
	 */
	if (use_cmd12)
		*mode |= SDHCI_TRNS_AUTO_CMD12;
	else if (use_cmd23)
		*mode |= SDHCI_TRNS_AUTO_CMD23;
}

static void sdhci_set_transfer_mode(struct sdhci_host *host,
	struct mmc_command *cmd)
{
	u16 mode = 0;
	struct mmc_data *data = cmd->data;

	if (data == NULL) {
		if (host->quirks2 &
			SDHCI_QUIRK2_CLEAR_TRANSFERMODE_REG_BEFORE_CMD) {
			/* must not clear SDHCI_TRANSFER_MODE when tuning */
			if (cmd->opcode != MMC_SEND_TUNING_BLOCK_HS200)
				sdhci_writew(host, 0x0, SDHCI_TRANSFER_MODE);
		} else {
		/* clear Auto CMD settings for no data CMDs */
			mode = sdhci_readw(host, SDHCI_TRANSFER_MODE);
			sdhci_writew(host, mode & ~(SDHCI_TRNS_AUTO_CMD12 |
				SDHCI_TRNS_AUTO_CMD23), SDHCI_TRANSFER_MODE);
		}
		return;
	}

	WARN_ON(!host->data);

	if (!(host->quirks2 & SDHCI_QUIRK2_SUPPORT_SINGLE))
		mode = SDHCI_TRNS_BLK_CNT_EN;

	if (mmc_op_multi(cmd->opcode) || data->blocks > 1) {
		mode = SDHCI_TRNS_BLK_CNT_EN | SDHCI_TRNS_MULTI;
		sdhci_auto_cmd_select(host, cmd, &mode);
		if (sdhci_auto_cmd23(host, cmd->mrq))
			sdhci_writel(host, cmd->mrq->sbc->arg, SDHCI_ARGUMENT2);
	}

	if (data->flags & MMC_DATA_READ)
		mode |= SDHCI_TRNS_READ;
	if (host->flags & SDHCI_REQ_USE_DMA)
		mode |= SDHCI_TRNS_DMA;

	sdhci_writew(host, mode, SDHCI_TRANSFER_MODE);
}

static bool sdhci_needs_reset(struct sdhci_host *host, struct mmc_request *mrq)
{
	return (!(host->flags & SDHCI_DEVICE_DEAD) &&
		((mrq->cmd && mrq->cmd->error) ||
		 (mrq->sbc && mrq->sbc->error) ||
		 (mrq->data && mrq->data->stop && mrq->data->stop->error) ||
		 (host->quirks & SDHCI_QUIRK_RESET_AFTER_REQUEST)));
}

static void sdhci_set_mrq_done(struct sdhci_host *host, struct mmc_request *mrq)
{
	int i;

	for (i = 0; i < SDHCI_MAX_MRQS; i++) {
		if (host->mrqs_done[i] == mrq) {
			WARN_ON(1);
			return;
		}
	}

	for (i = 0; i < SDHCI_MAX_MRQS; i++) {
		if (!host->mrqs_done[i]) {
			host->mrqs_done[i] = mrq;
			break;
		}
	}

	WARN_ON(i >= SDHCI_MAX_MRQS);
}

static void __sdhci_finish_mrq(struct sdhci_host *host, struct mmc_request *mrq)
{
	if (host->cmd && host->cmd->mrq == mrq)
		host->cmd = NULL;

	if (host->data_cmd && host->data_cmd->mrq == mrq)
		host->data_cmd = NULL;

	if (host->deferred_cmd && host->deferred_cmd->mrq == mrq)
		host->deferred_cmd = NULL;

	if (host->data && host->data->mrq == mrq)
		host->data = NULL;

	if (sdhci_needs_reset(host, mrq))
		host->pending_reset = true;

	sdhci_set_mrq_done(host, mrq);

	sdhci_del_timer(host, mrq);

	if (!sdhci_has_requests(host))
		sdhci_led_deactivate(host);
}

static void sdhci_finish_mrq(struct sdhci_host *host, struct mmc_request *mrq)
{
	__sdhci_finish_mrq(host, mrq);

	queue_work(host->complete_wq, &host->complete_work);
}

static void __sdhci_finish_data(struct sdhci_host *host, bool sw_data_timeout)
{
	struct mmc_command *data_cmd = host->data_cmd;
	struct mmc_data *data = host->data;

	host->data = NULL;
	host->data_cmd = NULL;

	/*
	 * The controller needs a reset of internal state machines upon error
	 * conditions.
	 */
	if (data->error) {
		if (host->quirks2 &
			SDHCI_QUIRK2_ISSUE_CMD_DAT_RESET_TOGETHER) {
			sdhci_do_reset(host, SDHCI_RESET_CMD |
					SDHCI_RESET_DATA);
		} else {
			if (!host->cmd || host->cmd == data_cmd)
				sdhci_do_reset(host, SDHCI_RESET_CMD);
			sdhci_do_reset(host, SDHCI_RESET_DATA);
		}
	}

	if ((host->flags & (SDHCI_REQ_USE_DMA | SDHCI_USE_ADMA)) ==
	    (SDHCI_REQ_USE_DMA | SDHCI_USE_ADMA))
		sdhci_adma_table_post(host, data);

	/*
	 * The specification states that the block count register must
	 * be updated, but it does not specify at what point in the
	 * data flow. That makes the register entirely useless to read
	 * back so we have to assume that nothing made it to the card
	 * in the event of an error.
	 */
	if (data->error)
		data->bytes_xfered = 0;
	else
		data->bytes_xfered = data->blksz * data->blocks;

	/*
	 * Need to send CMD12 if -
	 * a) open-ended multiblock transfer not using auto CMD12 (no CMD23)
	 * b) error in multiblock transfer
	 */
	if (data->stop &&
	    ((!data->mrq->sbc && !sdhci_auto_cmd12(host, data->mrq)) ||
	     data->error)) {
		/*
		 * 'cap_cmd_during_tfr' request must not use the command line
		 * after mmc_command_done() has been called. It is upper layer's
		 * responsibility to send the stop command if required.
		 */
		if (data->mrq->cap_cmd_during_tfr) {
			__sdhci_finish_mrq(host, data->mrq);
		} else {
			/* Avoid triggering warning in sdhci_send_command() */
			host->cmd = NULL;
			if (!sdhci_send_command(host, data->stop)) {
				if (sw_data_timeout) {
					/*
					 * This is anyway a sw data timeout, so
					 * give up now.
					 */
					data->stop->error = -EIO;
					__sdhci_finish_mrq(host, data->mrq);
				} else {
					WARN_ON(host->deferred_cmd);
					host->deferred_cmd = data->stop;
				}
			}
		}
	} else {
		__sdhci_finish_mrq(host, data->mrq);
	}
}

static void sdhci_finish_data(struct sdhci_host *host)
{
	__sdhci_finish_data(host, false);
}

static bool sdhci_send_command(struct sdhci_host *host, struct mmc_command *cmd)
{
	int flags;
	u32 mask;
	unsigned long timeout;

	WARN_ON(host->cmd);

	/* Initially, a command has no error */
	cmd->error = 0;

	if ((host->quirks2 & SDHCI_QUIRK2_STOP_WITH_TC) &&
	    cmd->opcode == MMC_STOP_TRANSMISSION)
		cmd->flags |= MMC_RSP_BUSY;

	mask = SDHCI_CMD_INHIBIT;
	if (sdhci_data_line_cmd(cmd))
		mask |= SDHCI_DATA_INHIBIT;

	/* We shouldn't wait for data inihibit for stop commands, even
	   though they might use busy signaling */
	if (cmd->mrq->data && (cmd == cmd->mrq->data->stop))
		mask &= ~SDHCI_DATA_INHIBIT;

	if (sdhci_readl(host, SDHCI_PRESENT_STATE) & mask)
		return false;

	host->cmd = cmd;
	host->data_timeout = 0;
	if (sdhci_data_line_cmd(cmd)) {
		WARN_ON(host->data_cmd);
		host->data_cmd = cmd;
		sdhci_set_timeout(host, cmd);
	}

	if (cmd->data) {
		if (host->use_external_dma)
			sdhci_external_dma_prepare_data(host, cmd);
		else
			sdhci_prepare_data(host, cmd);
	}

	sdhci_writel(host, cmd->arg, SDHCI_ARGUMENT);

	sdhci_set_transfer_mode(host, cmd);

	if ((cmd->flags & MMC_RSP_136) && (cmd->flags & MMC_RSP_BUSY)) {
		WARN_ONCE(1, "Unsupported response type!\n");
		/*
		 * This does not happen in practice because 136-bit response
		 * commands never have busy waiting, so rather than complicate
		 * the error path, just remove busy waiting and continue.
		 */
		cmd->flags &= ~MMC_RSP_BUSY;
	}

	if (!(cmd->flags & MMC_RSP_PRESENT))
		flags = SDHCI_CMD_RESP_NONE;
	else if (cmd->flags & MMC_RSP_136)
		flags = SDHCI_CMD_RESP_LONG;
	else if (cmd->flags & MMC_RSP_BUSY)
		flags = SDHCI_CMD_RESP_SHORT_BUSY;
	else
		flags = SDHCI_CMD_RESP_SHORT;

	if (cmd->flags & MMC_RSP_CRC)
		flags |= SDHCI_CMD_CRC;
	if (cmd->flags & MMC_RSP_OPCODE)
		flags |= SDHCI_CMD_INDEX;

	/* CMD19 is special in that the Data Present Select should be set */
	if (cmd->data || cmd->opcode == MMC_SEND_TUNING_BLOCK ||
	    cmd->opcode == MMC_SEND_TUNING_BLOCK_HS200)
		flags |= SDHCI_CMD_DATA;

	timeout = jiffies;
	if (host->data_timeout)
		timeout += nsecs_to_jiffies(host->data_timeout);
	else if (!cmd->data && cmd->busy_timeout > 9000)
		timeout += DIV_ROUND_UP(cmd->busy_timeout, 1000) * HZ + HZ;
	else {
		if (!(host->quirks & SDHCI_QUIRK_DATA_TIMEOUT_USES_SDCLK) &&
			host->ops->get_sw_timeout)
			timeout += host->ops->get_sw_timeout(host);
		else
			timeout += 10 * HZ;

	}
	sdhci_mod_timer(host, cmd->mrq, timeout);

	if (host->use_external_dma)
		sdhci_external_dma_pre_transfer(host, cmd);

	sdhci_writew(host, SDHCI_MAKE_CMD(cmd->opcode, flags), SDHCI_COMMAND);

	return true;
}

static bool sdhci_present_error(struct sdhci_host *host,
				struct mmc_command *cmd, bool present)
{
	if (!present || host->flags & SDHCI_DEVICE_DEAD) {
		cmd->error = -ENOMEDIUM;
		return true;
	}

	return false;
}

static bool sdhci_send_command_retry(struct sdhci_host *host,
				     struct mmc_command *cmd,
				     unsigned long flags)
	__releases(host->lock)
	__acquires(host->lock)
{
	struct mmc_command *deferred_cmd = host->deferred_cmd;
	int timeout = 10; /* Approx. 10 ms */
	bool present;

	while (!sdhci_send_command(host, cmd)) {
		if (!timeout--) {
			pr_err("%s: Controller never released inhibit bit(s).\n",
			       mmc_hostname(host->mmc));
			sdhci_dumpregs(host);
			cmd->error = -EIO;
			return false;
		}

		spin_unlock_irqrestore(&host->lock, flags);

		usleep_range(1000, 1250);

		present = host->mmc->ops->get_cd(host->mmc);

		spin_lock_irqsave(&host->lock, flags);

		/* A deferred command might disappear, handle that */
		if (cmd == deferred_cmd && cmd != host->deferred_cmd)
			return true;

		if (sdhci_present_error(host, cmd, present))
			return false;
	}

	if (cmd == host->deferred_cmd)
		host->deferred_cmd = NULL;

	return true;
}

static void sdhci_read_rsp_136(struct sdhci_host *host, struct mmc_command *cmd)
{
	int i, reg;

	for (i = 0; i < 4; i++) {
		reg = SDHCI_RESPONSE + (3 - i) * 4;
		cmd->resp[i] = sdhci_readl(host, reg);
	}

	if (host->quirks2 & SDHCI_QUIRK2_RSP_136_HAS_CRC)
		return;

	/* CRC is stripped so we need to do some shifting */
	for (i = 0; i < 4; i++) {
		cmd->resp[i] <<= 8;
		if (i != 3)
			cmd->resp[i] |= cmd->resp[i + 1] >> 24;
	}
}

static void sdhci_finish_command(struct sdhci_host *host)
{
	struct mmc_command *cmd = host->cmd;

	host->cmd = NULL;

	if (cmd->flags & MMC_RSP_PRESENT) {
		if (cmd->flags & MMC_RSP_136) {
			sdhci_read_rsp_136(host, cmd);
		} else {
			cmd->resp[0] = sdhci_readl(host, SDHCI_RESPONSE);
		}
	}

	if (cmd->mrq->cap_cmd_during_tfr && cmd == cmd->mrq->cmd)
		mmc_command_done(host->mmc, cmd->mrq);

	/*
	 * The host can send and interrupt when the busy state has
	 * ended, allowing us to wait without wasting CPU cycles.
	 * The busy signal uses DAT0 so this is similar to waiting
	 * for data to complete.
	 *
	 * Note: The 1.0 specification is a bit ambiguous about this
	 *       feature so there might be some problems with older
	 *       controllers.
	 */
	if (cmd->flags & MMC_RSP_BUSY) {
		if (cmd->data) {
			DBG("Cannot wait for busy signal when also doing a data transfer");
		} else if (!(host->quirks & SDHCI_QUIRK_NO_BUSY_IRQ) &&
			   cmd == host->data_cmd) {
			/* Command complete before busy is ended */
			return;
		}
	}

	/* Finished CMD23, now send actual command. */
	if (cmd == cmd->mrq->sbc) {
		if (!sdhci_send_command(host, cmd->mrq->cmd)) {
			WARN_ON(host->deferred_cmd);
			host->deferred_cmd = cmd->mrq->cmd;
		}
	} else {

		/* Processed actual command. */
		if (host->data && host->data_early)
			sdhci_finish_data(host);

		if (!cmd->data)
			__sdhci_finish_mrq(host, cmd->mrq);
	}
}

static u16 sdhci_get_preset_value(struct sdhci_host *host)
{
	u16 preset = 0;

	switch (host->timing) {
	case MMC_TIMING_UHS_SDR12:
		preset = sdhci_readw(host, SDHCI_PRESET_FOR_SDR12);
		break;
	case MMC_TIMING_UHS_SDR25:
		preset = sdhci_readw(host, SDHCI_PRESET_FOR_SDR25);
		break;
	case MMC_TIMING_UHS_SDR50:
		preset = sdhci_readw(host, SDHCI_PRESET_FOR_SDR50);
		break;
	case MMC_TIMING_UHS_SDR104:
	case MMC_TIMING_MMC_HS200:
		preset = sdhci_readw(host, SDHCI_PRESET_FOR_SDR104);
		break;
	case MMC_TIMING_UHS_DDR50:
	case MMC_TIMING_MMC_DDR52:
		preset = sdhci_readw(host, SDHCI_PRESET_FOR_DDR50);
		break;
	case MMC_TIMING_MMC_HS400:
		preset = sdhci_readw(host, SDHCI_PRESET_FOR_HS400);
		break;
	default:
		pr_warn("%s: Invalid UHS-I mode selected\n",
			mmc_hostname(host->mmc));
		preset = sdhci_readw(host, SDHCI_PRESET_FOR_SDR12);
		break;
	}
	return preset;
}

u16 sdhci_calc_clk(struct sdhci_host *host, unsigned int clock,
		   unsigned int *actual_clock)
{
	int div = 0; /* Initialized for compiler warning */
	int real_div = div, clk_mul = 1;
	u16 clk = 0;
	bool switch_base_clk = false;

	if (host->version >= SDHCI_SPEC_300) {
		if (host->preset_enabled) {
			u16 pre_val;

			clk = sdhci_readw(host, SDHCI_CLOCK_CONTROL);
			pre_val = sdhci_get_preset_value(host);
			div = FIELD_GET(SDHCI_PRESET_SDCLK_FREQ_MASK, pre_val);
			if (host->clk_mul &&
				(pre_val & SDHCI_PRESET_CLKGEN_SEL)) {
				clk = SDHCI_PROG_CLOCK_MODE;
				real_div = div + 1;
				clk_mul = host->clk_mul;
			} else {
				real_div = max_t(int, 1, div << 1);
			}
			goto clock_set;
		}

		/*
		 * Check if the Host Controller supports Programmable Clock
		 * Mode.
		 */
		if (host->clk_mul) {
			for (div = 1; div <= 1024; div++) {
				if ((host->max_clk * host->clk_mul / div)
					<= clock)
					break;
			}
			if ((host->max_clk * host->clk_mul / div) <= clock) {
				/*
				 * Set Programmable Clock Mode in the Clock
				 * Control register.
				 */
				clk = SDHCI_PROG_CLOCK_MODE;
				real_div = div;
				clk_mul = host->clk_mul;
				div--;
			} else {
				/*
				 * Divisor can be too small to reach clock
				 * speed requirement. Then use the base clock.
				 */
				switch_base_clk = true;
			}
		}

		if (!host->clk_mul || switch_base_clk) {
			/* Version 3.00 divisors must be a multiple of 2. */
			if (host->max_clk <= clock)
				div = 1;
			else {
				for (div = 2; div < SDHCI_MAX_DIV_SPEC_300;
				     div += 2) {
					if ((host->max_clk / div) <= clock)
						break;
				}
			}
			real_div = div;
			div >>= 1;
			if ((host->quirks2 & SDHCI_QUIRK2_CLOCK_DIV_ZERO_BROKEN)
				&& !div && host->max_clk <= 25000000)
				div = 1;
		}
	} else {
		/* Version 2.00 divisors must be a power of 2. */
		for (div = 1; div < SDHCI_MAX_DIV_SPEC_200; div *= 2) {
			if ((host->max_clk / div) <= clock)
				break;
		}
		real_div = div;
		div >>= 1;
	}

clock_set:
	if (real_div)
		*actual_clock = (host->max_clk * clk_mul) / real_div;
	clk |= (div & SDHCI_DIV_MASK) << SDHCI_DIVIDER_SHIFT;
	clk |= ((div & SDHCI_DIV_HI_MASK) >> SDHCI_DIV_MASK_LEN)
		<< SDHCI_DIVIDER_HI_SHIFT;

	return clk;
}
EXPORT_SYMBOL_GPL(sdhci_calc_clk);

void sdhci_enable_clk(struct sdhci_host *host, u16 clk)
{
	ktime_t timeout;

	clk |= SDHCI_CLOCK_INT_EN;
	sdhci_writew(host, clk, SDHCI_CLOCK_CONTROL);

	/* Wait max 150 ms */
	timeout = ktime_add_ms(ktime_get(), 150);
	while (1) {
		bool timedout = ktime_after(ktime_get(), timeout);

		clk = sdhci_readw(host, SDHCI_CLOCK_CONTROL);
		if (clk & SDHCI_CLOCK_INT_STABLE)
			break;
		if (timedout) {
			pr_err("%s: Internal clock never stabilised.\n",
			       mmc_hostname(host->mmc));
			sdhci_dumpregs(host);
			return;
		}
		udelay(10);
	}

	if (host->version >= SDHCI_SPEC_410 && host->v4_mode) {
		clk |= SDHCI_CLOCK_PLL_EN;
		clk &= ~SDHCI_CLOCK_INT_STABLE;
		sdhci_writew(host, clk, SDHCI_CLOCK_CONTROL);

		/* Wait max 150 ms */
		timeout = ktime_add_ms(ktime_get(), 150);
		while (1) {
			bool timedout = ktime_after(ktime_get(), timeout);

			clk = sdhci_readw(host, SDHCI_CLOCK_CONTROL);
			if (clk & SDHCI_CLOCK_INT_STABLE)
				break;
			if (timedout) {
				pr_err("%s: PLL clock never stabilised.\n",
				       mmc_hostname(host->mmc));
				sdhci_dumpregs(host);
				return;
			}
			udelay(10);
		}
	}

	clk |= SDHCI_CLOCK_CARD_EN;
	sdhci_writew(host, clk, SDHCI_CLOCK_CONTROL);
}
EXPORT_SYMBOL_GPL(sdhci_enable_clk);

void sdhci_set_clock(struct sdhci_host *host, unsigned int clock)
{
	u16 clk;

	host->mmc->actual_clock = 0;

	sdhci_writew(host, 0, SDHCI_CLOCK_CONTROL);

	if (clock == 0)
		return;

	clk = sdhci_calc_clk(host, clock, &host->mmc->actual_clock);
	sdhci_enable_clk(host, clk);
}
EXPORT_SYMBOL_GPL(sdhci_set_clock);

void sdhci_set_card_clock(struct sdhci_host *host, bool enable)
{
	u16 clk;

	clk = sdhci_readw(host, SDHCI_CLOCK_CONTROL);
	if (enable)
		clk |= SDHCI_CLOCK_CARD_EN;
	else
		clk &= ~SDHCI_CLOCK_CARD_EN;
	sdhci_writew(host, clk, SDHCI_CLOCK_CONTROL);
}
EXPORT_SYMBOL_GPL(sdhci_set_card_clock);

static void sdhci_set_power_reg(struct sdhci_host *host, unsigned char mode,
				unsigned short vdd)
{
	struct mmc_host *mmc = host->mmc;

	mmc_regulator_set_ocr(mmc, mmc->supply.vmmc, vdd);

	if (mode != MMC_POWER_OFF)
		sdhci_writeb(host, SDHCI_POWER_ON, SDHCI_POWER_CONTROL);
	else
		sdhci_writeb(host, 0, SDHCI_POWER_CONTROL);
}

void sdhci_set_power_noreg(struct sdhci_host *host, unsigned char mode,
			   unsigned short vdd)
{
	u8 pwr = 0;

	if (mode != MMC_POWER_OFF) {
		switch (1 << vdd) {
		case MMC_VDD_165_195:
		/*
		 * Without a regulator, SDHCI does not support 2.0v
		 * so we only get here if the driver deliberately
		 * added the 2.0v range to ocr_avail. Map it to 1.8v
		 * for the purpose of turning on the power.
		 */
		case MMC_VDD_20_21:
			pwr = SDHCI_POWER_180;
			break;
		case MMC_VDD_29_30:
		case MMC_VDD_30_31:
			pwr = SDHCI_POWER_300;
			break;
		case MMC_VDD_32_33:
		case MMC_VDD_33_34:
		case MMC_VDD_35_36:
			pwr = SDHCI_POWER_330;
			break;
		default:
			WARN(1, "%s: Invalid vdd %#x\n",
			     mmc_hostname(host->mmc), vdd);
			break;
		}
	}

	if (host->pwr == pwr)
		return;

	host->pwr = pwr;

	if (pwr == 0) {
		sdhci_writeb(host, 0, SDHCI_POWER_CONTROL);
		if (host->quirks2 & SDHCI_QUIRK2_CARD_ON_NEEDS_BUS_ON)
			sdhci_runtime_pm_bus_off(host);
	} else {
		/*
		 * Spec says that we should clear the power reg before setting
		 * a new value. Some controllers don't seem to like this though.
		 */
		if (!(host->quirks & SDHCI_QUIRK_SINGLE_POWER_WRITE))
			sdhci_writeb(host, 0, SDHCI_POWER_CONTROL);

		/*
		 * At least the Marvell CaFe chip gets confused if we set the
		 * voltage and set turn on power at the same time, so set the
		 * voltage first.
		 */
		if (host->quirks & SDHCI_QUIRK_NO_SIMULT_VDD_AND_POWER)
			sdhci_writeb(host, pwr, SDHCI_POWER_CONTROL);

		pwr |= SDHCI_POWER_ON;

		sdhci_writeb(host, pwr, SDHCI_POWER_CONTROL);

		if (host->quirks2 & SDHCI_QUIRK2_CARD_ON_NEEDS_BUS_ON)
			sdhci_runtime_pm_bus_on(host);

		/*
		 * Some controllers need an extra 10ms delay of 10ms before
		 * they can apply clock after applying power
		 */
		if (host->quirks & SDHCI_QUIRK_DELAY_AFTER_POWER)
			mdelay(10);
	}
}
EXPORT_SYMBOL_GPL(sdhci_set_power_noreg);

void sdhci_set_power(struct sdhci_host *host, unsigned char mode,
		     unsigned short vdd)
{
	if (IS_ERR_OR_NULL(host->mmc->supply.vmmc))
		sdhci_set_power_noreg(host, mode, vdd);
	else
		sdhci_set_power_reg(host, mode, vdd);
}
EXPORT_SYMBOL_GPL(sdhci_set_power);

/*
 * Some controllers need to configure a valid bus voltage on their power
 * register regardless of whether an external regulator is taking care of power
 * supply. This helper function takes care of it if set as the controller's
 * sdhci_ops.set_power callback.
 */
void sdhci_set_power_and_bus_voltage(struct sdhci_host *host,
				     unsigned char mode,
				     unsigned short vdd)
{
	if (!IS_ERR(host->mmc->supply.vmmc)) {
		struct mmc_host *mmc = host->mmc;

		mmc_regulator_set_ocr(mmc, mmc->supply.vmmc, vdd);
	}
	sdhci_set_power_noreg(host, mode, vdd);
}
EXPORT_SYMBOL_GPL(sdhci_set_power_and_bus_voltage);

/*****************************************************************************\
 *                                                                           *
 * MMC callbacks                                                             *
 *                                                                           *
\*****************************************************************************/

void sdhci_request(struct mmc_host *mmc, struct mmc_request *mrq)
{
	struct sdhci_host *host = mmc_priv(mmc);
	struct mmc_command *cmd;
	unsigned long flags;
	bool present;

	/* Firstly check card presence */
	present = mmc->ops->get_cd(mmc);

	spin_lock_irqsave(&host->lock, flags);

	sdhci_led_activate(host);

	if (sdhci_present_error(host, mrq->cmd, present))
		goto out_finish;

	cmd = sdhci_manual_cmd23(host, mrq) ? mrq->sbc : mrq->cmd;

	if (!sdhci_send_command_retry(host, cmd, flags))
		goto out_finish;

	spin_unlock_irqrestore(&host->lock, flags);

	return;

out_finish:
	sdhci_finish_mrq(host, mrq);
	spin_unlock_irqrestore(&host->lock, flags);
}
EXPORT_SYMBOL_GPL(sdhci_request);

int sdhci_request_atomic(struct mmc_host *mmc, struct mmc_request *mrq)
{
	struct sdhci_host *host = mmc_priv(mmc);
	struct mmc_command *cmd;
	unsigned long flags;
	int ret = 0;

	spin_lock_irqsave(&host->lock, flags);

	if (sdhci_present_error(host, mrq->cmd, true)) {
		sdhci_finish_mrq(host, mrq);
		goto out_finish;
	}

	cmd = sdhci_manual_cmd23(host, mrq) ? mrq->sbc : mrq->cmd;

	/*
	 * The HSQ may send a command in interrupt context without polling
	 * the busy signaling, which means we should return BUSY if controller
	 * has not released inhibit bits to allow HSQ trying to send request
	 * again in non-atomic context. So we should not finish this request
	 * here.
	 */
	if (!sdhci_send_command(host, cmd))
		ret = -EBUSY;
	else
		sdhci_led_activate(host);

out_finish:
	spin_unlock_irqrestore(&host->lock, flags);
	return ret;
}
EXPORT_SYMBOL_GPL(sdhci_request_atomic);

void sdhci_set_bus_width(struct sdhci_host *host, int width)
{
	u8 ctrl;

	ctrl = sdhci_readb(host, SDHCI_HOST_CONTROL);
	if (width == MMC_BUS_WIDTH_8) {
		ctrl &= ~SDHCI_CTRL_4BITBUS;
		ctrl |= SDHCI_CTRL_8BITBUS;
	} else {
		if (host->mmc->caps & MMC_CAP_8_BIT_DATA)
			ctrl &= ~SDHCI_CTRL_8BITBUS;
		if (width == MMC_BUS_WIDTH_4)
			ctrl |= SDHCI_CTRL_4BITBUS;
		else
			ctrl &= ~SDHCI_CTRL_4BITBUS;
	}
	sdhci_writeb(host, ctrl, SDHCI_HOST_CONTROL);
}
EXPORT_SYMBOL_GPL(sdhci_set_bus_width);

void sdhci_set_uhs_signaling(struct sdhci_host *host, unsigned timing)
{
	u16 ctrl_2;

	ctrl_2 = sdhci_readw(host, SDHCI_HOST_CONTROL2);
	/* Select Bus Speed Mode for host */
	ctrl_2 &= ~SDHCI_CTRL_UHS_MASK;
	if ((timing == MMC_TIMING_MMC_HS200) ||
	    (timing == MMC_TIMING_UHS_SDR104))
		ctrl_2 |= SDHCI_CTRL_UHS_SDR104;
	else if (timing == MMC_TIMING_UHS_SDR12)
		ctrl_2 |= SDHCI_CTRL_UHS_SDR12;
	else if (timing == MMC_TIMING_UHS_SDR25)
		ctrl_2 |= SDHCI_CTRL_UHS_SDR25;
	else if (timing == MMC_TIMING_UHS_SDR50)
		ctrl_2 |= SDHCI_CTRL_UHS_SDR50;
	else if ((timing == MMC_TIMING_UHS_DDR50) ||
		 (timing == MMC_TIMING_MMC_DDR52))
		ctrl_2 |= SDHCI_CTRL_UHS_DDR50;
	else if (timing == MMC_TIMING_MMC_HS400)
		ctrl_2 |= SDHCI_CTRL_HS400; /* Non-standard */
	sdhci_writew(host, ctrl_2, SDHCI_HOST_CONTROL2);
}
EXPORT_SYMBOL_GPL(sdhci_set_uhs_signaling);

void sdhci_set_ios(struct mmc_host *mmc, struct mmc_ios *ios)
{
	struct sdhci_host *host = mmc_priv(mmc);
	u8 ctrl;

	if (ios->power_mode == MMC_POWER_UNDEFINED)
		return;

	if (host->flags & SDHCI_DEVICE_DEAD) {
		if (!IS_ERR(mmc->supply.vmmc) &&
		    ios->power_mode == MMC_POWER_OFF)
			mmc_regulator_set_ocr(mmc, mmc->supply.vmmc, 0);
		return;
	}

	/*
	 * Reset the chip on each power off.
	 * Should clear out any weird states.
	 */
	if (ios->power_mode == MMC_POWER_OFF) {
		sdhci_writel(host, 0, SDHCI_SIGNAL_ENABLE);
		sdhci_reinit(host);
	}

	if (host->version >= SDHCI_SPEC_300 &&
		(ios->power_mode == MMC_POWER_UP) &&
		!(host->quirks2 & SDHCI_QUIRK2_PRESET_VALUE_BROKEN))
		sdhci_enable_preset_value(host, false);

	if (!ios->clock || ios->clock != host->clock) {
		host->ops->set_clock(host, ios->clock);
		host->clock = ios->clock;

		if (host->quirks & SDHCI_QUIRK_DATA_TIMEOUT_USES_SDCLK &&
		    host->clock) {
			host->timeout_clk = host->mmc->actual_clock ?
						host->mmc->actual_clock / 1000 :
						host->clock / 1000;
			host->mmc->max_busy_timeout =
				host->ops->get_max_timeout_count ?
				host->ops->get_max_timeout_count(host) :
				1 << 27;
			host->mmc->max_busy_timeout /= host->timeout_clk;
		}
	}
	if (mmc->skip_host_clkgate)
		return;
	if (!host->mmc->is_card_sd_express || ios->vdd) {
		if (host->ops->set_power)
			host->ops->set_power(host, ios->power_mode, ios->vdd);
		else
			sdhci_set_power(host, ios->power_mode, ios->vdd);
	}

	if (host->ops->platform_send_init_74_clocks)
		host->ops->platform_send_init_74_clocks(host, ios->power_mode);

	host->ops->set_bus_width(host, ios->bus_width);

	ctrl = sdhci_readb(host, SDHCI_HOST_CONTROL);

	if (!(host->quirks & SDHCI_QUIRK_NO_HISPD_BIT)) {
		if (ios->timing == MMC_TIMING_SD_HS ||
		     ios->timing == MMC_TIMING_MMC_HS ||
		     ios->timing == MMC_TIMING_MMC_HS400 ||
		     ios->timing == MMC_TIMING_MMC_HS200 ||
		     ios->timing == MMC_TIMING_MMC_DDR52 ||
		     ios->timing == MMC_TIMING_UHS_SDR50 ||
		     ios->timing == MMC_TIMING_UHS_SDR104 ||
		     ios->timing == MMC_TIMING_UHS_DDR50 ||
		     ios->timing == MMC_TIMING_UHS_SDR25)
			ctrl |= SDHCI_CTRL_HISPD;
		else
			ctrl &= ~SDHCI_CTRL_HISPD;
	}

	if (host->version >= SDHCI_SPEC_300) {
		u16 clk, ctrl_2;

		if (!host->preset_enabled) {
			sdhci_writeb(host, ctrl, SDHCI_HOST_CONTROL);
			/*
			 * We only need to set Driver Strength if the
			 * preset value enable is not set.
			 */
			ctrl_2 = sdhci_readw(host, SDHCI_HOST_CONTROL2);
			ctrl_2 &= ~SDHCI_CTRL_DRV_TYPE_MASK;
			if (ios->drv_type == MMC_SET_DRIVER_TYPE_A)
				ctrl_2 |= SDHCI_CTRL_DRV_TYPE_A;
			else if (ios->drv_type == MMC_SET_DRIVER_TYPE_B)
				ctrl_2 |= SDHCI_CTRL_DRV_TYPE_B;
			else if (ios->drv_type == MMC_SET_DRIVER_TYPE_C)
				ctrl_2 |= SDHCI_CTRL_DRV_TYPE_C;
			else if (ios->drv_type == MMC_SET_DRIVER_TYPE_D)
				ctrl_2 |= SDHCI_CTRL_DRV_TYPE_D;
			else {
				pr_warn("%s: invalid driver type, default to driver type B\n",
					mmc_hostname(mmc));
				ctrl_2 |= SDHCI_CTRL_DRV_TYPE_B;
			}

			sdhci_writew(host, ctrl_2, SDHCI_HOST_CONTROL2);
		} else {
			/*
			 * According to SDHC Spec v3.00, if the Preset Value
			 * Enable in the Host Control 2 register is set, we
			 * need to reset SD Clock Enable before changing High
			 * Speed Enable to avoid generating clock gliches.
			 */

			/* Reset SD Clock Enable */
			clk = sdhci_readw(host, SDHCI_CLOCK_CONTROL);
			clk &= ~SDHCI_CLOCK_CARD_EN;
			sdhci_writew(host, clk, SDHCI_CLOCK_CONTROL);

			sdhci_writeb(host, ctrl, SDHCI_HOST_CONTROL);

			/* Re-enable SD Clock */
			host->ops->set_clock(host, host->clock);
		}

		/* Reset SD Clock Enable */
		clk = sdhci_readw(host, SDHCI_CLOCK_CONTROL);
		clk &= ~SDHCI_CLOCK_CARD_EN;
		sdhci_writew(host, clk, SDHCI_CLOCK_CONTROL);

		host->ops->set_uhs_signaling(host, ios->timing);
		host->timing = ios->timing;

		if (!(host->quirks2 & SDHCI_QUIRK2_PRESET_VALUE_BROKEN) &&
				((ios->timing == MMC_TIMING_UHS_SDR12) ||
				 (ios->timing == MMC_TIMING_UHS_SDR25) ||
				 (ios->timing == MMC_TIMING_UHS_SDR50) ||
				 (ios->timing == MMC_TIMING_UHS_SDR104) ||
				 (ios->timing == MMC_TIMING_UHS_DDR50) ||
				 (ios->timing == MMC_TIMING_MMC_DDR52))) {
			u16 preset;

			sdhci_enable_preset_value(host, true);
			preset = sdhci_get_preset_value(host);
			ios->drv_type = FIELD_GET(SDHCI_PRESET_DRV_MASK,
						  preset);
		}

		/* Re-enable SD Clock */
		host->ops->set_clock(host, host->clock);
	} else
		sdhci_writeb(host, ctrl, SDHCI_HOST_CONTROL);

	/*
	 * Some (ENE) controllers go apeshit on some ios operation,
	 * signalling timeout and CRC errors even on CMD0. Resetting
	 * it on each ios seems to solve the problem.
	 */
	if (host->quirks & SDHCI_QUIRK_RESET_CMD_DATA_ON_IOS)
		sdhci_do_reset(host, SDHCI_RESET_CMD | SDHCI_RESET_DATA);
}
EXPORT_SYMBOL_GPL(sdhci_set_ios);

static int sdhci_get_cd(struct mmc_host *mmc)
{
	struct sdhci_host *host = mmc_priv(mmc);
	int gpio_cd = mmc->rem_card_present;

	if (host->flags & SDHCI_DEVICE_DEAD)
		return 0;

	/* If nonremovable, assume that the card is always present. */
	if (!mmc_card_is_removable(host->mmc))
		return 1;

	/*
	 * Try slot gpio detect, if defined it take precedence
	 * over build in controller functionality
	 */
	if (gpio_cd >= 0)
		return !!gpio_cd;

	/* If polling, assume that the card is always present. */
	if (host->quirks & SDHCI_QUIRK_BROKEN_CARD_DETECTION)
		return 1;

	/* Host native card detect */
	return !!(sdhci_readl(host, SDHCI_PRESENT_STATE) & SDHCI_CARD_PRESENT);
}

static int sdhci_check_ro(struct sdhci_host *host)
{
	unsigned long flags;
	int is_readonly;

	spin_lock_irqsave(&host->lock, flags);

	if (host->flags & SDHCI_DEVICE_DEAD)
		is_readonly = 0;
	else if (host->ops->get_ro)
		is_readonly = host->ops->get_ro(host);
	else if (mmc_can_gpio_ro(host->mmc))
		is_readonly = mmc_gpio_get_ro(host->mmc);
	else
		is_readonly = !(sdhci_readl(host, SDHCI_PRESENT_STATE)
				& SDHCI_WRITE_PROTECT);

	spin_unlock_irqrestore(&host->lock, flags);

	/* This quirk needs to be replaced by a callback-function later */
	return host->quirks & SDHCI_QUIRK_INVERTED_WRITE_PROTECT ?
		!is_readonly : is_readonly;
}

#define SAMPLE_COUNT	5

static int sdhci_get_ro(struct mmc_host *mmc)
{
	struct sdhci_host *host = mmc_priv(mmc);
	int i, ro_count;

	if (!(host->quirks & SDHCI_QUIRK_UNSTABLE_RO_DETECT))
		return sdhci_check_ro(host);

	ro_count = 0;
	for (i = 0; i < SAMPLE_COUNT; i++) {
		if (sdhci_check_ro(host)) {
			if (++ro_count > SAMPLE_COUNT / 2)
				return 1;
		}
		msleep(30);
	}
	return 0;
}

static void sdhci_hw_reset(struct mmc_host *mmc)
{
	struct sdhci_host *host = mmc_priv(mmc);

	if (host->ops && host->ops->hw_reset)
		host->ops->hw_reset(host);
}

static void sdhci_enable_sdio_irq_nolock(struct sdhci_host *host, int enable)
{
	if (!(host->flags & SDHCI_DEVICE_DEAD)) {
		if (enable)
			host->ier |= SDHCI_INT_CARD_INT;
		else
			host->ier &= ~SDHCI_INT_CARD_INT;

		sdhci_writel(host, host->ier, SDHCI_INT_ENABLE);
		sdhci_writel(host, host->ier, SDHCI_SIGNAL_ENABLE);
	}
}

void sdhci_enable_sdio_irq(struct mmc_host *mmc, int enable)
{
	struct sdhci_host *host = mmc_priv(mmc);
	unsigned long flags;

	if (enable)
		pm_runtime_get_noresume(host->mmc->parent);

	spin_lock_irqsave(&host->lock, flags);
	sdhci_enable_sdio_irq_nolock(host, enable);
	spin_unlock_irqrestore(&host->lock, flags);

	if (!enable)
		pm_runtime_put_noidle(host->mmc->parent);
}
EXPORT_SYMBOL_GPL(sdhci_enable_sdio_irq);

static void sdhci_ack_sdio_irq(struct mmc_host *mmc)
{
	struct sdhci_host *host = mmc_priv(mmc);
	unsigned long flags;

	spin_lock_irqsave(&host->lock, flags);
	sdhci_enable_sdio_irq_nolock(host, true);
	spin_unlock_irqrestore(&host->lock, flags);
}

int sdhci_start_signal_voltage_switch(struct mmc_host *mmc,
				      struct mmc_ios *ios)
{
	struct sdhci_host *host = mmc_priv(mmc);
	u16 ctrl;
	int ret;

	/*
	 * Signal Voltage Switching is only applicable for Host Controllers
	 * v3.00 and above.
	 */
	if (host->version < SDHCI_SPEC_300)
		return 0;

	ctrl = sdhci_readw(host, SDHCI_HOST_CONTROL2);

	switch (ios->signal_voltage) {
	case MMC_SIGNAL_VOLTAGE_330:
		if (!(host->flags & SDHCI_SIGNALING_330))
			return -EINVAL;
		/* Set 1.8V Signal Enable in the Host Control2 register to 0 */
		ctrl &= ~SDHCI_CTRL_VDD_180;
		sdhci_writew(host, ctrl, SDHCI_HOST_CONTROL2);

		if (!IS_ERR(mmc->supply.vqmmc)) {
			ret = mmc_regulator_set_vqmmc(mmc, ios);
			if (ret < 0) {
				pr_warn("%s: Switching to 3.3V signalling voltage failed\n",
					mmc_hostname(mmc));
				return -EIO;
			}
		}
		/* Wait for 5ms */
		usleep_range(5000, 5500);

		/* 3.3V regulator output should be stable within 5 ms */
		ctrl = sdhci_readw(host, SDHCI_HOST_CONTROL2);
		if (!(ctrl & SDHCI_CTRL_VDD_180))
			return 0;

		pr_warn("%s: 3.3V regulator output did not become stable\n",
			mmc_hostname(mmc));

		return -EAGAIN;
	case MMC_SIGNAL_VOLTAGE_180:
		if (!(host->flags & SDHCI_SIGNALING_180))
			return -EINVAL;
		if (!IS_ERR(mmc->supply.vqmmc)) {
			ret = mmc_regulator_set_vqmmc(mmc, ios);
			if (ret < 0) {
				pr_warn("%s: Switching to 1.8V signalling voltage failed\n",
					mmc_hostname(mmc));
				return -EIO;
			}
		}

		/*
		 * Enable 1.8V Signal Enable in the Host Control2
		 * register
		 */
		ctrl |= SDHCI_CTRL_VDD_180;
		sdhci_writew(host, ctrl, SDHCI_HOST_CONTROL2);

		/* Some controller need to do more when switching */
		if (host->ops->voltage_switch)
			host->ops->voltage_switch(host);

		/* 1.8V regulator output should be stable within 5 ms */
		ctrl = sdhci_readw(host, SDHCI_HOST_CONTROL2);
		if (ctrl & SDHCI_CTRL_VDD_180)
			return 0;

		pr_warn("%s: 1.8V regulator output did not become stable\n",
			mmc_hostname(mmc));

		return -EAGAIN;
	case MMC_SIGNAL_VOLTAGE_120:
		if (!(host->flags & SDHCI_SIGNALING_120))
			return -EINVAL;
		if (!IS_ERR(mmc->supply.vqmmc)) {
			ret = mmc_regulator_set_vqmmc(mmc, ios);
			if (ret < 0) {
				pr_warn("%s: Switching to 1.2V signalling voltage failed\n",
					mmc_hostname(mmc));
				return -EIO;
			}
		}
		return 0;
	default:
		/* No signal voltage switch required */
		return 0;
	}
}
EXPORT_SYMBOL_GPL(sdhci_start_signal_voltage_switch);

static int sdhci_card_busy(struct mmc_host *mmc)
{
	struct sdhci_host *host = mmc_priv(mmc);
	u32 present_state;

	/* Check whether DAT[0] is 0 */
	present_state = sdhci_readl(host, SDHCI_PRESENT_STATE);

	return !(present_state & SDHCI_DATA_0_LVL_MASK);
}

static int sdhci_prepare_hs400_tuning(struct mmc_host *mmc, struct mmc_ios *ios)
{
	struct sdhci_host *host = mmc_priv(mmc);
	unsigned long flags;

	spin_lock_irqsave(&host->lock, flags);
	host->flags |= SDHCI_HS400_TUNING;
	spin_unlock_irqrestore(&host->lock, flags);

	return 0;
}

void sdhci_start_tuning(struct sdhci_host *host)
{
	u16 ctrl;

	/*
	 * Set data timeout counter to 0x5 as the timeout value would be more
	 * than sufficient to allow tuning block transfer and reset the data
	 * FSM before issuing CMD reset in case of Buffer read ready interrupt
	 * timeout. This applies to all platforms ex. T210 where data timeout
	 * counter should be set to 0xE.
	 */
	if (!(host->quirks2 & SDHCI_QUIRK2_NON_STD_TUN_CARD_CLOCK))
		sdhci_writeb(host, 0x05, SDHCI_TIMEOUT_CONTROL);
	else
		sdhci_writeb(host, 0x0E, SDHCI_TIMEOUT_CONTROL);

	ctrl = sdhci_readw(host, SDHCI_HOST_CONTROL2);
	ctrl |= SDHCI_CTRL_EXEC_TUNING;
	if (host->quirks2 & SDHCI_QUIRK2_TUNING_WORK_AROUND)
		ctrl |= SDHCI_CTRL_TUNED_CLK;
	sdhci_writew(host, ctrl, SDHCI_HOST_CONTROL2);

	/*
	 * As per the Host Controller spec v3.00, tuning command
	 * generates Buffer Read Ready interrupt, so enable that.
	 *
	 * Note: The spec clearly says that when tuning sequence
	 * is being performed, the controller does not generate
	 * interrupts other than Buffer Read Ready interrupt. But
	 * to make sure we don't hit a controller bug, we _only_
	 * enable Buffer Read Ready interrupt here.
	 */
	sdhci_writel(host, SDHCI_INT_DATA_AVAIL, SDHCI_INT_ENABLE);
	sdhci_writel(host, SDHCI_INT_DATA_AVAIL, SDHCI_SIGNAL_ENABLE);
}
EXPORT_SYMBOL_GPL(sdhci_start_tuning);

void sdhci_end_tuning(struct sdhci_host *host)
{
	sdhci_writel(host, host->ier, SDHCI_INT_ENABLE);
	sdhci_writel(host, host->ier, SDHCI_SIGNAL_ENABLE);
}
EXPORT_SYMBOL_GPL(sdhci_end_tuning);

void sdhci_reset_tuning(struct sdhci_host *host)
{
	u16 ctrl;

	ctrl = sdhci_readw(host, SDHCI_HOST_CONTROL2);
	ctrl &= ~SDHCI_CTRL_TUNED_CLK;
	ctrl &= ~SDHCI_CTRL_EXEC_TUNING;
	sdhci_writew(host, ctrl, SDHCI_HOST_CONTROL2);
}
EXPORT_SYMBOL_GPL(sdhci_reset_tuning);

void sdhci_abort_tuning(struct sdhci_host *host, u32 opcode)
{
	sdhci_reset_tuning(host);
	if (host->quirks2 &
		SDHCI_QUIRK2_ISSUE_CMD_DAT_RESET_TOGETHER) {
		sdhci_do_reset(host, SDHCI_RESET_CMD |
			SDHCI_RESET_DATA);
	} else {
		sdhci_do_reset(host, SDHCI_RESET_CMD);
		sdhci_do_reset(host, SDHCI_RESET_DATA);
	}

	sdhci_end_tuning(host);

	mmc_abort_tuning(host->mmc, opcode);
}
EXPORT_SYMBOL_GPL(sdhci_abort_tuning);

/*
 * We use sdhci_send_tuning() because mmc_send_tuning() is not a good fit. SDHCI
 * tuning command does not have a data payload (or rather the hardware does it
 * automatically) so mmc_send_tuning() will return -EIO. Also the tuning command
 * interrupt setup is different to other commands and there is no timeout
 * interrupt so special handling is needed.
 */
void sdhci_send_tuning(struct sdhci_host *host, u32 opcode)
{
	struct mmc_host *mmc = host->mmc;
	struct mmc_command cmd = {};
	struct mmc_request mrq = {};
	unsigned long flags;
	u32 b = host->sdma_boundary;
	u16 clk;

	spin_lock_irqsave(&host->lock, flags);

	cmd.opcode = opcode;
	cmd.flags = MMC_RSP_R1 | MMC_CMD_ADTC;
	cmd.mrq = &mrq;

	mrq.cmd = &cmd;
	if (host->quirks2 & SDHCI_QUIRK2_NON_STD_TUN_CARD_CLOCK) {
		clk = sdhci_readw(host, SDHCI_CLOCK_CONTROL);
		clk &= ~SDHCI_CLOCK_CARD_EN;
		sdhci_writew(host, clk, SDHCI_CLOCK_CONTROL);
	}

	/*
	 * In response to CMD19, the card sends 64 bytes of tuning
	 * block to the Host Controller. So we set the block size
	 * to 64 here.
	 */
	if (cmd.opcode == MMC_SEND_TUNING_BLOCK_HS200 &&
	    mmc->ios.bus_width == MMC_BUS_WIDTH_8)
		sdhci_writew(host, SDHCI_MAKE_BLKSZ(b, 128), SDHCI_BLOCK_SIZE);
	else
		sdhci_writew(host, SDHCI_MAKE_BLKSZ(b, 64), SDHCI_BLOCK_SIZE);

	/*
	 * The tuning block is sent by the card to the host controller.
	 * So we set the TRNS_READ bit in the Transfer Mode register.
	 * This also takes care of setting DMA Enable and Multi Block
	 * Select in the same register to 0.
	 */
	sdhci_writew(host, SDHCI_TRNS_READ, SDHCI_TRANSFER_MODE);

	if (!sdhci_send_command_retry(host, &cmd, flags)) {
		spin_unlock_irqrestore(&host->lock, flags);
		host->tuning_done = 0;
		return;
	}

	host->cmd = NULL;

	sdhci_del_timer(host, &mrq);

	host->tuning_done = 0;

	spin_unlock_irqrestore(&host->lock, flags);

	if (host->quirks2 & SDHCI_QUIRK2_NON_STD_TUN_CARD_CLOCK) {
		udelay(1);
		sdhci_reset(host, SDHCI_RESET_CMD | SDHCI_RESET_DATA);
		clk = sdhci_readw(host, SDHCI_CLOCK_CONTROL);
		clk |= SDHCI_CLOCK_CARD_EN;
		sdhci_writew(host, clk, SDHCI_CLOCK_CONTROL);
	}

	/* Wait for Buffer Read Ready interrupt */
	wait_event_timeout(host->buf_ready_int, (host->tuning_done == 1),
			   msecs_to_jiffies(800));

}
EXPORT_SYMBOL_GPL(sdhci_send_tuning);

static int __sdhci_execute_tuning(struct sdhci_host *host, u32 opcode)
{
	int i;
	u16 ctrl;
	int tuning_loop_counter = MAX_TUNING_LOOP;

	if (host->ops->get_max_tuning_loop_counter)
		tuning_loop_counter =
			host->ops->get_max_tuning_loop_counter(host);

	for (i = 0; i < tuning_loop_counter; i++) {

		sdhci_send_tuning(host, opcode);

		if (!host->tuning_done) {
			pr_debug("%s: Tuning timeout, falling back to fixed sampling clock\n",
				 mmc_hostname(host->mmc));
			sdhci_abort_tuning(host, opcode);
			return -ETIMEDOUT;
		}

		/* Spec does not require a delay between tuning cycles */
		if (host->tuning_delay > 0)
			mdelay(host->tuning_delay);

		ctrl = sdhci_readw(host, SDHCI_HOST_CONTROL2);
		if (!(ctrl & SDHCI_CTRL_EXEC_TUNING)) {
			if (ctrl & SDHCI_CTRL_TUNED_CLK) {
				return 0; /* Success! */
			}
			break;
		}

	}

	pr_info("%s: Tuning failed, falling back to fixed sampling clock\n",
		mmc_hostname(host->mmc));
	sdhci_reset_tuning(host);
	return -EAGAIN;
}

int sdhci_execute_tuning(struct mmc_host *mmc, u32 opcode)
{
	struct sdhci_host *host = mmc_priv(mmc);
	int err = 0;
	unsigned int tuning_count = 0;
	bool hs400_tuning;

	hs400_tuning = host->flags & SDHCI_HS400_TUNING;

	if (host->tuning_mode == SDHCI_TUNING_MODE_1)
		tuning_count = host->tuning_count;

	/*
	 * The Host Controller needs tuning in case of SDR104 and DDR50
	 * mode, and for SDR50 mode when Use Tuning for SDR50 is set in
	 * the Capabilities register.
	 * If the Host Controller supports the HS200 mode then the
	 * tuning function has to be executed.
	 */
	switch (host->timing) {
	/* HS400 tuning is done in HS200 mode */
	case MMC_TIMING_MMC_HS400:
		err = -EINVAL;
		goto out;

	case MMC_TIMING_MMC_HS200:
		/*
		 * Periodic re-tuning for HS400 is not expected to be needed, so
		 * disable it here.
		 */
		if (hs400_tuning)
			tuning_count = 0;
		break;

	case MMC_TIMING_UHS_SDR104:
	case MMC_TIMING_UHS_DDR50:
		break;

	case MMC_TIMING_UHS_SDR50:
		if (host->flags & SDHCI_SDR50_NEEDS_TUNING ||
		    host->flags & SDHCI_SDR104_NEEDS_TUNING)
			break;
		fallthrough;

	default:
		goto out;
	}

	if (host->ops->platform_execute_tuning) {
		err = host->ops->platform_execute_tuning(host, opcode);
		goto out;
	}

	host->mmc->retune_period = tuning_count;

	if (host->tuning_delay < 0)
		host->tuning_delay = opcode == MMC_SEND_TUNING_BLOCK;

	sdhci_start_tuning(host);

	host->tuning_err = __sdhci_execute_tuning(host, opcode);

	sdhci_end_tuning(host);
out:
	host->flags &= ~SDHCI_HS400_TUNING;

	return err;
}
EXPORT_SYMBOL_GPL(sdhci_execute_tuning);

static void sdhci_enable_preset_value(struct sdhci_host *host, bool enable)
{
	/* Host Controller v3.00 defines preset value registers */
	if (host->version < SDHCI_SPEC_300)
		return;

	/*
	 * We only enable or disable Preset Value if they are not already
	 * enabled or disabled respectively. Otherwise, we bail out.
	 */
	if (host->preset_enabled != enable) {
		u16 ctrl = sdhci_readw(host, SDHCI_HOST_CONTROL2);

		if (enable)
			ctrl |= SDHCI_CTRL_PRESET_VAL_ENABLE;
		else
			ctrl &= ~SDHCI_CTRL_PRESET_VAL_ENABLE;

		sdhci_writew(host, ctrl, SDHCI_HOST_CONTROL2);

		if (enable)
			host->flags |= SDHCI_PV_ENABLED;
		else
			host->flags &= ~SDHCI_PV_ENABLED;

		host->preset_enabled = enable;
	}
}

static void sdhci_post_req(struct mmc_host *mmc, struct mmc_request *mrq,
				int err)
{
	struct sdhci_host *host = mmc_priv(mmc);
	struct mmc_data *data = mrq->data;

	if (data->host_cookie != COOKIE_UNMAPPED)
		dma_unmap_sg(mmc_dev(host->mmc), data->sg, data->sg_len,
			     mmc_get_dma_dir(data));

	data->host_cookie = COOKIE_UNMAPPED;
}

static void sdhci_pre_req(struct mmc_host *mmc, struct mmc_request *mrq)
{
	struct sdhci_host *host = mmc_priv(mmc);

	mrq->data->host_cookie = COOKIE_UNMAPPED;

	/*
	 * No pre-mapping in the pre hook if we're using the bounce buffer,
	 * for that we would need two bounce buffers since one buffer is
	 * in flight when this is getting called.
	 */
	if (host->flags & SDHCI_REQ_USE_DMA && !host->bounce_buffer)
		sdhci_pre_dma_transfer(host, mrq->data, COOKIE_PRE_MAPPED);
}

static void sdhci_error_out_mrqs(struct sdhci_host *host, int err)
{
	if (host->data_cmd) {
		host->data_cmd->error = err;
		sdhci_finish_mrq(host, host->data_cmd->mrq);
	}

	if (host->cmd) {
		host->cmd->error = err;
		sdhci_finish_mrq(host, host->cmd->mrq);
	}
}

static void sdhci_card_event(struct mmc_host *mmc)
{
	struct sdhci_host *host = mmc_priv(mmc);
	unsigned long flags;
	int present;

	/* First check if client has provided their own card event */
	if (host->ops->card_event)
		host->ops->card_event(host);

	present = mmc->ops->get_cd(mmc);

	spin_lock_irqsave(&host->lock, flags);

	/* Check sdhci_has_requests() first in case we are runtime suspended */
	if (sdhci_has_requests(host) && !present) {
		pr_err("%s: Card removed during transfer!\n",
			mmc_hostname(host->mmc));
		pr_err("%s: Resetting controller.\n",
			mmc_hostname(host->mmc));

		if (host->quirks2 &
			SDHCI_QUIRK2_ISSUE_CMD_DAT_RESET_TOGETHER) {
			sdhci_do_reset(host, SDHCI_RESET_CMD |
					SDHCI_RESET_DATA);
		} else {
			sdhci_do_reset(host, SDHCI_RESET_CMD);
			sdhci_do_reset(host, SDHCI_RESET_DATA);
		}
		sdhci_error_out_mrqs(host, -ENOMEDIUM);
	}

	spin_unlock_irqrestore(&host->lock, flags);
}

static void sdhci_hs400_enhanced_strobe(struct mmc_host *mmc,
	struct mmc_ios *ios)
{
	struct sdhci_host *host = mmc_priv(mmc);

	if (host->ops->hs400_enhanced_strobe)
		host->ops->hs400_enhanced_strobe(host, ios->enhanced_strobe);
}

static void sdhci_voltage_switch_req(struct mmc_host *mmc, bool req)
{
	struct sdhci_host *host = mmc_priv(mmc);

	if (host->ops->voltage_switch_req)
		host->ops->voltage_switch_req(host, req);

}

static void sdhci_skip_host_clkgate(struct mmc_host *mmc, bool req)
{
	struct sdhci_host *host = mmc_priv(mmc);

	if (host->ops->skip_host_clkgate)
		host->ops->skip_host_clkgate(host, req);
}

static int sdhci_card_pre_init(struct mmc_host *mmc, int val,
			       unsigned int mask)
{
	struct sdhci_host *host = mmc_priv(mmc);

	if (host->ops->pre_card_init)
		return host->ops->pre_card_init(host, val, mask);
	else
		return -EINVAL;
}

static const struct mmc_host_ops sdhci_ops = {
	.request	= sdhci_request,
	.post_req	= sdhci_post_req,
	.pre_req	= sdhci_pre_req,
	.set_ios	= sdhci_set_ios,
	.get_cd		= sdhci_get_cd,
	.get_ro		= sdhci_get_ro,
	.hw_reset	= sdhci_hw_reset,
	.enable_sdio_irq = sdhci_enable_sdio_irq,
	.ack_sdio_irq    = sdhci_ack_sdio_irq,
	.start_signal_voltage_switch	= sdhci_start_signal_voltage_switch,
	.prepare_hs400_tuning		= sdhci_prepare_hs400_tuning,
	.execute_tuning			= sdhci_execute_tuning,
	.card_event			= sdhci_card_event,
	.card_busy	= sdhci_card_busy,
	.hs400_enhanced_strobe = sdhci_hs400_enhanced_strobe,
	.voltage_switch_req		= sdhci_voltage_switch_req,
	.skip_host_clkgate		= sdhci_skip_host_clkgate,
	.pre_card_init		        = sdhci_card_pre_init,
};

/*****************************************************************************\
 *                                                                           *
 * Request done                                                              *
 *                                                                           *
\*****************************************************************************/

static bool sdhci_request_done(struct sdhci_host *host)
{
	unsigned long flags;
	struct mmc_request *mrq;
	int i;

	spin_lock_irqsave(&host->lock, flags);

	for (i = 0; i < SDHCI_MAX_MRQS; i++) {
		mrq = host->mrqs_done[i];
		if (mrq)
			break;
	}

	if (!mrq) {
		spin_unlock_irqrestore(&host->lock, flags);
		return true;
	}

	/*
	 * The controller needs a reset of internal state machines
	 * upon error conditions.
	 */
	if (sdhci_needs_reset(host, mrq)) {
		/*
		 * Do not finish until command and data lines are available for
		 * reset. Note there can only be one other mrq, so it cannot
		 * also be in mrqs_done, otherwise host->cmd and host->data_cmd
		 * would both be null.
		 */
		if (host->cmd || host->data_cmd) {
			spin_unlock_irqrestore(&host->lock, flags);
			return true;
		}

		/* Some controllers need this kick or reset won't work here */
		if (host->quirks & SDHCI_QUIRK_CLOCK_BEFORE_RESET)
			/* This is to force an update */
			host->ops->set_clock(host, host->clock);

		/*
		 * Spec says we should do both at the same time, but Ricoh
		 * controllers do not like that.
		 */
		sdhci_do_reset(host, SDHCI_RESET_CMD);
		sdhci_do_reset(host, SDHCI_RESET_DATA);

		host->pending_reset = false;
	}

	/*
	 * Always unmap the data buffers if they were mapped by
	 * sdhci_prepare_data() whenever we finish with a request.
	 * This avoids leaking DMA mappings on error.
	 */
	if (host->flags & SDHCI_REQ_USE_DMA) {
		struct mmc_data *data = mrq->data;

		if (host->use_external_dma && data &&
		    (mrq->cmd->error || data->error)) {
			struct dma_chan *chan = sdhci_external_dma_channel(host, data);

			host->mrqs_done[i] = NULL;
			spin_unlock_irqrestore(&host->lock, flags);
			dmaengine_terminate_sync(chan);
			spin_lock_irqsave(&host->lock, flags);
			sdhci_set_mrq_done(host, mrq);
		}

		if (data && data->host_cookie == COOKIE_MAPPED) {
			if (host->bounce_buffer) {
				/*
				 * On reads, copy the bounced data into the
				 * sglist
				 */
				if (mmc_get_dma_dir(data) == DMA_FROM_DEVICE) {
					unsigned int length = data->bytes_xfered;

					if (length > host->bounce_buffer_size) {
						pr_err("%s: bounce buffer is %u bytes but DMA claims to have transferred %u bytes\n",
						       mmc_hostname(host->mmc),
						       host->bounce_buffer_size,
						       data->bytes_xfered);
						/* Cap it down and continue */
						length = host->bounce_buffer_size;
					}
					dma_sync_single_for_cpu(
						host->mmc->parent,
						host->bounce_addr,
						host->bounce_buffer_size,
						DMA_FROM_DEVICE);
					sg_copy_from_buffer(data->sg,
						data->sg_len,
						host->bounce_buffer,
						length);
				} else {
					/* No copying, just switch ownership */
					dma_sync_single_for_cpu(
						host->mmc->parent,
						host->bounce_addr,
						host->bounce_buffer_size,
						mmc_get_dma_dir(data));
				}
			} else {
				/* Unmap the raw data */
				dma_unmap_sg(mmc_dev(host->mmc), data->sg,
					     data->sg_len,
					     mmc_get_dma_dir(data));
			}
			data->host_cookie = COOKIE_UNMAPPED;
		}
	}

<<<<<<< HEAD
	/*
	 * The controller needs a reset of internal state machines
	 * upon error conditions.
	 */
	if (sdhci_needs_reset(host, mrq)) {
		/*
		 * Do not finish until command and data lines are available for
		 * reset. Note there can only be one other mrq, so it cannot
		 * also be in mrqs_done, otherwise host->cmd and host->data_cmd
		 * would both be null.
		 */
		if (host->cmd || host->data_cmd) {
			spin_unlock_irqrestore(&host->lock, flags);
			return true;
		}

		/* Some controllers need this kick or reset won't work here */
		if (host->quirks & SDHCI_QUIRK_CLOCK_BEFORE_RESET)
			/* This is to force an update */
			host->ops->set_clock(host, host->clock);

		/* Spec says we should do both at the same time, but Ricoh
		   controllers do not like that. */
		if (host->quirks2 &
			SDHCI_QUIRK2_ISSUE_CMD_DAT_RESET_TOGETHER) {
			sdhci_do_reset(host, SDHCI_RESET_CMD |
					SDHCI_RESET_DATA);
		} else {
			sdhci_do_reset(host, SDHCI_RESET_CMD);
			sdhci_do_reset(host, SDHCI_RESET_DATA);
		}
		host->pending_reset = false;
	}

=======
>>>>>>> 33069919
	host->mrqs_done[i] = NULL;

	spin_unlock_irqrestore(&host->lock, flags);

	if (host->ops->request_done)
		host->ops->request_done(host, mrq);
	else
		mmc_request_done(host->mmc, mrq);

	return false;
}

static void sdhci_complete_work(struct work_struct *work)
{
	struct sdhci_host *host = container_of(work, struct sdhci_host,
					       complete_work);

	while (!sdhci_request_done(host))
		;
}

static void sdhci_timeout_timer(struct timer_list *t)
{
	struct sdhci_host *host;
	unsigned long flags;

	host = from_timer(host, t, timer);

	spin_lock_irqsave(&host->lock, flags);

	if (host->cmd && !sdhci_data_line_cmd(host->cmd)) {
		pr_err("%s: Timeout waiting for hardware cmd interrupt.\n",
		       mmc_hostname(host->mmc));
		sdhci_dumpregs(host);

		host->cmd->error = -ETIMEDOUT;
		sdhci_finish_mrq(host, host->cmd->mrq);
	}

	spin_unlock_irqrestore(&host->lock, flags);
}

static void sdhci_timeout_data_timer(struct timer_list *t)
{
	struct sdhci_host *host;
	unsigned long flags;

	host = from_timer(host, t, data_timer);

	spin_lock_irqsave(&host->lock, flags);

	if (host->data || host->data_cmd ||
	    (host->cmd && sdhci_data_line_cmd(host->cmd))) {
		pr_err("%s: Timeout waiting for hardware interrupt.\n",
		       mmc_hostname(host->mmc));
		sdhci_dumpregs(host);

		if (host->data) {
			host->data->error = -ETIMEDOUT;
			__sdhci_finish_data(host, true);
			queue_work(host->complete_wq, &host->complete_work);
		} else if (host->data_cmd) {
			host->data_cmd->error = -ETIMEDOUT;
			sdhci_finish_mrq(host, host->data_cmd->mrq);
		} else {
			host->cmd->error = -ETIMEDOUT;
			sdhci_finish_mrq(host, host->cmd->mrq);
		}
	}

	spin_unlock_irqrestore(&host->lock, flags);
}

/*****************************************************************************\
 *                                                                           *
 * Interrupt handling                                                        *
 *                                                                           *
\*****************************************************************************/

static void sdhci_cmd_irq(struct sdhci_host *host, u32 intmask, u32 *intmask_p)
{
	/* Handle auto-CMD12 error */
	if (intmask & SDHCI_INT_AUTO_CMD_ERR && host->data_cmd) {
		struct mmc_request *mrq = host->data_cmd->mrq;
		u16 auto_cmd_status = sdhci_readw(host, SDHCI_AUTO_CMD_STATUS);
		int data_err_bit = (auto_cmd_status & SDHCI_AUTO_CMD_TIMEOUT) ?
				   SDHCI_INT_DATA_TIMEOUT :
				   SDHCI_INT_DATA_CRC;

		/* Treat auto-CMD12 error the same as data error */
		if (!mrq->sbc && (host->flags & SDHCI_AUTO_CMD12)) {
			*intmask_p |= data_err_bit;
			return;
		}
	}

	if (!host->cmd) {
		/*
		 * SDHCI recovers from errors by resetting the cmd and data
		 * circuits.  Until that is done, there very well might be more
		 * interrupts, so ignore them in that case.
		 */
		if (host->pending_reset)
			return;
		pr_err("%s: Got command interrupt 0x%08x even though no command operation was in progress.\n",
		       mmc_hostname(host->mmc), (unsigned)intmask);
		sdhci_dumpregs(host);
		return;
	}

	if (intmask & (SDHCI_INT_TIMEOUT | SDHCI_INT_CRC |
		       SDHCI_INT_END_BIT | SDHCI_INT_INDEX)) {
		if (intmask & SDHCI_INT_TIMEOUT)
			host->cmd->error = -ETIMEDOUT;
		else
			host->cmd->error = -EILSEQ;

		/* Treat data command CRC error the same as data CRC error */
		if (host->cmd->data &&
		    (intmask & (SDHCI_INT_CRC | SDHCI_INT_TIMEOUT)) ==
		     SDHCI_INT_CRC) {
			host->cmd = NULL;
			*intmask_p |= SDHCI_INT_DATA_CRC;
			return;
		}

		__sdhci_finish_mrq(host, host->cmd->mrq);
		return;
	}

	/* Handle auto-CMD23 error */
	if (intmask & SDHCI_INT_AUTO_CMD_ERR) {
		struct mmc_request *mrq = host->cmd->mrq;
		u16 auto_cmd_status = sdhci_readw(host, SDHCI_AUTO_CMD_STATUS);
		int err = (auto_cmd_status & SDHCI_AUTO_CMD_TIMEOUT) ?
			  -ETIMEDOUT :
			  -EILSEQ;

		if (mrq->sbc && (host->flags & SDHCI_AUTO_CMD23)) {
			mrq->sbc->error = err;
			__sdhci_finish_mrq(host, mrq);
			return;
		}
	}

	if (intmask & SDHCI_INT_RESPONSE)
		sdhci_finish_command(host);
}

static void sdhci_adma_show_error(struct sdhci_host *host)
{
	void *desc = host->adma_table;
	dma_addr_t dma = host->adma_addr;

	sdhci_dumpregs(host);

	while (true) {
		struct sdhci_adma2_64_desc *dma_desc = desc;

		if (host->flags & SDHCI_USE_64_BIT_DMA)
			SDHCI_DUMP("%08llx: DMA 0x%08x%08x, LEN 0x%04x, Attr=0x%02x\n",
			    (unsigned long long)dma,
			    le32_to_cpu(dma_desc->addr_hi),
			    le32_to_cpu(dma_desc->addr_lo),
			    le16_to_cpu(dma_desc->len),
			    le16_to_cpu(dma_desc->cmd));
		else
			SDHCI_DUMP("%08llx: DMA 0x%08x, LEN 0x%04x, Attr=0x%02x\n",
			    (unsigned long long)dma,
			    le32_to_cpu(dma_desc->addr_lo),
			    le16_to_cpu(dma_desc->len),
			    le16_to_cpu(dma_desc->cmd));

		desc += host->desc_sz;
		dma += host->desc_sz;

		if (dma_desc->cmd & cpu_to_le16(ADMA2_END))
			break;
	}
}

static void sdhci_data_irq(struct sdhci_host *host, u32 intmask)
{
	u32 command;

	/* CMD19 generates _only_ Buffer Read Ready interrupt */
	if (intmask & SDHCI_INT_DATA_AVAIL) {
		command = SDHCI_GET_CMD(sdhci_readw(host, SDHCI_COMMAND));
		if (command == MMC_SEND_TUNING_BLOCK ||
		    command == MMC_SEND_TUNING_BLOCK_HS200) {
			host->tuning_done = 1;
			wake_up(&host->buf_ready_int);
			return;
		}
	}

	if (!host->data) {
		struct mmc_command *data_cmd = host->data_cmd;

		/*
		 * The "data complete" interrupt is also used to
		 * indicate that a busy state has ended. See comment
		 * above in sdhci_cmd_irq().
		 */
		if (data_cmd && (data_cmd->flags & MMC_RSP_BUSY)) {
			if (intmask & SDHCI_INT_DATA_TIMEOUT) {
				host->data_cmd = NULL;
				data_cmd->error = -ETIMEDOUT;
				__sdhci_finish_mrq(host, data_cmd->mrq);
				return;
			}
			if (intmask & SDHCI_INT_DATA_END) {
				host->data_cmd = NULL;
				/*
				 * Some cards handle busy-end interrupt
				 * before the command completed, so make
				 * sure we do things in the proper order.
				 */
				if (host->cmd == data_cmd)
					return;

				__sdhci_finish_mrq(host, data_cmd->mrq);
				return;
			}
		}

		/*
		 * SDHCI recovers from errors by resetting the cmd and data
		 * circuits. Until that is done, there very well might be more
		 * interrupts, so ignore them in that case.
		 */
		if (host->pending_reset)
			return;

		pr_err("%s: Got data interrupt 0x%08x even though no data operation was in progress.\n",
		       mmc_hostname(host->mmc), (unsigned)intmask);
		sdhci_dumpregs(host);

		return;
	}

	if (intmask & SDHCI_INT_DATA_TIMEOUT) {
		host->data->error = -ETIMEDOUT;
		pr_err("%s: Data timeout error\n", mmc_hostname(host->mmc));
                sdhci_dumpregs(host);
	} else if (intmask & SDHCI_INT_DATA_END_BIT) {
		host->data->error = -EILSEQ;
		pr_err("%s: Data end bit error\n", mmc_hostname(host->mmc));
                sdhci_dumpregs(host);
	} else if ((intmask & SDHCI_INT_DATA_CRC) &&
		SDHCI_GET_CMD(sdhci_readw(host, SDHCI_COMMAND))
			!= MMC_BUS_TEST_R) {
		host->data->error = -EILSEQ;
		pr_err("%s: Data CRC error\n", mmc_hostname(host->mmc));
                sdhci_dumpregs(host);
}	else if (intmask & SDHCI_INT_ADMA_ERROR) {
		pr_err("%s: ADMA error: 0x%08x\n", mmc_hostname(host->mmc),
		       intmask);
		sdhci_adma_show_error(host);
		host->data->error = -EIO;
		if (host->ops->adma_workaround)
			host->ops->adma_workaround(host, intmask);
	}

	if (host->data->error)
		sdhci_finish_data(host);
	else {
		if (intmask & (SDHCI_INT_DATA_AVAIL | SDHCI_INT_SPACE_AVAIL))
			sdhci_transfer_pio(host);

		/*
		 * We currently don't do anything fancy with DMA
		 * boundaries, but as we can't disable the feature
		 * we need to at least restart the transfer.
		 *
		 * According to the spec sdhci_readl(host, SDHCI_DMA_ADDRESS)
		 * should return a valid address to continue from, but as
		 * some controllers are faulty, don't trust them.
		 */
		if (intmask & SDHCI_INT_DMA_END) {
			dma_addr_t dmastart, dmanow;

			dmastart = sdhci_sdma_address(host);
			dmanow = dmastart + host->data->bytes_xfered;
			/*
			 * Force update to the next DMA block boundary.
			 */
			dmanow = (dmanow &
				~((dma_addr_t)SDHCI_DEFAULT_BOUNDARY_SIZE - 1)) +
				SDHCI_DEFAULT_BOUNDARY_SIZE;
			host->data->bytes_xfered = dmanow - dmastart;
			DBG("DMA base %pad, transferred 0x%06x bytes, next %pad\n",
			    &dmastart, host->data->bytes_xfered, &dmanow);
			sdhci_set_sdma_addr(host, dmanow);
		}

		if (intmask & SDHCI_INT_DATA_END) {
			if (host->cmd == host->data_cmd) {
				/*
				 * Data managed to finish before the
				 * command completed. Make sure we do
				 * things in the proper order.
				 */
				host->data_early = 1;
			} else {
				sdhci_finish_data(host);
			}
		}
	}
}

static inline bool sdhci_defer_done(struct sdhci_host *host,
				    struct mmc_request *mrq)
{
	struct mmc_data *data = mrq->data;

	return host->pending_reset || host->always_defer_done ||
	       ((host->flags & SDHCI_REQ_USE_DMA) && data &&
		data->host_cookie == COOKIE_MAPPED);
}

static irqreturn_t sdhci_irq(int irq, void *dev_id)
{
	struct mmc_request *mrqs_done[SDHCI_MAX_MRQS] = {0};
	irqreturn_t result = IRQ_NONE;
	struct sdhci_host *host = dev_id;
	u32 intmask, mask, unexpected = 0;
	int max_loops = 16;
	int i;

	spin_lock(&host->lock);

	if (host->runtime_suspended) {
		spin_unlock(&host->lock);
		return IRQ_NONE;
	}

	intmask = sdhci_readl(host, SDHCI_INT_STATUS);
	if (!intmask || intmask == 0xffffffff) {
		result = IRQ_NONE;
		goto out;
	}

	do {
		DBG("IRQ status 0x%08x\n", intmask);

		if (host->ops->irq) {
			intmask = host->ops->irq(host, intmask);
			if (!intmask)
				goto cont;
		}

		/* Clear selected interrupts. */
		mask = intmask & (SDHCI_INT_CMD_MASK | SDHCI_INT_DATA_MASK |
				  SDHCI_INT_BUS_POWER);
		sdhci_writel(host, mask, SDHCI_INT_STATUS);

		if (intmask & (SDHCI_INT_CARD_INSERT | SDHCI_INT_CARD_REMOVE)) {
			u32 present = sdhci_readl(host, SDHCI_PRESENT_STATE) &
				      SDHCI_CARD_PRESENT;

			/*
			 * There is a observation on i.mx esdhc.  INSERT
			 * bit will be immediately set again when it gets
			 * cleared, if a card is inserted.  We have to mask
			 * the irq to prevent interrupt storm which will
			 * freeze the system.  And the REMOVE gets the
			 * same situation.
			 *
			 * More testing are needed here to ensure it works
			 * for other platforms though.
			 */
			host->ier &= ~(SDHCI_INT_CARD_INSERT |
				       SDHCI_INT_CARD_REMOVE);
			host->ier |= present ? SDHCI_INT_CARD_REMOVE :
					       SDHCI_INT_CARD_INSERT;
			sdhci_writel(host, host->ier, SDHCI_INT_ENABLE);
			sdhci_writel(host, host->ier, SDHCI_SIGNAL_ENABLE);

			sdhci_writel(host, intmask & (SDHCI_INT_CARD_INSERT |
				     SDHCI_INT_CARD_REMOVE), SDHCI_INT_STATUS);

			host->thread_isr |= intmask & (SDHCI_INT_CARD_INSERT |
						       SDHCI_INT_CARD_REMOVE);
			result = IRQ_WAKE_THREAD;
		}

		if (intmask & SDHCI_INT_CMD_MASK)
			sdhci_cmd_irq(host, intmask & SDHCI_INT_CMD_MASK, &intmask);

		if (intmask & SDHCI_INT_DATA_MASK)
			sdhci_data_irq(host, intmask & SDHCI_INT_DATA_MASK);

		if (intmask & SDHCI_INT_BUS_POWER)
			pr_err("%s: Card is consuming too much power!\n",
				mmc_hostname(host->mmc));

		if (intmask & SDHCI_INT_RETUNE)
			mmc_retune_needed(host->mmc);

		if ((intmask & SDHCI_INT_CARD_INT) &&
		    (host->ier & SDHCI_INT_CARD_INT)) {
			sdhci_enable_sdio_irq_nolock(host, false);
			sdio_signal_irq(host->mmc);
		}

		intmask &= ~(SDHCI_INT_CARD_INSERT | SDHCI_INT_CARD_REMOVE |
			     SDHCI_INT_CMD_MASK | SDHCI_INT_DATA_MASK |
			     SDHCI_INT_ERROR | SDHCI_INT_BUS_POWER |
			     SDHCI_INT_RETUNE | SDHCI_INT_CARD_INT);

		if (intmask) {
			unexpected |= intmask;
			sdhci_writel(host, intmask, SDHCI_INT_STATUS);
		}
cont:
		if (result == IRQ_NONE)
			result = IRQ_HANDLED;

		intmask = sdhci_readl(host, SDHCI_INT_STATUS);
	} while (intmask && --max_loops);

	/* Determine if mrqs can be completed immediately */
	for (i = 0; i < SDHCI_MAX_MRQS; i++) {
		struct mmc_request *mrq = host->mrqs_done[i];

		if (!mrq)
			continue;

		if (sdhci_defer_done(host, mrq)) {
			result = IRQ_WAKE_THREAD;
		} else {
			mrqs_done[i] = mrq;
			host->mrqs_done[i] = NULL;
		}
	}
out:
	if (host->deferred_cmd)
		result = IRQ_WAKE_THREAD;

	spin_unlock(&host->lock);

	/* Process mrqs ready for immediate completion */
	for (i = 0; i < SDHCI_MAX_MRQS; i++) {
		if (!mrqs_done[i])
			continue;

		if (host->ops->request_done)
			host->ops->request_done(host, mrqs_done[i]);
		else
			mmc_request_done(host->mmc, mrqs_done[i]);
	}

	if (unexpected) {
		pr_err("%s: Unexpected interrupt 0x%08x.\n",
			   mmc_hostname(host->mmc), unexpected);
		sdhci_dumpregs(host);
	}

	return result;
}

static irqreturn_t sdhci_thread_irq(int irq, void *dev_id)
{
	struct sdhci_host *host = dev_id;
	struct mmc_command *cmd;
	unsigned long flags;
	u32 isr;

	while (!sdhci_request_done(host))
		;

	spin_lock_irqsave(&host->lock, flags);

	isr = host->thread_isr;
	host->thread_isr = 0;

	cmd = host->deferred_cmd;
	if (cmd && !sdhci_send_command_retry(host, cmd, flags))
		sdhci_finish_mrq(host, cmd->mrq);

	spin_unlock_irqrestore(&host->lock, flags);

	if (isr & (SDHCI_INT_CARD_INSERT | SDHCI_INT_CARD_REMOVE)) {
		struct mmc_host *mmc = host->mmc;

		mmc->ops->card_event(mmc);
		mmc_detect_change(mmc, msecs_to_jiffies(200));
	}

	return IRQ_HANDLED;
}

/*****************************************************************************\
 *                                                                           *
 * Suspend/resume                                                            *
 *                                                                           *
\*****************************************************************************/

#ifdef CONFIG_PM

static bool sdhci_cd_irq_can_wakeup(struct sdhci_host *host)
{
	return mmc_card_is_removable(host->mmc) &&
	       !(host->quirks & SDHCI_QUIRK_BROKEN_CARD_DETECTION) &&
	       !mmc_can_gpio_cd(host->mmc);
}

/*
 * To enable wakeup events, the corresponding events have to be enabled in
 * the Interrupt Status Enable register too. See 'Table 1-6: Wakeup Signal
 * Table' in the SD Host Controller Standard Specification.
 * It is useless to restore SDHCI_INT_ENABLE state in
 * sdhci_disable_irq_wakeups() since it will be set by
 * sdhci_enable_card_detection() or sdhci_init().
 */
static bool sdhci_enable_irq_wakeups(struct sdhci_host *host)
{
	u8 mask = SDHCI_WAKE_ON_INSERT | SDHCI_WAKE_ON_REMOVE |
		  SDHCI_WAKE_ON_INT;
	u32 irq_val = 0;
	u8 wake_val = 0;
	u8 val;

	if (sdhci_cd_irq_can_wakeup(host)) {
		wake_val |= SDHCI_WAKE_ON_INSERT | SDHCI_WAKE_ON_REMOVE;
		irq_val |= SDHCI_INT_CARD_INSERT | SDHCI_INT_CARD_REMOVE;
	}

	if (mmc_card_wake_sdio_irq(host->mmc)) {
		wake_val |= SDHCI_WAKE_ON_INT;
		irq_val |= SDHCI_INT_CARD_INT;
	}

	if (!irq_val)
		return false;

	val = sdhci_readb(host, SDHCI_WAKE_UP_CONTROL);
	val &= ~mask;
	val |= wake_val;
	sdhci_writeb(host, val, SDHCI_WAKE_UP_CONTROL);

	sdhci_writel(host, irq_val, SDHCI_INT_ENABLE);

	host->irq_wake_enabled = !enable_irq_wake(host->irq);

	return host->irq_wake_enabled;
}

static void sdhci_disable_irq_wakeups(struct sdhci_host *host)
{
	u8 val;
	u8 mask = SDHCI_WAKE_ON_INSERT | SDHCI_WAKE_ON_REMOVE
			| SDHCI_WAKE_ON_INT;

	val = sdhci_readb(host, SDHCI_WAKE_UP_CONTROL);
	val &= ~mask;
	sdhci_writeb(host, val, SDHCI_WAKE_UP_CONTROL);

	disable_irq_wake(host->irq);

	host->irq_wake_enabled = false;
}

int sdhci_suspend_host(struct sdhci_host *host)
{
	sdhci_disable_card_detection(host);

	mmc_retune_timer_stop(host->mmc);

	if (!device_may_wakeup(mmc_dev(host->mmc)) ||
	    !sdhci_enable_irq_wakeups(host)) {
		host->ier = 0;
		sdhci_writel(host, 0, SDHCI_INT_ENABLE);
		sdhci_writel(host, 0, SDHCI_SIGNAL_ENABLE);
		free_irq(host->irq, host);
	}

	return 0;
}

EXPORT_SYMBOL_GPL(sdhci_suspend_host);

int sdhci_resume_host(struct sdhci_host *host)
{
	struct mmc_host *mmc = host->mmc;
	int ret = 0;

	if (host->flags & (SDHCI_USE_SDMA | SDHCI_USE_ADMA)) {
		if (host->ops->enable_dma)
			host->ops->enable_dma(host);
	}

	if ((host->mmc->pm_flags & MMC_PM_KEEP_POWER) &&
	    (host->quirks2 & SDHCI_QUIRK2_HOST_OFF_CARD_ON)) {
		/* Card keeps power but host controller does not */
		sdhci_init(host, 0);
		host->pwr = 0;
		host->clock = 0;
		mmc->ops->set_ios(mmc, &mmc->ios);
	} else {
		sdhci_init(host, (host->mmc->pm_flags & MMC_PM_KEEP_POWER));
	}

	if (host->irq_wake_enabled) {
		sdhci_disable_irq_wakeups(host);
	} else {
		ret = request_threaded_irq(host->irq, sdhci_irq,
					   sdhci_thread_irq, IRQF_SHARED,
					   mmc_hostname(host->mmc), host);
		if (ret)
			return ret;
	}

	sdhci_enable_card_detection(host);

	return ret;
}

EXPORT_SYMBOL_GPL(sdhci_resume_host);

int sdhci_runtime_suspend_host(struct sdhci_host *host)
{
	unsigned long flags;

	mmc_retune_timer_stop(host->mmc);

	spin_lock_irqsave(&host->lock, flags);
	host->ier &= SDHCI_INT_CARD_INT;
	sdhci_writel(host, host->ier, SDHCI_INT_ENABLE);
	sdhci_writel(host, host->ier, SDHCI_SIGNAL_ENABLE);
	spin_unlock_irqrestore(&host->lock, flags);

	synchronize_hardirq(host->irq);

	spin_lock_irqsave(&host->lock, flags);
	host->runtime_suspended = true;
	spin_unlock_irqrestore(&host->lock, flags);

	return 0;
}
EXPORT_SYMBOL_GPL(sdhci_runtime_suspend_host);

int sdhci_runtime_resume_host(struct sdhci_host *host, int soft_reset)
{
	struct mmc_host *mmc = host->mmc;
	unsigned long flags;
	int host_flags = host->flags;

	if (host_flags & (SDHCI_USE_SDMA | SDHCI_USE_ADMA)) {
		if (host->ops->enable_dma)
			host->ops->enable_dma(host);
	}

	sdhci_init(host, soft_reset);

	if (mmc->ios.power_mode != MMC_POWER_UNDEFINED &&
	    mmc->ios.power_mode != MMC_POWER_OFF) {
		/* Force clock and power re-program */
		host->pwr = 0;
		host->clock = 0;
		mmc->ops->start_signal_voltage_switch(mmc, &mmc->ios);
		mmc->ops->set_ios(mmc, &mmc->ios);

		if ((host_flags & SDHCI_PV_ENABLED) &&
		    !(host->quirks2 & SDHCI_QUIRK2_PRESET_VALUE_BROKEN)) {
			spin_lock_irqsave(&host->lock, flags);
			sdhci_enable_preset_value(host, true);
			spin_unlock_irqrestore(&host->lock, flags);
		}

		if ((mmc->caps2 & MMC_CAP2_HS400_ES) &&
		    mmc->ops->hs400_enhanced_strobe)
			mmc->ops->hs400_enhanced_strobe(mmc, &mmc->ios);
	}

	spin_lock_irqsave(&host->lock, flags);

	host->runtime_suspended = false;

	/* Enable SDIO IRQ */
	if (sdio_irq_claimed(mmc))
		sdhci_enable_sdio_irq_nolock(host, true);

	/* Enable Card Detection */
	sdhci_enable_card_detection(host);

	spin_unlock_irqrestore(&host->lock, flags);

	return 0;
}
EXPORT_SYMBOL_GPL(sdhci_runtime_resume_host);

#endif /* CONFIG_PM */

/*****************************************************************************\
 *                                                                           *
 * Command Queue Engine (CQE) helpers                                        *
 *                                                                           *
\*****************************************************************************/

void sdhci_cqe_enable(struct mmc_host *mmc)
{
	struct sdhci_host *host = mmc_priv(mmc);
	unsigned long flags;
	u8 ctrl;

	spin_lock_irqsave(&host->lock, flags);

	ctrl = sdhci_readb(host, SDHCI_HOST_CONTROL);
	ctrl &= ~SDHCI_CTRL_DMA_MASK;
	/*
	 * Host from V4.10 supports ADMA3 DMA type.
	 * ADMA3 performs integrated descriptor which is more suitable
	 * for cmd queuing to fetch both command and transfer descriptors.
	 */
	if (host->v4_mode && (host->caps1 & SDHCI_CAN_DO_ADMA3))
		ctrl |= SDHCI_CTRL_ADMA3;
	else if (host->flags & SDHCI_USE_64_BIT_DMA)
		ctrl |= SDHCI_CTRL_ADMA64;
	else
		ctrl |= SDHCI_CTRL_ADMA32;
	sdhci_writeb(host, ctrl, SDHCI_HOST_CONTROL);

	sdhci_writew(host, SDHCI_MAKE_BLKSZ(host->sdma_boundary, 512),
		     SDHCI_BLOCK_SIZE);

	/* Set maximum timeout */
	sdhci_set_timeout(host, NULL);

	host->ier = host->cqe_ier;

	sdhci_writel(host, host->ier, SDHCI_INT_ENABLE);
	sdhci_writel(host, host->ier, SDHCI_SIGNAL_ENABLE);

	host->cqe_on = true;

	pr_debug("%s: sdhci: CQE on, IRQ mask %#x, IRQ status %#x\n",
		 mmc_hostname(mmc), host->ier,
		 sdhci_readl(host, SDHCI_INT_STATUS));

	spin_unlock_irqrestore(&host->lock, flags);
}
EXPORT_SYMBOL_GPL(sdhci_cqe_enable);

void sdhci_cqe_disable(struct mmc_host *mmc, bool recovery)
{
	struct sdhci_host *host = mmc_priv(mmc);
	unsigned long flags;

	spin_lock_irqsave(&host->lock, flags);

	sdhci_set_default_irqs(host);

	host->cqe_on = false;

	if (recovery) {
		if (host->quirks2 &
			SDHCI_QUIRK2_ISSUE_CMD_DAT_RESET_TOGETHER) {
			sdhci_do_reset(host, SDHCI_RESET_CMD |
				SDHCI_RESET_DATA);
		} else {
			sdhci_do_reset(host, SDHCI_RESET_CMD);
			sdhci_do_reset(host, SDHCI_RESET_DATA);
		}
	}

	pr_debug("%s: sdhci: CQE off, IRQ mask %#x, IRQ status %#x\n",
		 mmc_hostname(mmc), host->ier,
		 sdhci_readl(host, SDHCI_INT_STATUS));

	spin_unlock_irqrestore(&host->lock, flags);
}
EXPORT_SYMBOL_GPL(sdhci_cqe_disable);

bool sdhci_cqe_irq(struct sdhci_host *host, u32 intmask, int *cmd_error,
		   int *data_error)
{
	u32 mask;

	if (!host->cqe_on)
		return false;

	if (intmask & (SDHCI_INT_INDEX | SDHCI_INT_END_BIT | SDHCI_INT_CRC))
		*cmd_error = -EILSEQ;
	else if (intmask & SDHCI_INT_TIMEOUT)
		*cmd_error = -ETIMEDOUT;
	else
		*cmd_error = 0;

	if (intmask & (SDHCI_INT_DATA_END_BIT | SDHCI_INT_DATA_CRC))
		*data_error = -EILSEQ;
	else if (intmask & SDHCI_INT_DATA_TIMEOUT)
		*data_error = -ETIMEDOUT;
	else if (intmask & SDHCI_INT_ADMA_ERROR)
		*data_error = -EIO;
	else
		*data_error = 0;

	/* Clear selected interrupts. */
	mask = intmask & host->cqe_ier;
	sdhci_writel(host, mask, SDHCI_INT_STATUS);

	if (intmask & SDHCI_INT_BUS_POWER)
		pr_err("%s: Card is consuming too much power!\n",
		       mmc_hostname(host->mmc));

	intmask &= ~(host->cqe_ier | SDHCI_INT_ERROR);
	if (intmask) {
		sdhci_writel(host, intmask, SDHCI_INT_STATUS);
		pr_err("%s: CQE: Unexpected interrupt 0x%08x.\n",
		       mmc_hostname(host->mmc), intmask);
		sdhci_dumpregs(host);
	}

	return true;
}
EXPORT_SYMBOL_GPL(sdhci_cqe_irq);

/*****************************************************************************\
 *                                                                           *
 * Device allocation/registration                                            *
 *                                                                           *
\*****************************************************************************/

struct sdhci_host *sdhci_alloc_host(struct device *dev,
	size_t priv_size)
{
	struct mmc_host *mmc;
	struct sdhci_host *host;

	WARN_ON(dev == NULL);

	mmc = mmc_alloc_host(sizeof(struct sdhci_host) + priv_size, dev);
	if (!mmc)
		return ERR_PTR(-ENOMEM);

	host = mmc_priv(mmc);
	host->mmc = mmc;
	host->mmc_host_ops = sdhci_ops;
	mmc->ops = &host->mmc_host_ops;

	host->flags = SDHCI_SIGNALING_330;

	host->cqe_ier     = SDHCI_CQE_INT_MASK;
	host->cqe_err_ier = SDHCI_CQE_INT_ERR_MASK;

	host->tuning_delay = -1;
	host->tuning_loop_count = MAX_TUNING_LOOP;

	host->sdma_boundary = SDHCI_DEFAULT_BOUNDARY_ARG;

	/*
	 * The DMA table descriptor count is calculated as the maximum
	 * number of segments times 2, to allow for an alignment
	 * descriptor for each segment, plus 1 for a nop end descriptor.
	 */
	host->adma_table_cnt = SDHCI_MAX_SEGS * 2 + 1;

	return host;
}

EXPORT_SYMBOL_GPL(sdhci_alloc_host);

static int sdhci_set_dma_mask(struct sdhci_host *host)
{
	struct mmc_host *mmc = host->mmc;
	struct device *dev = mmc_dev(mmc);
	int ret = -EINVAL;

	if (host->quirks2 & SDHCI_QUIRK2_BROKEN_64_BIT_DMA)
		host->flags &= ~SDHCI_USE_64_BIT_DMA;

	/* Try 64-bit mask if hardware is capable  of it */
	if (host->flags & SDHCI_USE_64_BIT_DMA) {
		ret = dma_set_mask_and_coherent(dev, DMA_BIT_MASK(64));
		if (ret) {
			pr_warn("%s: Failed to set 64-bit DMA mask.\n",
				mmc_hostname(mmc));
			host->flags &= ~SDHCI_USE_64_BIT_DMA;
		}
	}

	/* 32-bit mask as default & fallback */
	if (ret) {
		ret = dma_set_mask_and_coherent(dev, DMA_BIT_MASK(32));
		if (ret)
			pr_warn("%s: Failed to set 32-bit DMA mask.\n",
				mmc_hostname(mmc));
	}

	return ret;
}

void __sdhci_read_caps(struct sdhci_host *host, const u16 *ver,
		       const u32 *caps, const u32 *caps1)
{
	u16 v;
	u64 dt_caps_mask = 0;
	u64 dt_caps = 0;

	if (host->read_caps)
		return;

	host->read_caps = true;

	if (debug_quirks)
		host->quirks = debug_quirks;

	if (debug_quirks2)
		host->quirks2 = debug_quirks2;

	sdhci_do_reset(host, SDHCI_RESET_ALL);

	if (host->v4_mode)
		sdhci_do_enable_v4_mode(host);

	device_property_read_u64_array(mmc_dev(host->mmc),
				       "sdhci-caps-mask", &dt_caps_mask, 1);
	device_property_read_u64_array(mmc_dev(host->mmc),
				       "sdhci-caps", &dt_caps, 1);

	v = ver ? *ver : sdhci_readw(host, SDHCI_HOST_VERSION);
	host->version = (v & SDHCI_SPEC_VER_MASK) >> SDHCI_SPEC_VER_SHIFT;

	if (host->quirks & SDHCI_QUIRK_MISSING_CAPS)
		return;

	if (caps) {
		host->caps = *caps;
	} else {
		host->caps = sdhci_readl(host, SDHCI_CAPABILITIES);
		host->caps &= ~lower_32_bits(dt_caps_mask);
		host->caps |= lower_32_bits(dt_caps);
	}

	if (host->version < SDHCI_SPEC_300)
		return;

	if (caps1) {
		host->caps1 = *caps1;
	} else {
		host->caps1 = sdhci_readl(host, SDHCI_CAPABILITIES_1);
		host->caps1 &= ~upper_32_bits(dt_caps_mask);
		host->caps1 |= upper_32_bits(dt_caps);
	}
}
EXPORT_SYMBOL_GPL(__sdhci_read_caps);

static void sdhci_allocate_bounce_buffer(struct sdhci_host *host)
{
	struct mmc_host *mmc = host->mmc;
	unsigned int max_blocks;
	unsigned int bounce_size;
	int ret;

	/*
	 * Cap the bounce buffer at 64KB. Using a bigger bounce buffer
	 * has diminishing returns, this is probably because SD/MMC
	 * cards are usually optimized to handle this size of requests.
	 */
	bounce_size = SZ_64K;
	/*
	 * Adjust downwards to maximum request size if this is less
	 * than our segment size, else hammer down the maximum
	 * request size to the maximum buffer size.
	 */
	if (mmc->max_req_size < bounce_size)
		bounce_size = mmc->max_req_size;
	max_blocks = bounce_size / 512;

	/*
	 * When we just support one segment, we can get significant
	 * speedups by the help of a bounce buffer to group scattered
	 * reads/writes together.
	 */
	host->bounce_buffer = devm_kmalloc(mmc->parent,
					   bounce_size,
					   GFP_KERNEL);
	if (!host->bounce_buffer) {
		pr_err("%s: failed to allocate %u bytes for bounce buffer, falling back to single segments\n",
		       mmc_hostname(mmc),
		       bounce_size);
		/*
		 * Exiting with zero here makes sure we proceed with
		 * mmc->max_segs == 1.
		 */
		return;
	}

	host->bounce_addr = dma_map_single(mmc->parent,
					   host->bounce_buffer,
					   bounce_size,
					   DMA_BIDIRECTIONAL);
	ret = dma_mapping_error(mmc->parent, host->bounce_addr);
	if (ret)
		/* Again fall back to max_segs == 1 */
		return;
	host->bounce_buffer_size = bounce_size;

	/* Lie about this since we're bouncing */
	mmc->max_segs = max_blocks;
	mmc->max_seg_size = bounce_size;
	mmc->max_req_size = bounce_size;

	pr_info("%s bounce up to %u segments into one, max segment size %u bytes\n",
		mmc_hostname(mmc), max_blocks, bounce_size);
}

static inline bool sdhci_can_64bit_dma(struct sdhci_host *host)
{
	/*
	 * According to SD Host Controller spec v4.10, bit[27] added from
	 * version 4.10 in Capabilities Register is used as 64-bit System
	 * Address support for V4 mode.
	 */
	if (host->version >= SDHCI_SPEC_410 && host->v4_mode)
		return host->caps & SDHCI_CAN_64BIT_V4;

	return host->caps & SDHCI_CAN_64BIT;
}

int sdhci_setup_host(struct sdhci_host *host)
{
	struct mmc_host *mmc;
	u32 max_current_caps;
	unsigned int ocr_avail;
	unsigned int override_timeout_clk;
	u32 max_clk;
	int ret = 0;
	bool enable_vqmmc = false;

	WARN_ON(host == NULL);
	if (host == NULL)
		return -EINVAL;

	mmc = host->mmc;

	/*
	 * If there are external regulators, get them. Note this must be done
	 * early before resetting the host and reading the capabilities so that
	 * the host can take the appropriate action if regulators are not
	 * available.
	 */
	if (!mmc->supply.vqmmc) {
		ret = mmc_regulator_get_supply(mmc);
		if (ret)
			return ret;
	}

	if (!IS_ERR_OR_NULL(mmc->supply.vqmmc))
		enable_vqmmc = true;

	DBG("Version:   0x%08x | Present:  0x%08x\n",
	    sdhci_readw(host, SDHCI_HOST_VERSION),
	    sdhci_readl(host, SDHCI_PRESENT_STATE));
	DBG("Caps:      0x%08x | Caps_1:   0x%08x\n",
	    sdhci_readl(host, SDHCI_CAPABILITIES),
	    sdhci_readl(host, SDHCI_CAPABILITIES_1));

	sdhci_read_caps(host);

	override_timeout_clk = host->timeout_clk;

	if (host->version > SDHCI_SPEC_420) {
		pr_err("%s: Unknown controller version (%d). You may experience problems.\n",
		       mmc_hostname(mmc), host->version);
	}

	if (host->quirks & SDHCI_QUIRK_FORCE_DMA)
		host->flags |= SDHCI_USE_SDMA;
	else if (!(host->caps & SDHCI_CAN_DO_SDMA))
		DBG("Controller doesn't have SDMA capability\n");
	else
		host->flags |= SDHCI_USE_SDMA;

	if ((host->quirks & SDHCI_QUIRK_BROKEN_DMA) &&
		(host->flags & SDHCI_USE_SDMA)) {
		DBG("Disabling DMA as it is marked broken\n");
		host->flags &= ~SDHCI_USE_SDMA;
	}

	if ((host->version >= SDHCI_SPEC_200) &&
		(host->caps & SDHCI_CAN_DO_ADMA2))
		host->flags |= SDHCI_USE_ADMA;

	if ((host->quirks & SDHCI_QUIRK_BROKEN_ADMA) &&
		(host->flags & SDHCI_USE_ADMA)) {
		DBG("Disabling ADMA as it is marked broken\n");
		host->flags &= ~SDHCI_USE_ADMA;
	}

	if (sdhci_can_64bit_dma(host))
		host->flags |= SDHCI_USE_64_BIT_DMA;

	if (host->use_external_dma) {
		ret = sdhci_external_dma_init(host);
		if (ret == -EPROBE_DEFER)
			goto unreg;
		/*
		 * Fall back to use the DMA/PIO integrated in standard SDHCI
		 * instead of external DMA devices.
		 */
		else if (ret)
			sdhci_switch_external_dma(host, false);
		/* Disable internal DMA sources */
		else
			host->flags &= ~(SDHCI_USE_SDMA | SDHCI_USE_ADMA);
	}

	if (host->flags & (SDHCI_USE_SDMA | SDHCI_USE_ADMA)) {
		if (host->ops->set_dma_mask)
			ret = host->ops->set_dma_mask(host);
		else
			ret = sdhci_set_dma_mask(host);

		if (!ret && host->ops->enable_dma)
			ret = host->ops->enable_dma(host);

		if (ret) {
			pr_warn("%s: No suitable DMA available - falling back to PIO\n",
				mmc_hostname(mmc));
			host->flags &= ~(SDHCI_USE_SDMA | SDHCI_USE_ADMA);

			ret = 0;
		}
	}

	/* SDMA does not support 64-bit DMA if v4 mode not set */
	if ((host->flags & SDHCI_USE_64_BIT_DMA) && !host->v4_mode)
		host->flags &= ~SDHCI_USE_SDMA;

	if (host->flags & SDHCI_USE_ADMA) {
		dma_addr_t dma;
		void *buf;

		if (!(host->flags & SDHCI_USE_64_BIT_DMA))
			host->alloc_desc_sz = SDHCI_ADMA2_32_DESC_SZ;
		else if (!host->alloc_desc_sz)
			host->alloc_desc_sz = SDHCI_ADMA2_64_DESC_SZ(host);

		host->desc_sz = host->alloc_desc_sz;
		host->adma_table_sz = host->adma_table_cnt * host->desc_sz;

		host->align_buffer_sz = SDHCI_MAX_SEGS * SDHCI_ADMA2_ALIGN;
		/*
		 * Use zalloc to zero the reserved high 32-bits of 128-bit
		 * descriptors so that they never need to be written.
		 */
		buf = dma_alloc_coherent(mmc_dev(mmc),
					 host->align_buffer_sz + host->adma_table_sz,
					 &dma, GFP_KERNEL);
		if (!buf) {
			pr_warn("%s: Unable to allocate ADMA buffers - falling back to standard DMA\n",
				mmc_hostname(mmc));
			host->flags &= ~SDHCI_USE_ADMA;
		} else if ((dma + host->align_buffer_sz) &
			   (SDHCI_ADMA2_DESC_ALIGN - 1)) {
			pr_warn("%s: unable to allocate aligned ADMA descriptor\n",
				mmc_hostname(mmc));
			host->flags &= ~SDHCI_USE_ADMA;
			dma_free_coherent(mmc_dev(mmc), host->align_buffer_sz +
					  host->adma_table_sz, buf, dma);
		} else {
			host->align_buffer = buf;
			host->align_addr = dma;

			host->adma_table = buf + host->align_buffer_sz;
			host->adma_addr = dma + host->align_buffer_sz;
		}
	}

	/*
	 * If we use DMA, then it's up to the caller to set the DMA
	 * mask, but PIO does not need the hw shim so we set a new
	 * mask here in that case.
	 */
	if (!(host->flags & (SDHCI_USE_SDMA | SDHCI_USE_ADMA))) {
		host->dma_mask = DMA_BIT_MASK(64);
		mmc_dev(mmc)->dma_mask = &host->dma_mask;
	}

	if (host->version >= SDHCI_SPEC_300)
		host->max_clk = FIELD_GET(SDHCI_CLOCK_V3_BASE_MASK, host->caps);
	else
		host->max_clk = FIELD_GET(SDHCI_CLOCK_BASE_MASK, host->caps);

	host->max_clk *= 1000000;
	if (host->max_clk == 0 || host->quirks &
			SDHCI_QUIRK_CAP_CLOCK_BASE_BROKEN) {
		if (!host->ops->get_max_clock) {
			pr_err("%s: Hardware doesn't specify base clock frequency.\n",
			       mmc_hostname(mmc));
			ret = -ENODEV;
			goto undma;
		}
		host->max_clk = host->ops->get_max_clock(host);
	}

	/*
	 * In case of Host Controller v3.00, find out whether clock
	 * multiplier is supported.
	 */
	host->clk_mul = FIELD_GET(SDHCI_CLOCK_MUL_MASK, host->caps1);

	/*
	 * In case the value in Clock Multiplier is 0, then programmable
	 * clock mode is not supported, otherwise the actual clock
	 * multiplier is one more than the value of Clock Multiplier
	 * in the Capabilities Register.
	 */
	if (host->clk_mul)
		host->clk_mul += 1;

	/*
	 * Set host parameters.
	 */
	max_clk = host->max_clk;

	if (host->ops->get_min_clock)
		mmc->f_min = host->ops->get_min_clock(host);
	else if (host->version >= SDHCI_SPEC_300) {
		if (host->clk_mul)
			max_clk = host->max_clk * host->clk_mul;
		/*
		 * Divided Clock Mode minimum clock rate is always less than
		 * Programmable Clock Mode minimum clock rate.
		 */
		mmc->f_min = host->max_clk / SDHCI_MAX_DIV_SPEC_300;
	} else
		mmc->f_min = host->max_clk / SDHCI_MAX_DIV_SPEC_200;

	if (!mmc->f_max || mmc->f_max > max_clk)
		mmc->f_max = max_clk;

	if (!(host->quirks & SDHCI_QUIRK_DATA_TIMEOUT_USES_SDCLK)) {
		host->timeout_clk = FIELD_GET(SDHCI_TIMEOUT_CLK_MASK, host->caps);

		if (host->caps & SDHCI_TIMEOUT_CLK_UNIT)
			host->timeout_clk *= 1000;

		if (host->timeout_clk == 0) {
			if (!host->ops->get_timeout_clock) {
				pr_err("%s: Hardware doesn't specify timeout clock frequency.\n",
					mmc_hostname(mmc));
				ret = -ENODEV;
				goto undma;
			}

			host->timeout_clk =
				DIV_ROUND_UP(host->ops->get_timeout_clock(host),
					     1000);
		}

		if (override_timeout_clk)
			host->timeout_clk = override_timeout_clk;

		mmc->max_busy_timeout = host->ops->get_max_timeout_count ?
			host->ops->get_max_timeout_count(host) : 1 << 27;
		mmc->max_busy_timeout /= host->timeout_clk;
	}

	if (host->quirks2 & SDHCI_QUIRK2_DISABLE_HW_TIMEOUT &&
	    !host->ops->get_max_timeout_count)
		mmc->max_busy_timeout = 0;

	mmc->caps |= MMC_CAP_SDIO_IRQ | MMC_CAP_CMD23;
	mmc->caps2 |= MMC_CAP2_SDIO_IRQ_NOTHREAD;

	if (host->quirks & SDHCI_QUIRK_MULTIBLOCK_READ_ACMD12)
		host->flags |= SDHCI_AUTO_CMD12;

	/*
	 * For v3 mode, Auto-CMD23 stuff only works in ADMA or PIO.
	 * For v4 mode, SDMA may use Auto-CMD23 as well.
	 */
	if ((host->version >= SDHCI_SPEC_300) &&
	    ((host->flags & SDHCI_USE_ADMA) ||
	     !(host->flags & SDHCI_USE_SDMA) || host->v4_mode) &&
	     !(host->quirks2 & SDHCI_QUIRK2_ACMD23_BROKEN)) {
		host->flags |= SDHCI_AUTO_CMD23;
		DBG("Auto-CMD23 available\n");
	} else {
		DBG("Auto-CMD23 unavailable\n");
	}

	/*
	 * A controller may support 8-bit width, but the board itself
	 * might not have the pins brought out.  Boards that support
	 * 8-bit width must set "mmc->caps |= MMC_CAP_8_BIT_DATA;" in
	 * their platform code before calling sdhci_add_host(), and we
	 * won't assume 8-bit width for hosts without that CAP.
	 */
	if (!(host->quirks & SDHCI_QUIRK_FORCE_1_BIT_DATA))
		mmc->caps |= MMC_CAP_4_BIT_DATA;

	if (host->quirks2 & SDHCI_QUIRK2_HOST_NO_CMD23)
		mmc->caps &= ~MMC_CAP_CMD23;

	if (host->caps & SDHCI_CAN_DO_HISPD)
		mmc->caps |= MMC_CAP_SD_HIGHSPEED | MMC_CAP_MMC_HIGHSPEED;

	if ((host->quirks & SDHCI_QUIRK_BROKEN_CARD_DETECTION) &&
	    mmc_card_is_removable(mmc) &&
	    mmc_gpio_get_cd(host->mmc) < 0)
		mmc->caps |= MMC_CAP_NEEDS_POLL;

	if (!IS_ERR(mmc->supply.vqmmc)) {
		if (enable_vqmmc) {
			ret = regulator_enable(mmc->supply.vqmmc);
			host->sdhci_core_to_disable_vqmmc = !ret;
		}

		/* If vqmmc provides no 1.8V signalling, then there's no UHS */
		if (!regulator_is_supported_voltage(mmc->supply.vqmmc, 1700000,
						    1950000))
			host->caps1 &= ~(SDHCI_SUPPORT_SDR104 |
					 SDHCI_SUPPORT_SDR50 |
					 SDHCI_SUPPORT_DDR50);

		/* In eMMC case vqmmc might be a fixed 1.8V regulator */
		if (!regulator_is_supported_voltage(mmc->supply.vqmmc, 2700000,
						    3600000))
			host->flags &= ~SDHCI_SIGNALING_330;

		if (ret) {
			pr_warn("%s: Failed to enable vqmmc regulator: %d\n",
				mmc_hostname(mmc), ret);
			mmc->supply.vqmmc = ERR_PTR(-EINVAL);
		}

	}

	if (host->quirks2 & SDHCI_QUIRK2_NO_1_8_V) {
		host->caps1 &= ~(SDHCI_SUPPORT_SDR104 | SDHCI_SUPPORT_SDR50 |
				 SDHCI_SUPPORT_DDR50);
		/*
		 * The SDHCI controller in a SoC might support HS200/HS400
		 * (indicated using mmc-hs200-1_8v/mmc-hs400-1_8v dt property),
		 * but if the board is modeled such that the IO lines are not
		 * connected to 1.8v then HS200/HS400 cannot be supported.
		 * Disable HS200/HS400 if the board does not have 1.8v connected
		 * to the IO lines. (Applicable for other modes in 1.8v)
		 */
		mmc->caps2 &= ~(MMC_CAP2_HSX00_1_8V | MMC_CAP2_HS400_ES);
		mmc->caps &= ~(MMC_CAP_1_8V_DDR | MMC_CAP_UHS);
	}

	/* Any UHS-I mode in caps implies SDR12 and SDR25 support. */
	if (host->caps1 & (SDHCI_SUPPORT_SDR104 | SDHCI_SUPPORT_SDR50 |
			   SDHCI_SUPPORT_DDR50))
		mmc->caps |= MMC_CAP_UHS_SDR12 | MMC_CAP_UHS_SDR25;

	/* SDR104 supports also implies SDR50 support */
	if (host->caps1 & SDHCI_SUPPORT_SDR104) {
		mmc->caps |= MMC_CAP_UHS_SDR104 | MMC_CAP_UHS_SDR50;
		/* SD3.0: SDR104 is supported so (for eMMC) the caps2
		 * field can be promoted to support HS200.
		 */
		if (!(host->quirks2 & SDHCI_QUIRK2_BROKEN_HS200))
			mmc->caps2 |= MMC_CAP2_HS200;
	} else if (host->caps1 & SDHCI_SUPPORT_SDR50) {
		mmc->caps |= MMC_CAP_UHS_SDR50;
	}

	if (host->quirks2 & SDHCI_QUIRK2_CAPS_BIT63_FOR_HS400 &&
	    (host->caps1 & SDHCI_SUPPORT_HS400))
		mmc->caps2 |= MMC_CAP2_HS400;

	if ((mmc->caps2 & MMC_CAP2_HSX00_1_2V) &&
	    (IS_ERR_OR_NULL(mmc->supply.vqmmc) ||
	     !regulator_is_supported_voltage(mmc->supply.vqmmc, 1100000,
					     1300000)))
		mmc->caps2 &= ~MMC_CAP2_HSX00_1_2V;

	if ((host->caps1 & SDHCI_SUPPORT_DDR50) &&
	    !(host->quirks2 & SDHCI_QUIRK2_BROKEN_DDR50))
		mmc->caps |= MMC_CAP_UHS_DDR50;

	/* Does the host need tuning for SDR50? */
	if (host->caps1 & SDHCI_USE_SDR50_TUNING)
		host->flags |= SDHCI_SDR50_NEEDS_TUNING;

	/* Driver Type(s) (A, C, D) supported by the host */
	if (host->caps1 & SDHCI_DRIVER_TYPE_A)
		mmc->caps |= MMC_CAP_DRIVER_TYPE_A;
	if (host->caps1 & SDHCI_DRIVER_TYPE_C)
		mmc->caps |= MMC_CAP_DRIVER_TYPE_C;
	if (host->caps1 & SDHCI_DRIVER_TYPE_D)
		mmc->caps |= MMC_CAP_DRIVER_TYPE_D;

	/* Initial value for re-tuning timer count */
	host->tuning_count = FIELD_GET(SDHCI_RETUNING_TIMER_COUNT_MASK,
				       host->caps1);

	/*
	 * In case Re-tuning Timer is not disabled, the actual value of
	 * re-tuning timer will be 2 ^ (n - 1).
	 */
	if (host->tuning_count)
		host->tuning_count = 1 << (host->tuning_count - 1);

	/* Re-tuning mode supported by the Host Controller */
	host->tuning_mode = FIELD_GET(SDHCI_RETUNING_MODE_MASK, host->caps1);

	ocr_avail = 0;

	/*
	 * According to SD Host Controller spec v3.00, if the Host System
	 * can afford more than 150mA, Host Driver should set XPC to 1. Also
	 * the value is meaningful only if Voltage Support in the Capabilities
	 * register is set. The actual current value is 4 times the register
	 * value.
	 */
	max_current_caps = sdhci_readl(host, SDHCI_MAX_CURRENT);
	if (!max_current_caps && !IS_ERR_OR_NULL(mmc->supply.vmmc)) {
		int curr = regulator_get_current_limit(mmc->supply.vmmc);
		if (curr > 0) {

			/* convert to SDHCI_MAX_CURRENT format */
			curr = curr/1000;  /* convert to mA */
			curr = curr/SDHCI_MAX_CURRENT_MULTIPLIER;

			curr = min_t(u32, curr, SDHCI_MAX_CURRENT_LIMIT);
			max_current_caps =
				FIELD_PREP(SDHCI_MAX_CURRENT_330_MASK, curr) |
				FIELD_PREP(SDHCI_MAX_CURRENT_300_MASK, curr) |
				FIELD_PREP(SDHCI_MAX_CURRENT_180_MASK, curr);
		}
	}

	if (host->caps & SDHCI_CAN_VDD_330) {
		ocr_avail |= MMC_VDD_32_33 | MMC_VDD_33_34;

		mmc->max_current_330 = FIELD_GET(SDHCI_MAX_CURRENT_330_MASK,
						 max_current_caps) *
						SDHCI_MAX_CURRENT_MULTIPLIER;
	}
	if (host->caps & SDHCI_CAN_VDD_300) {
		ocr_avail |= MMC_VDD_29_30 | MMC_VDD_30_31;

		mmc->max_current_300 = FIELD_GET(SDHCI_MAX_CURRENT_300_MASK,
						 max_current_caps) *
						SDHCI_MAX_CURRENT_MULTIPLIER;
	}
	if (host->caps & SDHCI_CAN_VDD_180) {
		ocr_avail |= MMC_VDD_165_195;

		mmc->max_current_180 = FIELD_GET(SDHCI_MAX_CURRENT_180_MASK,
						 max_current_caps) *
						SDHCI_MAX_CURRENT_MULTIPLIER;
	}

	/* If OCR set by host, use it instead. */
	if (host->ocr_mask)
		ocr_avail = host->ocr_mask;

	/* If OCR set by external regulators, give it highest prio. */
	if (mmc->ocr_avail)
		ocr_avail = mmc->ocr_avail;

	mmc->ocr_avail = ocr_avail;
	mmc->ocr_avail_sdio = ocr_avail;
	if (host->ocr_avail_sdio)
		mmc->ocr_avail_sdio &= host->ocr_avail_sdio;
	mmc->ocr_avail_sd = ocr_avail;
	if (host->ocr_avail_sd)
		mmc->ocr_avail_sd &= host->ocr_avail_sd;
	else /* normal SD controllers don't support 1.8V */
		mmc->ocr_avail_sd &= ~MMC_VDD_165_195;
	mmc->ocr_avail_mmc = ocr_avail;
	if (host->ocr_avail_mmc)
		mmc->ocr_avail_mmc &= host->ocr_avail_mmc;

	if (mmc->ocr_avail == 0) {
		pr_err("%s: Hardware doesn't report any support voltages.\n",
		       mmc_hostname(mmc));
		ret = -ENODEV;
		goto unreg;
	}

	if ((mmc->caps & (MMC_CAP_UHS_SDR12 | MMC_CAP_UHS_SDR25 |
			  MMC_CAP_UHS_SDR50 | MMC_CAP_UHS_SDR104 |
			  MMC_CAP_UHS_DDR50 | MMC_CAP_1_8V_DDR)) ||
	    (mmc->caps2 & (MMC_CAP2_HS200_1_8V_SDR | MMC_CAP2_HS400_1_8V)))
		host->flags |= SDHCI_SIGNALING_180;

	if (mmc->caps2 & MMC_CAP2_HSX00_1_2V)
		host->flags |= SDHCI_SIGNALING_120;

	spin_lock_init(&host->lock);

	/*
	 * Maximum number of sectors in one transfer. Limited by SDMA boundary
	 * size (512KiB). Note some tuning modes impose a 4MiB limit, but this
	 * is less anyway.
	 */
	mmc->max_req_size = 524288;

	/*
	 * Maximum number of segments. Depends on if the hardware
	 * can do scatter/gather or not.
	 */
	if (host->flags & SDHCI_USE_ADMA) {
		mmc->max_segs = SDHCI_MAX_SEGS;
	} else if (host->flags & SDHCI_USE_SDMA) {
		mmc->max_segs = 1;
		if (swiotlb_max_segment()) {
			unsigned int max_req_size = (1 << IO_TLB_SHIFT) *
						IO_TLB_SEGSIZE;
			mmc->max_req_size = min(mmc->max_req_size,
						max_req_size);
		}
	} else { /* PIO */
		mmc->max_segs = SDHCI_MAX_SEGS;
	}

	/*
	 * Maximum segment size. Could be one segment with the maximum number
	 * of bytes. When doing hardware scatter/gather, each entry cannot
	 * be larger than 64 KiB though.
	 */
	if (host->flags & SDHCI_USE_ADMA) {
		if (host->quirks & SDHCI_QUIRK_BROKEN_ADMA_ZEROLEN_DESC)
			mmc->max_seg_size = 65535;
		else
			mmc->max_seg_size = 65536;
	} else {
		mmc->max_seg_size = mmc->max_req_size;
	}

	/*
	 * Maximum block size. This varies from controller to controller and
	 * is specified in the capabilities register.
	 */
	if (host->quirks & SDHCI_QUIRK_FORCE_BLK_SZ_2048) {
		mmc->max_blk_size = 2;
	} else {
		mmc->max_blk_size = (host->caps & SDHCI_MAX_BLOCK_MASK) >>
				SDHCI_MAX_BLOCK_SHIFT;
		if (mmc->max_blk_size >= 3) {
			pr_warn("%s: Invalid maximum block size, assuming 512 bytes\n",
				mmc_hostname(mmc));
			mmc->max_blk_size = 0;
		}
	}

	mmc->max_blk_size = 512 << mmc->max_blk_size;

	/*
	 * Maximum block count.
	 */
	mmc->max_blk_count = (host->quirks & SDHCI_QUIRK_NO_MULTIBLOCK) ? 1 : 65535;

	if (mmc->max_segs == 1)
		/* This may alter mmc->*_blk_* parameters */
		sdhci_allocate_bounce_buffer(host);

	return 0;

unreg:
	if (host->sdhci_core_to_disable_vqmmc)
		regulator_disable(mmc->supply.vqmmc);
undma:
	if (host->align_buffer)
		dma_free_coherent(mmc_dev(mmc), host->align_buffer_sz +
				  host->adma_table_sz, host->align_buffer,
				  host->align_addr);
	host->adma_table = NULL;
	host->align_buffer = NULL;

	return ret;
}
EXPORT_SYMBOL_GPL(sdhci_setup_host);

void sdhci_cleanup_host(struct sdhci_host *host)
{
	struct mmc_host *mmc = host->mmc;

	if (host->sdhci_core_to_disable_vqmmc)
		regulator_disable(mmc->supply.vqmmc);

	if (host->align_buffer)
		dma_free_coherent(mmc_dev(mmc), host->align_buffer_sz +
				  host->adma_table_sz, host->align_buffer,
				  host->align_addr);

	if (host->use_external_dma)
		sdhci_external_dma_release(host);

	host->adma_table = NULL;
	host->align_buffer = NULL;
}
EXPORT_SYMBOL_GPL(sdhci_cleanup_host);

int __sdhci_add_host(struct sdhci_host *host)
{
	unsigned int flags = WQ_UNBOUND | WQ_MEM_RECLAIM | WQ_HIGHPRI;
	struct mmc_host *mmc = host->mmc;
	int ret;

	if ((mmc->caps2 & MMC_CAP2_CQE) &&
	    (host->quirks & SDHCI_QUIRK_BROKEN_CQE)) {
		mmc->caps2 &= ~MMC_CAP2_CQE;
		mmc->cqe_ops = NULL;
	}

	host->complete_wq = alloc_workqueue("sdhci", flags, 0);
	if (!host->complete_wq)
		return -ENOMEM;

	INIT_WORK(&host->complete_work, sdhci_complete_work);

	timer_setup(&host->timer, sdhci_timeout_timer, 0);
	timer_setup(&host->data_timer, sdhci_timeout_data_timer, 0);

	init_waitqueue_head(&host->buf_ready_int);

	sdhci_init(host, 0);

	ret = request_threaded_irq(host->irq, sdhci_irq, sdhci_thread_irq,
				   IRQF_SHARED,	mmc_hostname(mmc), host);
	if (ret) {
		pr_err("%s: Failed to request IRQ %d: %d\n",
		       mmc_hostname(mmc), host->irq, ret);
		goto unwq;
	}

	ret = sdhci_led_register(host);
	if (ret) {
		pr_err("%s: Failed to register LED device: %d\n",
		       mmc_hostname(mmc), ret);
		goto unirq;
	}

	ret = mmc_add_host(mmc);
	if (ret)
		goto unled;

	pr_info("%s: SDHCI controller on %s [%s] using %s\n",
		mmc_hostname(mmc), host->hw_name, dev_name(mmc_dev(mmc)),
		host->use_external_dma ? "External DMA" :
		(host->flags & SDHCI_USE_ADMA) ?
		(host->flags & SDHCI_USE_64_BIT_DMA) ? "ADMA 64-bit" : "ADMA" :
		(host->flags & SDHCI_USE_SDMA) ? "DMA" : "PIO");

	sdhci_enable_card_detection(host);

	return 0;

unled:
	sdhci_led_unregister(host);
unirq:
	sdhci_do_reset(host, SDHCI_RESET_ALL);
	sdhci_writel(host, 0, SDHCI_INT_ENABLE);
	sdhci_writel(host, 0, SDHCI_SIGNAL_ENABLE);
	free_irq(host->irq, host);
unwq:
	destroy_workqueue(host->complete_wq);

	return ret;
}
EXPORT_SYMBOL_GPL(__sdhci_add_host);

int sdhci_add_host(struct sdhci_host *host)
{
	int ret;

	ret = sdhci_setup_host(host);
	if (ret)
		return ret;

	ret = __sdhci_add_host(host);
	if (ret)
		goto cleanup;

	return 0;

cleanup:
	sdhci_cleanup_host(host);

	return ret;
}
EXPORT_SYMBOL_GPL(sdhci_add_host);

void sdhci_remove_host(struct sdhci_host *host, int dead)
{
	struct mmc_host *mmc = host->mmc;
	unsigned long flags;

	if (dead) {
		spin_lock_irqsave(&host->lock, flags);

		host->flags |= SDHCI_DEVICE_DEAD;

		if (sdhci_has_requests(host)) {
			pr_err("%s: Controller removed during "
				" transfer!\n", mmc_hostname(mmc));
			sdhci_error_out_mrqs(host, -ENOMEDIUM);
		}

		spin_unlock_irqrestore(&host->lock, flags);
	}

	sdhci_disable_card_detection(host);

	mmc_remove_host(mmc);

	sdhci_led_unregister(host);

	if (!dead)
		sdhci_do_reset(host, SDHCI_RESET_ALL);

	sdhci_writel(host, 0, SDHCI_INT_ENABLE);
	sdhci_writel(host, 0, SDHCI_SIGNAL_ENABLE);
	free_irq(host->irq, host);

	del_timer_sync(&host->timer);
	del_timer_sync(&host->data_timer);

	destroy_workqueue(host->complete_wq);

	if (host->sdhci_core_to_disable_vqmmc)
		regulator_disable(mmc->supply.vqmmc);

	if (host->align_buffer)
		dma_free_coherent(mmc_dev(mmc), host->align_buffer_sz +
				  host->adma_table_sz, host->align_buffer,
				  host->align_addr);

	if (host->use_external_dma)
		sdhci_external_dma_release(host);

	host->adma_table = NULL;
	host->align_buffer = NULL;
}

EXPORT_SYMBOL_GPL(sdhci_remove_host);

void sdhci_free_host(struct sdhci_host *host)
{
	mmc_free_host(host->mmc);
}

EXPORT_SYMBOL_GPL(sdhci_free_host);

/*****************************************************************************\
 *                                                                           *
 * Driver init/exit                                                          *
 *                                                                           *
\*****************************************************************************/

static int __init sdhci_drv_init(void)
{
	pr_info(DRIVER_NAME
		": Secure Digital Host Controller Interface driver\n");
	pr_info(DRIVER_NAME ": Copyright(c) Pierre Ossman\n");

	return 0;
}

static void __exit sdhci_drv_exit(void)
{
}

module_init(sdhci_drv_init);
module_exit(sdhci_drv_exit);

module_param(debug_quirks, uint, 0444);
module_param(debug_quirks2, uint, 0444);

MODULE_AUTHOR("Pierre Ossman <pierre@ossman.eu>");
MODULE_DESCRIPTION("Secure Digital Host Controller Interface core driver");
MODULE_LICENSE("GPL");

MODULE_PARM_DESC(debug_quirks, "Force certain quirks.");
MODULE_PARM_DESC(debug_quirks2, "Force certain other quirks.");<|MERGE_RESOLUTION|>--- conflicted
+++ resolved
@@ -3199,7 +3199,6 @@
 		}
 	}
 
-<<<<<<< HEAD
 	/*
 	 * The controller needs a reset of internal state machines
 	 * upon error conditions.
@@ -3234,8 +3233,6 @@
 		host->pending_reset = false;
 	}
 
-=======
->>>>>>> 33069919
 	host->mrqs_done[i] = NULL;
 
 	spin_unlock_irqrestore(&host->lock, flags);
