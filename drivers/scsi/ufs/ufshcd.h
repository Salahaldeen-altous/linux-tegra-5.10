/* SPDX-License-Identifier: GPL-2.0-or-later */
/*
 * Universal Flash Storage Host controller driver
 * Copyright (C) 2011-2013 Samsung India Software Operations
 * Copyright (c) 2013-2016, The Linux Foundation. All rights reserved.
 * Copyright (c) 2015-2020, NVIDIA CORPORATION.  All rights reserved.
 *
 * Authors:
 *	Santosh Yaraganavi <santosh.sy@samsung.com>
 *	Vinayak Holikatti <h.vinayak@samsung.com>
 */

#ifndef _UFSHCD_H
#define _UFSHCD_H

#include <linux/module.h>
#include <linux/kernel.h>
#include <linux/init.h>
#include <linux/interrupt.h>
#include <linux/io.h>
#include <linux/delay.h>
#include <linux/slab.h>
#include <linux/spinlock.h>
#include <linux/rwsem.h>
#include <linux/workqueue.h>
#include <linux/errno.h>
#include <linux/types.h>
#include <linux/wait.h>
#include <linux/bitops.h>
#include <linux/pm_runtime.h>
#include <linux/clk.h>
#include <linux/completion.h>
#include <linux/regulator/consumer.h>
#include <linux/bitfield.h>
#include <linux/devfreq.h>
#include <linux/keyslot-manager.h>
#include "unipro.h"

#include <asm/irq.h>
#include <asm/byteorder.h>
#include <scsi/scsi.h>
#include <scsi/scsi_cmnd.h>
#include <scsi/scsi_host.h>
#include <scsi/scsi_tcq.h>
#include <scsi/scsi_dbg.h>
#include <scsi/scsi_eh.h>

#include "ufs.h"
#include "ufs_quirks.h"
#include "ufshci.h"

#define UFSHCD "ufshcd"
#define UFSHCD_DRIVER_VERSION "0.2"

struct ufs_hba;

enum dev_cmd_type {
	DEV_CMD_TYPE_NOP		= 0x0,
	DEV_CMD_TYPE_QUERY		= 0x1,
};

#define UFS_BIT(x)     (1L << (x))

/**
 * struct uic_command - UIC command structure
 * @command: UIC command
 * @argument1: UIC command argument 1
 * @argument2: UIC command argument 2
 * @argument3: UIC command argument 3
 * @done: UIC command completion
 */
struct uic_command {
	u32 command;
	u32 argument1;
	u32 argument2;
	u32 argument3;
	struct completion done;
};

/* Used to differentiate the power management options */
enum ufs_pm_op {
	UFS_RUNTIME_PM,
	UFS_SYSTEM_PM,
	UFS_SHUTDOWN_PM,
};

#define ufshcd_is_runtime_pm(op) ((op) == UFS_RUNTIME_PM)
#define ufshcd_is_system_pm(op) ((op) == UFS_SYSTEM_PM)
#define ufshcd_is_shutdown_pm(op) ((op) == UFS_SHUTDOWN_PM)

/* Host <-> Device UniPro Link state */
enum uic_link_state {
	UIC_LINK_OFF_STATE	= 0, /* Link powered down or disabled */
	UIC_LINK_ACTIVE_STATE	= 1, /* Link is in Fast/Slow/Sleep state */
	UIC_LINK_HIBERN8_STATE	= 2, /* Link is in Hibernate state */
	UIC_LINK_BROKEN_STATE	= 3, /* Link is in broken state */
};

#define ufshcd_is_link_off(hba) ((hba)->uic_link_state == UIC_LINK_OFF_STATE)
#define ufshcd_is_link_active(hba) ((hba)->uic_link_state == \
				    UIC_LINK_ACTIVE_STATE)
#define ufshcd_is_link_hibern8(hba) ((hba)->uic_link_state == \
				    UIC_LINK_HIBERN8_STATE)
#define ufshcd_is_link_broken(hba) ((hba)->uic_link_state == \
				   UIC_LINK_BROKEN_STATE)
#define ufshcd_set_link_off(hba) ((hba)->uic_link_state = UIC_LINK_OFF_STATE)
#define ufshcd_set_link_active(hba) ((hba)->uic_link_state = \
				    UIC_LINK_ACTIVE_STATE)
#define ufshcd_set_link_hibern8(hba) ((hba)->uic_link_state = \
				    UIC_LINK_HIBERN8_STATE)
#define ufshcd_set_link_broken(hba) ((hba)->uic_link_state = \
				    UIC_LINK_BROKEN_STATE)

#define ufshcd_set_ufs_dev_active(h) \
	((h)->curr_dev_pwr_mode = UFS_ACTIVE_PWR_MODE)
#define ufshcd_set_ufs_dev_sleep(h) \
	((h)->curr_dev_pwr_mode = UFS_SLEEP_PWR_MODE)
#define ufshcd_set_ufs_dev_poweroff(h) \
	((h)->curr_dev_pwr_mode = UFS_POWERDOWN_PWR_MODE)
#define ufshcd_is_ufs_dev_active(h) \
	((h)->curr_dev_pwr_mode == UFS_ACTIVE_PWR_MODE)
#define ufshcd_is_ufs_dev_sleep(h) \
	((h)->curr_dev_pwr_mode == UFS_SLEEP_PWR_MODE)
#define ufshcd_is_ufs_dev_poweroff(h) \
	((h)->curr_dev_pwr_mode == UFS_POWERDOWN_PWR_MODE)

/*
 * UFS Power management levels.
 * Each level is in increasing order of power savings.
 */
enum ufs_pm_level {
	UFS_PM_LVL_0, /* UFS_ACTIVE_PWR_MODE, UIC_LINK_ACTIVE_STATE */
	UFS_PM_LVL_1, /* UFS_ACTIVE_PWR_MODE, UIC_LINK_HIBERN8_STATE */
	UFS_PM_LVL_2, /* UFS_SLEEP_PWR_MODE, UIC_LINK_ACTIVE_STATE */
	UFS_PM_LVL_3, /* UFS_SLEEP_PWR_MODE, UIC_LINK_HIBERN8_STATE */
	UFS_PM_LVL_4, /* UFS_POWERDOWN_PWR_MODE, UIC_LINK_HIBERN8_STATE */
	UFS_PM_LVL_5, /* UFS_POWERDOWN_PWR_MODE, UIC_LINK_OFF_STATE */
	UFS_PM_LVL_MAX
};

struct ufs_pm_lvl_states {
	enum ufs_dev_pwr_mode dev_state;
	enum uic_link_state link_state;
};

/**
 * struct ufshcd_lrb - local reference block
 * @utr_descriptor_ptr: UTRD address of the command
 * @ucd_req_ptr: UCD address of the command
 * @ucd_rsp_ptr: Response UPIU address for this command
 * @ucd_prdt_ptr: PRDT address of the command
 * @utrd_dma_addr: UTRD dma address for debug
 * @ucd_prdt_dma_addr: PRDT dma address for debug
 * @ucd_rsp_dma_addr: UPIU response dma address for debug
 * @ucd_req_dma_addr: UPIU request dma address for debug
 * @cmd: pointer to SCSI command
 * @sense_buffer: pointer to sense buffer address of the SCSI command
 * @sense_bufflen: Length of the sense buffer
 * @scsi_status: SCSI status of the command
 * @command_type: SCSI, UFS, Query.
 * @task_tag: Task tag of the command
 * @lun: LUN of the command
 * @intr_cmd: Interrupt command (doesn't participate in interrupt aggregation)
 * @issue_time_stamp: time stamp for debug purposes
 * @compl_time_stamp: time stamp for statistics
 * @crypto_key_slot: the key slot to use for inline crypto (-1 if none)
 * @data_unit_num: the data unit number for the first block for inline crypto
 * @req_abort_skip: skip request abort task flag
 */
struct ufshcd_lrb {
	struct utp_transfer_req_desc *utr_descriptor_ptr;
	struct utp_upiu_req *ucd_req_ptr;
	struct utp_upiu_rsp *ucd_rsp_ptr;
	struct ufshcd_sg_entry *ucd_prdt_ptr;

	dma_addr_t utrd_dma_addr;
	dma_addr_t ucd_req_dma_addr;
	dma_addr_t ucd_rsp_dma_addr;
	dma_addr_t ucd_prdt_dma_addr;

	struct scsi_cmnd *cmd;
	u8 *sense_buffer;
	unsigned int sense_bufflen;
	int scsi_status;

	int command_type;
	int task_tag;
	u8 lun; /* UPIU LUN id field is only 8-bit wide */
	bool intr_cmd;
	ktime_t issue_time_stamp;
	ktime_t compl_time_stamp;
#ifdef CONFIG_SCSI_UFS_CRYPTO
	int crypto_key_slot;
	u64 data_unit_num;
#endif

	bool req_abort_skip;
};

/**
 * struct ufs_query - holds relevant data structures for query request
 * @request: request upiu and function
 * @descriptor: buffer for sending/receiving descriptor
 * @response: response upiu and response
 */
struct ufs_query {
	struct ufs_query_req request;
	u8 *descriptor;
	struct ufs_query_res response;
};

/**
 * struct ufs_dev_cmd - all assosiated fields with device management commands
 * @type: device management command type - Query, NOP OUT
 * @lock: lock to allow one command at a time
 * @complete: internal commands completion
 */
struct ufs_dev_cmd {
	enum dev_cmd_type type;
	struct mutex lock;
	struct completion *complete;
	struct ufs_query query;
};

/**
 * struct ufs_clk_info - UFS clock related info
 * @list: list headed by hba->clk_list_head
 * @clk: clock node
 * @name: clock name
 * @max_freq: maximum frequency supported by the clock
 * @min_freq: min frequency that can be used for clock scaling
 * @curr_freq: indicates the current frequency that it is set to
 * @enabled: variable to check against multiple enable/disable
 */
struct ufs_clk_info {
	struct list_head list;
	struct clk *clk;
	const char *name;
	u32 max_freq;
	u32 min_freq;
	u32 curr_freq;
	bool enabled;
};

enum ufs_notify_change_status {
	PRE_CHANGE,
	POST_CHANGE,
};

struct ufs_pa_layer_attr {
	u32 gear_rx;
	u32 gear_tx;
	u32 lane_rx;
	u32 lane_tx;
	u32 pwr_rx;
	u32 pwr_tx;
	u32 hs_rate;
};

struct ufs_pwr_mode_info {
	bool is_valid;
	struct ufs_pa_layer_attr info;
};

/**
 * struct ufs_hba_variant_ops - variant specific callbacks
 * @name: variant name
 * @init: called when the driver is initialized
 * @exit: called to cleanup everything done in init
 * @get_ufs_hci_version: called to get UFS HCI version
 * @clk_scale_notify: notifies that clks are scaled up/down
 * @setup_clocks: called before touching any of the controller registers
 * @setup_regulators: called before accessing the host controller
 * @hce_enable_notify: called before and after HCE enable bit is set to allow
 *                     variant specific Uni-Pro initialization.
 * @link_startup_notify: called before and after Link startup is carried out
 *                       to allow variant specific Uni-Pro initialization.
 * @pwr_change_notify: called before and after a power mode change
 *			is carried out to allow vendor spesific capabilities
 *			to be set.
 * @setup_xfer_req: called before any transfer request is issued
 *                  to set some things
 * @setup_task_mgmt: called before any task management request is issued
 *                  to set some things
 * @hibern8_notify: called around hibern8 enter/exit
 * @apply_dev_quirks: called to apply device specific quirks
 * @suspend: called during host controller PM callback
 * @resume: called during host controller PM callback
 * @dbg_register_dump: used to dump controller debug information
 * @phy_initialization: used to initialize phys
 * @device_reset: called to issue a reset pulse on the UFS device
 * @program_key: program or evict an inline encryption key
 */
struct ufs_hba_variant_ops {
	const char *name;
	int	(*init)(struct ufs_hba *);
	void    (*exit)(struct ufs_hba *);
	u32	(*get_ufs_hci_version)(struct ufs_hba *);
	int	(*clk_scale_notify)(struct ufs_hba *, bool,
				    enum ufs_notify_change_status);
	int	(*setup_clocks)(struct ufs_hba *, bool,
				enum ufs_notify_change_status);
	int     (*setup_regulators)(struct ufs_hba *, bool);
	void	(*hce_disable_notify)(struct ufs_hba *,
				     enum ufs_notify_change_status);
	int	(*hce_enable_notify)(struct ufs_hba *,
				     enum ufs_notify_change_status);
	int	(*link_startup_notify)(struct ufs_hba *,
				       enum ufs_notify_change_status);
	void	(*hibern8_entry_notify)(struct ufs_hba *, int flag);
	int	(*pwr_change_notify)(struct ufs_hba *,
					enum ufs_notify_change_status status,
					struct ufs_pa_layer_attr *,
					struct ufs_pa_layer_attr *);
	void	(*setup_xfer_req)(struct ufs_hba *, int, bool);
	void	(*setup_task_mgmt)(struct ufs_hba *, int, u8);
	void    (*hibern8_notify)(struct ufs_hba *, enum uic_cmd_dme,
					enum ufs_notify_change_status);
	int	(*apply_dev_quirks)(struct ufs_hba *hba);
	void	(*fixup_dev_quirks)(struct ufs_hba *hba);
	int     (*suspend)(struct ufs_hba *, enum ufs_pm_op);
	int     (*resume)(struct ufs_hba *, enum ufs_pm_op);
	void	(*dbg_register_dump)(struct ufs_hba *hba);
	int	(*phy_initialization)(struct ufs_hba *);
	void	(*device_reset)(struct ufs_hba *hba);
	void	(*config_scaling_param)(struct ufs_hba *hba,
					struct devfreq_dev_profile *profile,
					void *data);
	int	(*set_ufs_mphy_clocks)(struct ufs_hba *, bool);
	int	(*program_key)(struct ufs_hba *hba,
			       const union ufs_crypto_cfg_entry *cfg, int slot);
};

/* clock gating state  */
enum clk_gating_state {
	CLKS_OFF,
	CLKS_ON,
	REQ_CLKS_OFF,
	REQ_CLKS_ON,
};

/**
 * struct ufs_clk_gating - UFS clock gating related info
 * @gate_work: worker to turn off clocks after some delay as specified in
 * delay_ms
 * @ungate_work: worker to turn on clocks that will be used in case of
 * interrupt context
 * @state: the current clocks state
 * @delay_ms: gating delay in ms
 * @is_suspended: clk gating is suspended when set to 1 which can be used
 * during suspend/resume
 * @delay_attr: sysfs attribute to control delay_attr
 * @enable_attr: sysfs attribute to enable/disable clock gating
 * @is_enabled: Indicates the current status of clock gating
 * @active_reqs: number of requests that are pending and should be waited for
 * completion before gating clocks.
 */
struct ufs_clk_gating {
	struct delayed_work gate_work;
	struct work_struct ungate_work;
	enum clk_gating_state state;
	unsigned long delay_ms;
	bool is_suspended;
	struct device_attribute delay_attr;
	struct device_attribute enable_attr;
	bool is_enabled;
	int active_reqs;
	struct workqueue_struct *clk_gating_workq;
};

struct ufs_saved_pwr_info {
	struct ufs_pa_layer_attr info;
	bool is_valid;
};

/**
 * struct ufs_clk_scaling - UFS clock scaling related data
 * @active_reqs: number of requests that are pending. If this is zero when
 * devfreq ->target() function is called then schedule "suspend_work" to
 * suspend devfreq.
 * @tot_busy_t: Total busy time in current polling window
 * @window_start_t: Start time (in jiffies) of the current polling window
 * @busy_start_t: Start time of current busy period
 * @enable_attr: sysfs attribute to enable/disable clock scaling
 * @saved_pwr_info: UFS power mode may also be changed during scaling and this
 * one keeps track of previous power mode.
 * @workq: workqueue to schedule devfreq suspend/resume work
 * @suspend_work: worker to suspend devfreq
 * @resume_work: worker to resume devfreq
 * @is_allowed: tracks if scaling is currently allowed or not
 * @is_busy_started: tracks if busy period has started or not
 * @is_suspended: tracks if devfreq is suspended or not
 */
struct ufs_clk_scaling {
	int active_reqs;
	unsigned long tot_busy_t;
	ktime_t window_start_t;
	ktime_t busy_start_t;
	struct device_attribute enable_attr;
	struct ufs_saved_pwr_info saved_pwr_info;
	struct workqueue_struct *workq;
	struct work_struct suspend_work;
	struct work_struct resume_work;
	bool is_allowed;
	bool is_busy_started;
	bool is_suspended;
};

/**
 * struct ufs_init_prefetch - contains data that is pre-fetched once during
 * initialization
 * @icc_level: icc level which was read during initialization
 * @ref_clk_freq: ref clk freq which was read during initialization
 */
struct ufs_init_prefetch {
	u32 icc_level;
	u32 ref_clk_freq;
};

#define UFS_ERR_REG_HIST_LENGTH 8
/**
 * struct ufs_err_reg_hist - keeps history of errors
 * @pos: index to indicate cyclic buffer position
 * @reg: cyclic buffer for registers value
 * @tstamp: cyclic buffer for time stamp
 */
struct ufs_err_reg_hist {
	int pos;
	u32 reg[UFS_ERR_REG_HIST_LENGTH];
	ktime_t tstamp[UFS_ERR_REG_HIST_LENGTH];
};

/**
 * struct ufs_stats - keeps usage/err statistics
 * @last_intr_status: record the last interrupt status.
 * @last_intr_ts: record the last interrupt timestamp.
 * @hibern8_exit_cnt: Counter to keep track of number of exits,
 *		reset this after link-startup.
 * @last_hibern8_exit_tstamp: Set time after the hibern8 exit.
 *		Clear after the first successful command completion.
 * @pa_err: tracks pa-uic errors
 * @dl_err: tracks dl-uic errors
 * @nl_err: tracks nl-uic errors
 * @tl_err: tracks tl-uic errors
 * @dme_err: tracks dme errors
 * @auto_hibern8_err: tracks auto-hibernate errors
 * @fatal_err: tracks fatal errors
 * @linkup_err: tracks link-startup errors
 * @resume_err: tracks resume errors
 * @suspend_err: tracks suspend errors
 * @dev_reset: tracks device reset events
 * @host_reset: tracks host reset events
 * @tsk_abort: tracks task abort events
 */
struct ufs_stats {
	u32 last_intr_status;
	ktime_t last_intr_ts;

	u32 hibern8_exit_cnt;
	ktime_t last_hibern8_exit_tstamp;

	/* uic specific errors */
	struct ufs_err_reg_hist pa_err;
	struct ufs_err_reg_hist dl_err;
	struct ufs_err_reg_hist nl_err;
	struct ufs_err_reg_hist tl_err;
	struct ufs_err_reg_hist dme_err;

	/* fatal errors */
	struct ufs_err_reg_hist auto_hibern8_err;
	struct ufs_err_reg_hist fatal_err;
	struct ufs_err_reg_hist link_startup_err;
	struct ufs_err_reg_hist resume_err;
	struct ufs_err_reg_hist suspend_err;

	/* abnormal events */
	struct ufs_err_reg_hist dev_reset;
	struct ufs_err_reg_hist host_reset;
	struct ufs_err_reg_hist task_abort;
};

enum ufshcd_quirks {
	/* Interrupt aggregation support is broken */
	UFSHCD_QUIRK_BROKEN_INTR_AGGR			= 1 << 0,

	/*
	 * delay before each dme command is required as the unipro
	 * layer has shown instabilities
	 */
	UFSHCD_QUIRK_DELAY_BEFORE_DME_CMDS		= 1 << 1,

	/*
	 * If UFS host controller is having issue in processing LCC (Line
	 * Control Command) coming from device then enable this quirk.
	 * When this quirk is enabled, host controller driver should disable
	 * the LCC transmission on UFS device (by clearing TX_LCC_ENABLE
	 * attribute of device to 0).
	 */
	UFSHCD_QUIRK_BROKEN_LCC				= 1 << 2,

	/*
	 * The attribute PA_RXHSUNTERMCAP specifies whether or not the
	 * inbound Link supports unterminated line in HS mode. Setting this
	 * attribute to 1 fixes moving to HS gear.
	 */
	UFSHCD_QUIRK_BROKEN_PA_RXHSUNTERMCAP		= 1 << 3,

	/*
	 * This quirk needs to be enabled if the host controller only allows
	 * accessing the peer dme attributes in AUTO mode (FAST AUTO or
	 * SLOW AUTO).
	 */
	UFSHCD_QUIRK_DME_PEER_ACCESS_AUTO_MODE		= 1 << 4,

	/*
	 * This quirk needs to be enabled if the host controller doesn't
	 * advertise the correct version in UFS_VER register. If this quirk
	 * is enabled, standard UFS host driver will call the vendor specific
	 * ops (get_ufs_hci_version) to get the correct version.
	 */
	UFSHCD_QUIRK_BROKEN_UFS_HCI_VERSION		= 1 << 5,

	/*
	 * Clear handling for transfer/task request list is just opposite.
	 */
	UFSHCI_QUIRK_BROKEN_REQ_LIST_CLR		= 1 << 6,

	/*
	 * This quirk needs to be enabled if host controller doesn't allow
	 * that the interrupt aggregation timer and counter are reset by s/w.
	 */
	UFSHCI_QUIRK_SKIP_RESET_INTR_AGGR		= 1 << 7,

	/*
	 * This quirks needs to be enabled if host controller cannot be
	 * enabled via HCE register.
	 */
	UFSHCI_QUIRK_BROKEN_HCE				= 1 << 8,

	/*
	 * This quirk needs to be enabled if the host controller regards
	 * resolution of the values of PRDTO and PRDTL in UTRD as byte.
	 */
	UFSHCD_QUIRK_PRDT_BYTE_GRAN			= 1 << 9,

	/*
	 * This quirk needs to be enabled if the host controller reports
	 * OCS FATAL ERROR with device error through sense data
	 */
	UFSHCD_QUIRK_BROKEN_OCS_FATAL_ERROR		= 1 << 10,

	/*
	 * This quirk needs to be enabled if the host controller has
	 * auto-hibernate capability but it doesn't work.
	 */
	UFSHCD_QUIRK_BROKEN_AUTO_HIBERN8		= 1 << 11,
<<<<<<< HEAD
	/*
	 * This quirk needs to be enabled if BKOPS feature has to be enabled
	 */
	UFSHCD_QUIRK_ENABLE_BKOPS			= 1 << 12,
=======

	/*
	 * This quirk needs to disable manual flush for write booster
	 */
	UFSHCI_QUIRK_SKIP_MANUAL_WB_FLUSH_CTRL		= 1 << 12,

>>>>>>> 3cea11cd
};

enum ufshcd_caps {
	/* Allow dynamic clk gating */
	UFSHCD_CAP_CLK_GATING				= 1 << 0,

	/* Allow hiberb8 with clk gating */
	UFSHCD_CAP_HIBERN8_WITH_CLK_GATING		= 1 << 1,

	/* Allow dynamic clk scaling */
	UFSHCD_CAP_CLK_SCALING				= 1 << 2,

	/* Allow auto bkops to enabled during runtime suspend */
	UFSHCD_CAP_AUTO_BKOPS_SUSPEND			= 1 << 3,

	/*
	 * This capability allows host controller driver to use the UFS HCI's
	 * interrupt aggregation capability.
	 * CAUTION: Enabling this might reduce overall UFS throughput.
	 */
	UFSHCD_CAP_INTR_AGGR				= 1 << 4,

	/*
	 * This capability allows the device auto-bkops to be always enabled
	 * except during suspend (both runtime and suspend).
	 * Enabling this capability means that device will always be allowed
	 * to do background operation when it's active but it might degrade
	 * the performance of ongoing read/write operations.
	 */
	UFSHCD_CAP_KEEP_AUTO_BKOPS_ENABLED_EXCEPT_SUSPEND = 1 << 5,

	/*
	 * This capability allows host controller driver to automatically
	 * enable runtime power management by itself instead of waiting
	 * for userspace to control the power management.
	 */
	UFSHCD_CAP_RPM_AUTOSUSPEND			= 1 << 6,

	/*
	 * This capability allows the host controller driver to turn-on
	 * WriteBooster, if the underlying device supports it and is
	 * provisioned to be used. This would increase the write performance.
	 */
	UFSHCD_CAP_WB_EN				= 1 << 7,

	/*
	 * This capability allows the host controller driver to use the
	 * inline crypto engine, if it is present
	 */
	UFSHCD_CAP_CRYPTO				= 1 << 8,
};

struct ufs_hba_variant_params {
	struct devfreq_dev_profile devfreq_profile;
	struct devfreq_simple_ondemand_data ondemand_data;
	u16 hba_enable_delay_us;
	u32 wb_flush_threshold;
};

/**
 * struct ufs_hba - per adapter private structure
 * @mmio_base: UFSHCI base register address
 * @ucdl_base_addr: UFS Command Descriptor base address
 * @utrdl_base_addr: UTP Transfer Request Descriptor base address
 * @utmrdl_base_addr: UTP Task Management Descriptor base address
 * @ucdl_dma_addr: UFS Command Descriptor DMA address
 * @utrdl_dma_addr: UTRDL DMA address
 * @utmrdl_dma_addr: UTMRDL DMA address
 * @host: Scsi_Host instance of the driver
 * @dev: device handle
 * @lrb: local reference block
 * @cmd_queue: Used to allocate command tags from hba->host->tag_set.
 * @outstanding_tasks: Bits representing outstanding task requests
 * @outstanding_reqs: Bits representing outstanding transfer requests
 * @capabilities: UFS Controller Capabilities
 * @nutrs: Transfer Request Queue depth supported by controller
 * @nutmrs: Task Management Queue depth supported by controller
 * @ufs_version: UFS Version to which controller complies
 * @vops: pointer to variant specific operations
 * @priv: pointer to variant specific private data
 * @irq: Irq number of the controller
 * @active_uic_cmd: handle of active UIC command
 * @uic_cmd_mutex: mutex for uic command
 * @tmf_tag_set: TMF tag set.
 * @tmf_queue: Used to allocate TMF tags.
 * @pwr_done: completion for power mode change
 * @ufshcd_state: UFSHCD states
 * @eh_flags: Error handling flags
 * @intr_mask: Interrupt Mask Bits
 * @ee_ctrl_mask: Exception event control mask
 * @is_powered: flag to check if HBA is powered
 * @eh_wq: Workqueue that eh_work works on
 * @eh_work: Worker to handle UFS errors that require s/w attention
 * @eeh_work: Worker to handle exception events
 * @errors: HBA errors
 * @uic_error: UFS interconnect layer error status
 * @saved_err: sticky error mask
 * @saved_uic_err: sticky UIC error mask
 * @force_reset: flag to force eh_work perform a full reset
 * @force_pmc: flag to force a power mode change
 * @silence_err_logs: flag to silence error logs
 * @dev_cmd: ufs device management command information
 * @last_dme_cmd_tstamp: time stamp of the last completed DME command
 * @auto_bkops_enabled: to track whether bkops is enabled in device
 * @vreg_info: UFS device voltage regulator information
 * @clk_list_head: UFS host controller clocks list node head
 * @pwr_info: holds current power mode
 * @max_pwr_info: keeps the device max valid pwm
 * @desc_size: descriptor sizes reported by device
 * @urgent_bkops_lvl: keeps track of urgent bkops level for device
 * @is_urgent_bkops_lvl_checked: keeps track if the urgent bkops level for
 *  device is known or not.
 * @scsi_block_reqs_cnt: reference counting for scsi block requests
 * @crypto_capabilities: Content of crypto capabilities register (0x100)
 * @crypto_cap_array: Array of crypto capabilities
 * @crypto_cfg_register: Start of the crypto cfg array
 * @ksm: the keyslot manager tied to this hba
 */
struct ufs_hba {
	void __iomem *mmio_base;

	/* Virtual memory reference */
	struct utp_transfer_cmd_desc *ucdl_base_addr;
	struct utp_transfer_req_desc *utrdl_base_addr;
	struct utp_task_req_desc *utmrdl_base_addr;

	/* DMA memory reference */
	dma_addr_t ucdl_dma_addr;
	dma_addr_t utrdl_dma_addr;
	dma_addr_t utmrdl_dma_addr;

	struct Scsi_Host *host;
	struct device *dev;
	struct request_queue *cmd_queue;
	/*
	 * This field is to keep a reference to "scsi_device" corresponding to
	 * "UFS device" W-LU.
	 */
	struct scsi_device *sdev_ufs_device;

	enum ufs_dev_pwr_mode curr_dev_pwr_mode;
	enum uic_link_state uic_link_state;
	/* Desired UFS power management level during runtime PM */
	enum ufs_pm_level rpm_lvl;
	/* Desired UFS power management level during system PM */
	enum ufs_pm_level spm_lvl;
	struct device_attribute rpm_lvl_attr;
	struct device_attribute spm_lvl_attr;
	int pm_op_in_progress;

	/* Auto-Hibernate Idle Timer register value */
	u32 ahit;

	struct ufshcd_lrb *lrb;

	unsigned long outstanding_tasks;
	unsigned long outstanding_reqs;

	u32 capabilities;
	int nutrs;
	int nutmrs;
	u32 ufs_version;
	const struct ufs_hba_variant_ops *vops;
	struct ufs_hba_variant_params *vps;
	void *priv;
	unsigned int irq;
	bool is_irq_enabled;
	enum ufs_ref_clk_freq dev_ref_clk_freq;

	/*
	 * Enable this quirk to support UFS WLUNS
	 */
	#define UFSHCD_QUIRK_ENABLE_WLUNS			UFS_BIT(8)

	unsigned int quirks;	/* Deviations from standard UFSHCI spec. */

	/* Device deviations from standard UFS device spec. */
	unsigned int dev_quirks;

	struct blk_mq_tag_set tmf_tag_set;
	struct request_queue *tmf_queue;

	struct uic_command *active_uic_cmd;
	struct mutex uic_cmd_mutex;
	struct completion *uic_async_done;

	u32 ufshcd_state;
	u32 eh_flags;
	u32 intr_mask;
	u16 ee_ctrl_mask;
	bool is_powered;
	bool is_init_prefetch;
	struct ufs_init_prefetch init_prefetch_data;

	/* Work Queues */
	struct workqueue_struct *eh_wq;
	struct work_struct eh_work;
	struct work_struct eeh_work;

	/* HBA Errors */
	u32 errors;
	u32 uic_error;
	u32 saved_err;
	u32 saved_uic_err;
	struct ufs_stats ufs_stats;
	bool force_reset;
	bool force_pmc;
	bool silence_err_logs;

	/* Device management request data */
	struct ufs_dev_cmd dev_cmd;
	ktime_t last_dme_cmd_tstamp;

	/* Keeps information of the UFS device connected to this host */
	struct ufs_dev_info dev_info;
	bool auto_bkops_enabled;
	struct ufs_vreg_info vreg_info;
	struct list_head clk_list_head;

	bool wlun_dev_clr_ua;

	/* Number of requests aborts */
	int req_abort_count;

	/* Number of lanes available (1 or 2) for Rx/Tx */
	u32 lanes_per_direction;
	struct ufs_pa_layer_attr pwr_info;
	struct ufs_pwr_mode_info max_pwr_info;

	struct ufs_clk_gating clk_gating;
	/* Control to enable/disable host capabilities */
	u32 caps;

	struct devfreq *devfreq;
	struct ufs_clk_scaling clk_scaling;
	bool is_sys_suspended;

	enum bkops_status urgent_bkops_lvl;
	bool is_urgent_bkops_lvl_checked;

	struct rw_semaphore clk_scaling_lock;
	unsigned char desc_size[QUERY_DESC_IDN_MAX];
	atomic_t scsi_block_reqs_cnt;

	struct device		bsg_dev;
	struct request_queue	*bsg_queue;
	bool wb_buf_flush_enabled;
	bool wb_enabled;
	struct delayed_work rpm_dev_flush_recheck_work;
	bool card_present;

#ifdef CONFIG_SCSI_UFS_CRYPTO
	union ufs_crypto_capabilities crypto_capabilities;
	union ufs_crypto_cap_entry *crypto_cap_array;
	u32 crypto_cfg_register;
	struct blk_keyslot_manager ksm;
#endif
	unsigned card_enumerated:1;
	struct mutex hotplug_lock;
};

/* Returns true if clocks can be gated. Otherwise false */
static inline bool ufshcd_is_clkgating_allowed(struct ufs_hba *hba)
{
	return hba->caps & UFSHCD_CAP_CLK_GATING;
}
static inline bool ufshcd_can_hibern8_during_gating(struct ufs_hba *hba)
{
	return hba->caps & UFSHCD_CAP_HIBERN8_WITH_CLK_GATING;
}
static inline int ufshcd_is_clkscaling_supported(struct ufs_hba *hba)
{
	return hba->caps & UFSHCD_CAP_CLK_SCALING;
}
static inline bool ufshcd_can_autobkops_during_suspend(struct ufs_hba *hba)
{
	return hba->caps & UFSHCD_CAP_AUTO_BKOPS_SUSPEND;
}
static inline bool ufshcd_is_rpm_autosuspend_allowed(struct ufs_hba *hba)
{
	return hba->caps & UFSHCD_CAP_RPM_AUTOSUSPEND;
}

static inline bool ufshcd_is_intr_aggr_allowed(struct ufs_hba *hba)
{
/* DWC UFS Core has the Interrupt aggregation feature but is not detectable*/
#ifndef CONFIG_SCSI_UFS_DWC
	if ((hba->caps & UFSHCD_CAP_INTR_AGGR) &&
	    !(hba->quirks & UFSHCD_QUIRK_BROKEN_INTR_AGGR))
		return true;
	else
		return false;
#else
return true;
#endif
}

static inline bool ufshcd_is_auto_hibern8_supported(struct ufs_hba *hba)
{
	return (hba->capabilities & MASK_AUTO_HIBERN8_SUPPORT) &&
		!(hba->quirks & UFSHCD_QUIRK_BROKEN_AUTO_HIBERN8);
}

static inline bool ufshcd_is_auto_hibern8_enabled(struct ufs_hba *hba)
{
	return FIELD_GET(UFSHCI_AHIBERN8_TIMER_MASK, hba->ahit) ? true : false;
}

static inline bool ufshcd_is_wb_allowed(struct ufs_hba *hba)
{
	return hba->caps & UFSHCD_CAP_WB_EN;
}

#define ufshcd_writel(hba, val, reg)	\
	writel((val), (hba)->mmio_base + (reg))
#define ufshcd_readl(hba, reg)	\
	readl((hba)->mmio_base + (reg))

/**
 * ufshcd_rmwl - read modify write into a register
 * @hba - per adapter instance
 * @mask - mask to apply on read value
 * @val - actual value to write
 * @reg - register address
 */
static inline void ufshcd_rmwl(struct ufs_hba *hba, u32 mask, u32 val, u32 reg)
{
	u32 tmp;

	tmp = ufshcd_readl(hba, reg);
	tmp &= ~mask;
	tmp |= (val & mask);
	ufshcd_writel(hba, tmp, reg);
}

int ufshcd_alloc_host(struct ufs_hba *);
void ufshcd_dealloc_host(struct ufs_hba *);
int ufshcd_hba_enable(struct ufs_hba *hba);
int ufshcd_init(struct ufs_hba * , void __iomem * , unsigned int);
int ufshcd_link_recovery(struct ufs_hba *hba);
int ufshcd_make_hba_operational(struct ufs_hba *hba);
void ufshcd_remove(struct ufs_hba *);
int ufshcd_uic_hibern8_exit(struct ufs_hba *hba);
void ufshcd_delay_us(unsigned long us, unsigned long tolerance);
int ufshcd_wait_for_register(struct ufs_hba *hba, u32 reg, u32 mask,
				u32 val, unsigned long interval_us,
				unsigned long timeout_ms);
void ufshcd_parse_dev_ref_clk_freq(struct ufs_hba *hba, struct clk *refclk);
void ufshcd_update_reg_hist(struct ufs_err_reg_hist *reg_hist,
			    u32 reg);

static inline void check_upiu_size(void)
{
	BUILD_BUG_ON(ALIGNED_UPIU_SIZE <
		GENERAL_UPIU_REQUEST_SIZE + QUERY_DESC_MAX_SIZE);
}

/**
 * ufshcd_set_variant - set variant specific data to the hba
 * @hba - per adapter instance
 * @variant - pointer to variant specific data
 */
static inline void ufshcd_set_variant(struct ufs_hba *hba, void *variant)
{
	BUG_ON(!hba);
	hba->priv = variant;
}

/**
 * ufshcd_get_variant - get variant specific data from the hba
 * @hba - per adapter instance
 */
static inline void *ufshcd_get_variant(struct ufs_hba *hba)
{
	BUG_ON(!hba);
	return hba->priv;
}
static inline bool ufshcd_keep_autobkops_enabled_except_suspend(
							struct ufs_hba *hba)
{
	return hba->caps & UFSHCD_CAP_KEEP_AUTO_BKOPS_ENABLED_EXCEPT_SUSPEND;
}

static inline u8 ufshcd_wb_get_query_index(struct ufs_hba *hba)
{
	if (hba->dev_info.b_wb_buffer_type == WB_BUF_MODE_LU_DEDICATED)
		return hba->dev_info.wb_dedicated_lu;
	return 0;
}

extern int ufshcd_runtime_suspend(struct ufs_hba *hba);
extern int ufshcd_runtime_resume(struct ufs_hba *hba);
extern int ufshcd_runtime_idle(struct ufs_hba *hba);
extern int ufshcd_system_suspend(struct ufs_hba *hba);
extern int ufshcd_system_resume(struct ufs_hba *hba);
extern int ufshcd_shutdown(struct ufs_hba *hba);
extern int ufshcd_dme_set_attr(struct ufs_hba *hba, u32 attr_sel,
			       u8 attr_set, u32 mib_val, u8 peer);
extern int ufshcd_dme_get_attr(struct ufs_hba *hba, u32 attr_sel,
			       u32 *mib_val, u8 peer);
extern int ufshcd_config_pwr_mode(struct ufs_hba *hba,
			struct ufs_pa_layer_attr *desired_pwr_mode);

/* UIC command interfaces for DME primitives */
#define DME_LOCAL	0
#define DME_PEER	1
#define ATTR_SET_NOR	0	/* NORMAL */
#define ATTR_SET_ST	1	/* STATIC */

static inline int ufshcd_dme_set(struct ufs_hba *hba, u32 attr_sel,
				 u32 mib_val)
{
	return ufshcd_dme_set_attr(hba, attr_sel, ATTR_SET_NOR,
				   mib_val, DME_LOCAL);
}

static inline int ufshcd_dme_st_set(struct ufs_hba *hba, u32 attr_sel,
				    u32 mib_val)
{
	return ufshcd_dme_set_attr(hba, attr_sel, ATTR_SET_ST,
				   mib_val, DME_LOCAL);
}

static inline int ufshcd_dme_peer_set(struct ufs_hba *hba, u32 attr_sel,
				      u32 mib_val)
{
	return ufshcd_dme_set_attr(hba, attr_sel, ATTR_SET_NOR,
				   mib_val, DME_PEER);
}

static inline int ufshcd_dme_peer_st_set(struct ufs_hba *hba, u32 attr_sel,
					 u32 mib_val)
{
	return ufshcd_dme_set_attr(hba, attr_sel, ATTR_SET_ST,
				   mib_val, DME_PEER);
}

static inline int ufshcd_dme_get(struct ufs_hba *hba,
				 u32 attr_sel, u32 *mib_val)
{
	return ufshcd_dme_get_attr(hba, attr_sel, mib_val, DME_LOCAL);
}

static inline int ufshcd_dme_peer_get(struct ufs_hba *hba,
				      u32 attr_sel, u32 *mib_val)
{
	return ufshcd_dme_get_attr(hba, attr_sel, mib_val, DME_PEER);
}

static inline bool ufshcd_is_hs_mode(struct ufs_pa_layer_attr *pwr_info)
{
	return (pwr_info->pwr_rx == FAST_MODE ||
		pwr_info->pwr_rx == FASTAUTO_MODE) &&
		(pwr_info->pwr_tx == FAST_MODE ||
		pwr_info->pwr_tx == FASTAUTO_MODE);
}

static inline int ufshcd_disable_host_tx_lcc(struct ufs_hba *hba)
{
	return ufshcd_dme_set(hba, UIC_ARG_MIB(PA_Local_TX_LCC_Enable), 0);
}

/* Expose Query-Request API */
int ufshcd_query_descriptor_retry(struct ufs_hba *hba,
				  enum query_opcode opcode,
				  enum desc_idn idn, u8 index,
				  u8 selector,
				  u8 *desc_buf, int *buf_len);
int ufshcd_read_desc_param(struct ufs_hba *hba,
			   enum desc_idn desc_id,
			   int desc_index,
			   u8 param_offset,
			   u8 *param_read_buf,
			   u8 param_size);
int ufshcd_query_attr(struct ufs_hba *hba, enum query_opcode opcode,
		      enum attr_idn idn, u8 index, u8 selector, u32 *attr_val);
int ufshcd_query_flag(struct ufs_hba *hba, enum query_opcode opcode,
	enum flag_idn idn, u8 index, bool *flag_res);

void ufshcd_auto_hibern8_enable(struct ufs_hba *hba);
void ufshcd_auto_hibern8_update(struct ufs_hba *hba, u32 ahit);
void ufshcd_fixup_dev_quirks(struct ufs_hba *hba, struct ufs_dev_fix *fixups);
#define SD_ASCII_STD true
#define SD_RAW false
int ufshcd_read_string_desc(struct ufs_hba *hba, u8 desc_index,
			    u8 **buf, bool ascii);

int ufshcd_hold(struct ufs_hba *hba, bool async);
void ufshcd_release(struct ufs_hba *hba);

void ufshcd_map_desc_id_to_length(struct ufs_hba *hba, enum desc_idn desc_id,
				  int *desc_length);

u32 ufshcd_get_local_unipro_ver(struct ufs_hba *hba);

int ufshcd_send_uic_cmd(struct ufs_hba *hba, struct uic_command *uic_cmd);

int ufshcd_exec_raw_upiu_cmd(struct ufs_hba *hba,
			     struct utp_upiu_req *req_upiu,
			     struct utp_upiu_req *rsp_upiu,
			     int msgcode,
			     u8 *desc_buff, int *buff_len,
			     enum query_opcode desc_op);

/* Wrapper functions for safely calling variant operations */
static inline const char *ufshcd_get_var_name(struct ufs_hba *hba)
{
	if (hba->vops)
		return hba->vops->name;
	return "";
}

static inline int ufshcd_vops_init(struct ufs_hba *hba)
{
	if (hba->vops && hba->vops->init)
		return hba->vops->init(hba);

	return 0;
}

static inline void ufshcd_vops_exit(struct ufs_hba *hba)
{
	if (hba->vops && hba->vops->exit)
		return hba->vops->exit(hba);
}

static inline u32 ufshcd_vops_get_ufs_hci_version(struct ufs_hba *hba)
{
	if (hba->vops && hba->vops->get_ufs_hci_version)
		return hba->vops->get_ufs_hci_version(hba);

	return ufshcd_readl(hba, REG_UFS_VERSION);
}

static inline int ufshcd_vops_clk_scale_notify(struct ufs_hba *hba,
			bool up, enum ufs_notify_change_status status)
{
	if (hba->vops && hba->vops->clk_scale_notify)
		return hba->vops->clk_scale_notify(hba, up, status);
	return 0;
}

static inline int ufshcd_vops_setup_clocks(struct ufs_hba *hba, bool on,
					enum ufs_notify_change_status status)
{
	if (hba->vops && hba->vops->setup_clocks)
		return hba->vops->setup_clocks(hba, on, status);
	return 0;
}

static inline int ufshcd_vops_setup_regulators(struct ufs_hba *hba, bool status)
{
	if (hba->vops && hba->vops->setup_regulators)
		return hba->vops->setup_regulators(hba, status);

	return 0;
}

static inline void ufshcd_vops_hce_disable_notify(struct ufs_hba *hba,
						bool status)
{
	if (hba->vops && hba->vops->hce_disable_notify)
		hba->vops->hce_disable_notify(hba, status);
}

static inline int ufshcd_vops_hce_enable_notify(struct ufs_hba *hba,
						bool status)
{
	if (hba->vops && hba->vops->hce_enable_notify)
		return hba->vops->hce_enable_notify(hba, status);

	return 0;
}
static inline int ufshcd_vops_link_startup_notify(struct ufs_hba *hba,
						bool status)
{
	if (hba->vops && hba->vops->link_startup_notify)
		return hba->vops->link_startup_notify(hba, status);

	return 0;
}


static inline void ufshcd_vops_hibern8_entry_notify(struct ufs_hba *hba,
							int flag)
{
	if (hba->vops && hba->vops->hibern8_entry_notify)
		hba->vops->hibern8_entry_notify(hba, flag);
}

static inline int ufshcd_vops_pwr_change_notify(struct ufs_hba *hba,
				  bool status,
				  struct ufs_pa_layer_attr *dev_max_params,
				  struct ufs_pa_layer_attr *dev_req_params)
{
	if (hba->vops && hba->vops->pwr_change_notify)
		return hba->vops->pwr_change_notify(hba, status,
					dev_max_params, dev_req_params);

	return -ENOTSUPP;
}

static inline void ufshcd_vops_setup_xfer_req(struct ufs_hba *hba, int tag,
					bool is_scsi_cmd)
{
	if (hba->vops && hba->vops->setup_xfer_req)
		return hba->vops->setup_xfer_req(hba, tag, is_scsi_cmd);
}

static inline void ufshcd_vops_setup_task_mgmt(struct ufs_hba *hba,
					int tag, u8 tm_function)
{
	if (hba->vops && hba->vops->setup_task_mgmt)
		return hba->vops->setup_task_mgmt(hba, tag, tm_function);
}

static inline void ufshcd_vops_hibern8_notify(struct ufs_hba *hba,
					enum uic_cmd_dme cmd,
					enum ufs_notify_change_status status)
{
	if (hba->vops && hba->vops->hibern8_notify)
		return hba->vops->hibern8_notify(hba, cmd, status);
}

static inline int ufshcd_vops_apply_dev_quirks(struct ufs_hba *hba)
{
	if (hba->vops && hba->vops->apply_dev_quirks)
		return hba->vops->apply_dev_quirks(hba);
	return 0;
}

static inline void ufshcd_vops_fixup_dev_quirks(struct ufs_hba *hba)
{
	if (hba->vops && hba->vops->fixup_dev_quirks)
		hba->vops->fixup_dev_quirks(hba);
}

static inline int ufshcd_vops_suspend(struct ufs_hba *hba, enum ufs_pm_op op)
{
	if (hba->vops && hba->vops->suspend)
		return hba->vops->suspend(hba, op);

	return 0;
}

static inline int ufshcd_vops_resume(struct ufs_hba *hba, enum ufs_pm_op op)
{
	if (hba->vops && hba->vops->resume)
		return hba->vops->resume(hba, op);

	return 0;
}

static inline void ufshcd_vops_dbg_register_dump(struct ufs_hba *hba)
{
	if (hba->vops && hba->vops->dbg_register_dump)
		hba->vops->dbg_register_dump(hba);
}

static inline void ufshcd_vops_device_reset(struct ufs_hba *hba)
{
	if (hba->vops && hba->vops->device_reset) {
		hba->vops->device_reset(hba);
		ufshcd_set_ufs_dev_active(hba);
		ufshcd_update_reg_hist(&hba->ufs_stats.dev_reset, 0);
	}
}

static inline void ufshcd_vops_config_scaling_param(struct ufs_hba *hba,
						    struct devfreq_dev_profile
						    *profile, void *data)
{
	if (hba->vops && hba->vops->config_scaling_param)
		hba->vops->config_scaling_param(hba, profile, data);
}

extern struct ufs_pm_lvl_states ufs_pm_lvl_states[];

/*
 * ufshcd_scsi_to_upiu_lun - maps scsi LUN to UPIU LUN
 * @scsi_lun: scsi LUN id
 *
 * Returns UPIU LUN id
 */
static inline u8 ufshcd_scsi_to_upiu_lun(unsigned int scsi_lun)
{
	if (scsi_is_wlun(scsi_lun))
		return (scsi_lun & UFS_UPIU_MAX_UNIT_NUM_ID)
			| UFS_UPIU_WLUN_ID;
	else
		return scsi_lun & UFS_UPIU_MAX_UNIT_NUM_ID;
}

int ufshcd_dump_regs(struct ufs_hba *hba, size_t offset, size_t len,
		     const char *prefix);

int ufshcd_get_refclk_value(struct ufs_hba *hba, u32 *value);
int ufshcd_set_refclk_value(struct ufs_hba *hba, u32 *value);
int ufshcd_get_bootlun_en_value(struct ufs_hba *hba, u32 *value);
int ufshcd_set_bootlun_en_value(struct ufs_hba *hba, u32 *value);
int ufshcd_get_config_desc_lock(struct ufs_hba *hba, u32 *value);
int ufshcd_set_config_desc(struct ufs_hba *hba, u8 *desc_buf);
#endif /* End of Header */<|MERGE_RESOLUTION|>--- conflicted
+++ resolved
@@ -554,19 +554,16 @@
 	 * auto-hibernate capability but it doesn't work.
 	 */
 	UFSHCD_QUIRK_BROKEN_AUTO_HIBERN8		= 1 << 11,
-<<<<<<< HEAD
+
+	/*
+	 * This quirk needs to disable manual flush for write booster
+	 */
+	UFSHCI_QUIRK_SKIP_MANUAL_WB_FLUSH_CTRL		= 1 << 12,
+
 	/*
 	 * This quirk needs to be enabled if BKOPS feature has to be enabled
 	 */
-	UFSHCD_QUIRK_ENABLE_BKOPS			= 1 << 12,
-=======
-
-	/*
-	 * This quirk needs to disable manual flush for write booster
-	 */
-	UFSHCI_QUIRK_SKIP_MANUAL_WB_FLUSH_CTRL		= 1 << 12,
-
->>>>>>> 3cea11cd
+	UFSHCD_QUIRK_ENABLE_BKOPS			= 1 << 13,
 };
 
 enum ufshcd_caps {
