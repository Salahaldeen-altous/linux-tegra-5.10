--- conflicted
+++ resolved
@@ -17,12 +17,9 @@
 #include <linux/of.h>
 #include <linux/bitfield.h>
 #include <linux/blk-pm.h>
-<<<<<<< HEAD
 #include <scsi/scsi_cmnd.h>
 #include "../sd.h"
-=======
 #include <linux/blkdev.h>
->>>>>>> 3cea11cd
 #include "ufshcd.h"
 #include "ufs_quirks.h"
 #include "unipro.h"
@@ -44,16 +41,11 @@
 
 /* NOP OUT retries waiting for NOP IN response */
 #define NOP_OUT_RETRIES    10
-<<<<<<< HEAD
 /* Fix me: Need to fineTune the Value on silicon
  * Timeout after 100 msecs if NOP OUT hangs without response
  */
 
 #define NOP_OUT_TIMEOUT    100 /* msecs */
-=======
-/* Timeout after 50 msecs if NOP OUT hangs without response */
-#define NOP_OUT_TIMEOUT    50 /* msecs */
->>>>>>> 3cea11cd
 
 /* Query request retries */
 #define QUERY_REQ_RETRIES 3
@@ -3941,16 +3933,11 @@
 	spin_lock_irqsave(hba->host->host_lock, flags);
 	hba->active_uic_cmd = NULL;
 	hba->uic_async_done = NULL;
-<<<<<<< HEAD
-=======
-	if (reenable_intr)
-		ufshcd_enable_intr(hba, UIC_COMMAND_COMPL);
 	if (ret) {
 		ufshcd_set_link_broken(hba);
 		ufshcd_schedule_eh_work(hba);
 	}
 out_unlock:
->>>>>>> 3cea11cd
 	spin_unlock_irqrestore(hba->host->host_lock, flags);
 	mutex_unlock(&hba->uic_cmd_mutex);
 
@@ -4043,24 +4030,6 @@
 	return ret;
 }
 
-<<<<<<< HEAD
-static int ufshcd_uic_hibern8_enter(struct ufs_hba *hba)
-{
-	int ret = 0, retries;
-
-	for (retries = UIC_HIBERN8_ENTER_RETRIES; retries > 0; retries--) {
-		ret = __ufshcd_uic_hibern8_enter(hba);
-		if (!ret)
-			goto out;
-	}
-out:
-	if (!ret)
-		ufshcd_vops_hibern8_entry_notify(hba, POST_CHANGE);
-	return ret;
-}
-
-=======
->>>>>>> 3cea11cd
 int ufshcd_uic_hibern8_exit(struct ufs_hba *hba)
 {
 	struct uic_command uic_cmd = {0};
@@ -4335,14 +4304,6 @@
 		goto out;
 	}
 
-<<<<<<< HEAD
-	/* poll for max. 1000 iterations for fDeviceInit flag to clear */
-	for (i = 0; i < 1000 && !err && flag_res; i++) {
-		err = ufshcd_query_flag_retry(hba, UPIU_QUERY_OPCODE_READ_FLAG,
-			QUERY_FLAG_IDN_FDEVICEINIT, 0, &flag_res);
-		usleep_range(3000, 5000);
-	}
-=======
 	/* Poll fDeviceInit flag to be cleared */
 	timeout = ktime_add_ms(ktime_get(), FDEVICEINIT_COMPL_TIMEOUT);
 	do {
@@ -4352,7 +4313,6 @@
 			break;
 		usleep_range(5000, 10000);
 	} while (ktime_before(ktime_get(), timeout));
->>>>>>> 3cea11cd
 
 	if (err) {
 		dev_err(hba->dev,
