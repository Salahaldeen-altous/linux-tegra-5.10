--- conflicted
+++ resolved
@@ -2758,13 +2758,7 @@
 {
 	struct ib_uflow_resources *resources;
 
-<<<<<<< HEAD
-	resources =
-		kmalloc(struct_size(resources, collection, num_specs),
-			GFP_KERNEL);
-=======
 	resources = kzalloc(sizeof(*resources), GFP_KERNEL);
->>>>>>> c1191a19
 
 	if (!resources)
 		goto err_res;
