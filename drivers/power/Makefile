# SPDX-License-Identifier: GPL-2.0-only
<<<<<<< HEAD

subdir-ccflags-y += -Werror

obj-$(CONFIG_POWER_AVS)		+= avs/
=======
>>>>>>> 3cea11cd
obj-$(CONFIG_POWER_RESET)	+= reset/
obj-$(CONFIG_POWER_SUPPLY)	+= supply/<|MERGE_RESOLUTION|>--- conflicted
+++ resolved
@@ -1,10 +1,6 @@
 # SPDX-License-Identifier: GPL-2.0-only
-<<<<<<< HEAD
 
 subdir-ccflags-y += -Werror
 
-obj-$(CONFIG_POWER_AVS)		+= avs/
-=======
->>>>>>> 3cea11cd
 obj-$(CONFIG_POWER_RESET)	+= reset/
 obj-$(CONFIG_POWER_SUPPLY)	+= supply/