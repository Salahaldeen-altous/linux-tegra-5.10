// SPDX-License-Identifier: GPL-2.0
/*
 * USB Attached SCSI
 * Note that this is not the same as the USB Mass Storage driver
 *
 * Copyright Hans de Goede <hdegoede@redhat.com> for Red Hat, Inc. 2013 - 2016
 * Copyright Matthew Wilcox for Intel Corp, 2010
 * Copyright Sarah Sharp for Intel Corp, 2010
 * Copyright (c) 2018-2020, NVIDIA CORPORATION. All rights reserved.
 */

#include <linux/blkdev.h>
#include <linux/slab.h>
#include <linux/types.h>
#include <linux/module.h>
#include <linux/usb.h>
#include <linux/usb_usual.h>
#include <linux/usb/hcd.h>
#include <linux/usb/storage.h>
#include <linux/usb/uas.h>

#include <scsi/scsi.h>
#include <scsi/scsi_eh.h>
#include <scsi/scsi_dbg.h>
#include <scsi/scsi_cmnd.h>
#include <scsi/scsi_device.h>
#include <scsi/scsi_host.h>
#include <scsi/scsi_tcq.h>

#include "uas-detect.h"
#include "scsiglue.h"

#define MAX_CMNDS 256

struct uas_dev_info {
	struct usb_interface *intf;
	struct usb_device *udev;
	struct usb_anchor cmd_urbs;
	struct usb_anchor sense_urbs;
	struct usb_anchor data_urbs;
	unsigned long flags;
	int qdepth, resetting;
	unsigned cmd_pipe, status_pipe, data_in_pipe, data_out_pipe;
	unsigned use_streams:1;
	unsigned shutdown:1;
	struct scsi_cmnd *cmnd[MAX_CMNDS];
	spinlock_t lock;
	struct work_struct work;
	struct work_struct scan_work;      /* for async scanning */
};

enum {
	SUBMIT_STATUS_URB	= BIT(1),
	ALLOC_DATA_IN_URB	= BIT(2),
	SUBMIT_DATA_IN_URB	= BIT(3),
	ALLOC_DATA_OUT_URB	= BIT(4),
	SUBMIT_DATA_OUT_URB	= BIT(5),
	ALLOC_CMD_URB		= BIT(6),
	SUBMIT_CMD_URB		= BIT(7),
	COMMAND_INFLIGHT        = BIT(8),
	DATA_IN_URB_INFLIGHT    = BIT(9),
	DATA_OUT_URB_INFLIGHT   = BIT(10),
	COMMAND_ABORTED         = BIT(11),
	IS_IN_WORK_LIST         = BIT(12),
};

/* Overrides scsi_pointer */
struct uas_cmd_info {
	unsigned int state;
	unsigned int uas_tag;
	struct urb *cmd_urb;
	struct urb *data_in_urb;
	struct urb *data_out_urb;
};

/* I hate forward declarations, but I actually have a loop */
static int uas_submit_urbs(struct scsi_cmnd *cmnd,
				struct uas_dev_info *devinfo);
static void uas_do_work(struct work_struct *work);
static int uas_try_complete(struct scsi_cmnd *cmnd, const char *caller);
static void uas_free_streams(struct uas_dev_info *devinfo);
static void uas_log_cmd_state(struct scsi_cmnd *cmnd, const char *prefix,
				int status);

/*
 * This driver needs its own workqueue, as we need to control memory allocation.
 *
 * In the course of error handling and power management uas_wait_for_pending_cmnds()
 * needs to flush pending work items. In these contexts we cannot allocate memory
 * by doing block IO as we would deadlock. For the same reason we cannot wait
 * for anything allocating memory not heeding these constraints.
 *
 * So we have to control all work items that can be on the workqueue we flush.
 * Hence we cannot share a queue and need our own.
 */
static struct workqueue_struct *workqueue;

static void uas_do_work(struct work_struct *work)
{
	struct uas_dev_info *devinfo =
		container_of(work, struct uas_dev_info, work);
	struct uas_cmd_info *cmdinfo;
	struct scsi_cmnd *cmnd;
	unsigned long flags;
	int i, err;

	spin_lock_irqsave(&devinfo->lock, flags);

	if (devinfo->resetting)
		goto out;

	for (i = 0; i < devinfo->qdepth; i++) {
		if (!devinfo->cmnd[i])
			continue;

		cmnd = devinfo->cmnd[i];
		cmdinfo = (void *)&cmnd->SCp;

		if (!(cmdinfo->state & IS_IN_WORK_LIST))
			continue;

		err = uas_submit_urbs(cmnd, cmnd->device->hostdata);
		if (!err)
			cmdinfo->state &= ~IS_IN_WORK_LIST;
		else
			queue_work(workqueue, &devinfo->work);
	}
out:
	spin_unlock_irqrestore(&devinfo->lock, flags);
}

static void uas_scan_work(struct work_struct *work)
{
	struct uas_dev_info *devinfo =
		container_of(work, struct uas_dev_info, scan_work);
	struct Scsi_Host *shost = usb_get_intfdata(devinfo->intf);

	dev_dbg(&devinfo->intf->dev, "starting scan\n");
	scsi_scan_host(shost);
	dev_dbg(&devinfo->intf->dev, "scan complete\n");
}

static void uas_add_work(struct uas_cmd_info *cmdinfo)
{
	struct scsi_pointer *scp = (void *)cmdinfo;
	struct scsi_cmnd *cmnd = container_of(scp, struct scsi_cmnd, SCp);
	struct uas_dev_info *devinfo = cmnd->device->hostdata;

	lockdep_assert_held(&devinfo->lock);
	cmdinfo->state |= IS_IN_WORK_LIST;
	queue_work(workqueue, &devinfo->work);
}

static void uas_zap_pending(struct uas_dev_info *devinfo, int result)
{
	struct uas_cmd_info *cmdinfo;
	struct scsi_cmnd *cmnd;
	unsigned long flags;
	int i, err;

	spin_lock_irqsave(&devinfo->lock, flags);
	for (i = 0; i < devinfo->qdepth; i++) {
		if (!devinfo->cmnd[i])
			continue;

		cmnd = devinfo->cmnd[i];
		cmdinfo = (void *)&cmnd->SCp;
		uas_log_cmd_state(cmnd, __func__, 0);
		/* Sense urbs were killed, clear COMMAND_INFLIGHT manually */
		cmdinfo->state &= ~COMMAND_INFLIGHT;
		cmnd->result = result << 16;
		err = uas_try_complete(cmnd, __func__);
		WARN_ON(err != 0);
	}
	spin_unlock_irqrestore(&devinfo->lock, flags);
}

static void uas_sense(struct urb *urb, struct scsi_cmnd *cmnd)
{
	struct sense_iu *sense_iu = urb->transfer_buffer;
	struct scsi_device *sdev = cmnd->device;

	if (urb->actual_length > 16) {
		unsigned len = be16_to_cpup(&sense_iu->len);
		if (len + 16 != urb->actual_length) {
			int newlen = min(len + 16, urb->actual_length) - 16;
			if (newlen < 0)
				newlen = 0;
			sdev_printk(KERN_INFO, sdev, "%s: urb length %d "
				"disagrees with IU sense data length %d, "
				"using %d bytes of sense data\n", __func__,
					urb->actual_length, len, newlen);
			len = newlen;
		}
		memcpy(cmnd->sense_buffer, sense_iu->sense, len);
	}

	cmnd->result = sense_iu->status;
}

static void uas_log_cmd_state(struct scsi_cmnd *cmnd, const char *prefix,
			      int status)
{
	struct uas_cmd_info *ci = (void *)&cmnd->SCp;
	struct uas_cmd_info *cmdinfo = (void *)&cmnd->SCp;

	if (status == -ENODEV) /* too late */
		return;

	scmd_printk(KERN_INFO, cmnd,
		    "%s %d uas-tag %d inflight:%s%s%s%s%s%s%s%s%s%s%s%s ",
		    prefix, status, cmdinfo->uas_tag,
		    (ci->state & SUBMIT_STATUS_URB)     ? " s-st"  : "",
		    (ci->state & ALLOC_DATA_IN_URB)     ? " a-in"  : "",
		    (ci->state & SUBMIT_DATA_IN_URB)    ? " s-in"  : "",
		    (ci->state & ALLOC_DATA_OUT_URB)    ? " a-out" : "",
		    (ci->state & SUBMIT_DATA_OUT_URB)   ? " s-out" : "",
		    (ci->state & ALLOC_CMD_URB)         ? " a-cmd" : "",
		    (ci->state & SUBMIT_CMD_URB)        ? " s-cmd" : "",
		    (ci->state & COMMAND_INFLIGHT)      ? " CMD"   : "",
		    (ci->state & DATA_IN_URB_INFLIGHT)  ? " IN"    : "",
		    (ci->state & DATA_OUT_URB_INFLIGHT) ? " OUT"   : "",
		    (ci->state & COMMAND_ABORTED)       ? " abort" : "",
		    (ci->state & IS_IN_WORK_LIST)       ? " work"  : "");
	scsi_print_command(cmnd);
}

static void uas_free_unsubmitted_urbs(struct scsi_cmnd *cmnd)
{
	struct uas_cmd_info *cmdinfo;

	if (!cmnd)
		return;

	cmdinfo = (void *)&cmnd->SCp;

	if (cmdinfo->state & SUBMIT_CMD_URB)
		usb_free_urb(cmdinfo->cmd_urb);

	/* data urbs may have never gotten their submit flag set */
	if (!(cmdinfo->state & DATA_IN_URB_INFLIGHT))
		usb_free_urb(cmdinfo->data_in_urb);
	if (!(cmdinfo->state & DATA_OUT_URB_INFLIGHT))
		usb_free_urb(cmdinfo->data_out_urb);
}

static int uas_try_complete(struct scsi_cmnd *cmnd, const char *caller)
{
	struct uas_cmd_info *cmdinfo = (void *)&cmnd->SCp;
	struct uas_dev_info *devinfo = (void *)cmnd->device->hostdata;

	lockdep_assert_held(&devinfo->lock);
	if (cmdinfo->state & (COMMAND_INFLIGHT |
			      DATA_IN_URB_INFLIGHT |
			      DATA_OUT_URB_INFLIGHT |
			      COMMAND_ABORTED))
		return -EBUSY;
	devinfo->cmnd[cmdinfo->uas_tag - 1] = NULL;
	uas_free_unsubmitted_urbs(cmnd);
	cmnd->scsi_done(cmnd);
	return 0;
}

static void uas_xfer_data(struct urb *urb, struct scsi_cmnd *cmnd,
			  unsigned direction)
{
	struct uas_cmd_info *cmdinfo = (void *)&cmnd->SCp;
	int err;

	cmdinfo->state |= direction | SUBMIT_STATUS_URB;
	err = uas_submit_urbs(cmnd, cmnd->device->hostdata);
	if (err) {
		uas_add_work(cmdinfo);
	}
}

static bool uas_evaluate_response_iu(struct response_iu *riu, struct scsi_cmnd *cmnd)
{
	u8 response_code = riu->response_code;

	switch (response_code) {
	case RC_INCORRECT_LUN:
		set_host_byte(cmnd, DID_BAD_TARGET);
		break;
	case RC_TMF_SUCCEEDED:
		set_host_byte(cmnd, DID_OK);
		break;
	case RC_TMF_NOT_SUPPORTED:
		set_host_byte(cmnd, DID_TARGET_FAILURE);
		break;
	default:
		uas_log_cmd_state(cmnd, "response iu", response_code);
		set_host_byte(cmnd, DID_ERROR);
		break;
	}

	return response_code == RC_TMF_SUCCEEDED;
}

static void uas_stat_cmplt(struct urb *urb)
{
	struct iu *iu = urb->transfer_buffer;
	struct Scsi_Host *shost = urb->context;
	struct uas_dev_info *devinfo = (struct uas_dev_info *)shost->hostdata;
	struct urb *data_in_urb = NULL;
	struct urb *data_out_urb = NULL;
	struct scsi_cmnd *cmnd;
	struct uas_cmd_info *cmdinfo;
	unsigned long flags;
	unsigned int idx;
	int status = urb->status;
	bool success;

	spin_lock_irqsave(&devinfo->lock, flags);

	if (devinfo->resetting)
		goto out;

	if (status) {
		if (status != -ENOENT && status != -ECONNRESET && status != -ESHUTDOWN)
			dev_err(&urb->dev->dev, "stat urb: status %d\n", status);
		goto out;
	}

	idx = be16_to_cpup(&iu->tag) - 1;
	if (idx >= MAX_CMNDS || !devinfo->cmnd[idx]) {
		dev_err(&urb->dev->dev,
			"stat urb: no pending cmd for uas-tag %d\n", idx + 1);
		goto out;
	}

	cmnd = devinfo->cmnd[idx];
	cmdinfo = (void *)&cmnd->SCp;

	if (!(cmdinfo->state & COMMAND_INFLIGHT)) {
		uas_log_cmd_state(cmnd, "unexpected status cmplt", 0);
		goto out;
	}

	switch (iu->iu_id) {
	case IU_ID_STATUS:
		uas_sense(urb, cmnd);
		if (cmnd->result != 0) {
			/* cancel data transfers on error */
			data_in_urb = usb_get_urb(cmdinfo->data_in_urb);
			data_out_urb = usb_get_urb(cmdinfo->data_out_urb);
		}
		cmdinfo->state &= ~COMMAND_INFLIGHT;
		uas_try_complete(cmnd, __func__);
		break;
	case IU_ID_READ_READY:
		if (!cmdinfo->data_in_urb ||
				(cmdinfo->state & DATA_IN_URB_INFLIGHT)) {
			uas_log_cmd_state(cmnd, "unexpected read rdy", 0);
			break;
		}
		uas_xfer_data(urb, cmnd, SUBMIT_DATA_IN_URB);
		break;
	case IU_ID_WRITE_READY:
		if (!cmdinfo->data_out_urb ||
				(cmdinfo->state & DATA_OUT_URB_INFLIGHT)) {
			uas_log_cmd_state(cmnd, "unexpected write rdy", 0);
			break;
		}
		uas_xfer_data(urb, cmnd, SUBMIT_DATA_OUT_URB);
		break;
	case IU_ID_RESPONSE:
		cmdinfo->state &= ~COMMAND_INFLIGHT;
		success = uas_evaluate_response_iu((struct response_iu *)iu, cmnd);
		if (!success) {
			/* Error, cancel data transfers */
			data_in_urb = usb_get_urb(cmdinfo->data_in_urb);
			data_out_urb = usb_get_urb(cmdinfo->data_out_urb);
		}
		uas_try_complete(cmnd, __func__);
		break;
	default:
		uas_log_cmd_state(cmnd, "bogus IU", iu->iu_id);
	}
out:
	usb_free_urb(urb);
	spin_unlock_irqrestore(&devinfo->lock, flags);

	/* Unlinking of data urbs must be done without holding the lock */
	if (data_in_urb) {
		usb_unlink_urb(data_in_urb);
		usb_put_urb(data_in_urb);
	}
	if (data_out_urb) {
		usb_unlink_urb(data_out_urb);
		usb_put_urb(data_out_urb);
	}
}

static void uas_data_cmplt(struct urb *urb)
{
	struct scsi_cmnd *cmnd = urb->context;
	struct uas_cmd_info *cmdinfo = (void *)&cmnd->SCp;
	struct uas_dev_info *devinfo = (void *)cmnd->device->hostdata;
	struct scsi_data_buffer *sdb = &cmnd->sdb;
	unsigned long flags;
	int status = urb->status;

	spin_lock_irqsave(&devinfo->lock, flags);

	if (cmdinfo->data_in_urb == urb) {
		cmdinfo->state &= ~DATA_IN_URB_INFLIGHT;
		cmdinfo->data_in_urb = NULL;
	} else if (cmdinfo->data_out_urb == urb) {
		cmdinfo->state &= ~DATA_OUT_URB_INFLIGHT;
		cmdinfo->data_out_urb = NULL;
	}

	if (devinfo->resetting)
		goto out;

	/* Data urbs should not complete before the cmd urb is submitted */
	if (cmdinfo->state & SUBMIT_CMD_URB) {
		uas_log_cmd_state(cmnd, "unexpected data cmplt", 0);
		goto out;
	}

	if (status) {
		if (status != -ENOENT && status != -ECONNRESET && status != -ESHUTDOWN)
			uas_log_cmd_state(cmnd, "data cmplt err", status);
		/* error: no data transfered */
		scsi_set_resid(cmnd, sdb->length);
	} else {
		scsi_set_resid(cmnd, sdb->length - urb->actual_length);
	}
	uas_try_complete(cmnd, __func__);
out:
	usb_free_urb(urb);
	spin_unlock_irqrestore(&devinfo->lock, flags);
}

static void uas_cmd_cmplt(struct urb *urb)
{
	if (urb->status)
		dev_err(&urb->dev->dev, "cmd cmplt err %d\n", urb->status);

	usb_free_urb(urb);
}

static struct urb *uas_alloc_data_urb(struct uas_dev_info *devinfo, gfp_t gfp,
				      struct scsi_cmnd *cmnd,
				      enum dma_data_direction dir)
{
	struct usb_device *udev = devinfo->udev;
	struct uas_cmd_info *cmdinfo = (void *)&cmnd->SCp;
	struct urb *urb = usb_alloc_urb(0, gfp);
	struct scsi_data_buffer *sdb = &cmnd->sdb;
	unsigned int pipe = (dir == DMA_FROM_DEVICE)
		? devinfo->data_in_pipe : devinfo->data_out_pipe;

	if (!urb)
		goto out;
	usb_fill_bulk_urb(urb, udev, pipe, NULL, sdb->length,
			  uas_data_cmplt, cmnd);
	if (devinfo->use_streams)
		urb->stream_id = cmdinfo->uas_tag;
	urb->num_sgs = udev->bus->sg_tablesize ? sdb->table.nents : 0;
	urb->sg = sdb->table.sgl;
 out:
	return urb;
}

static struct urb *uas_alloc_sense_urb(struct uas_dev_info *devinfo, gfp_t gfp,
				       struct scsi_cmnd *cmnd)
{
	struct usb_device *udev = devinfo->udev;
	struct uas_cmd_info *cmdinfo = (void *)&cmnd->SCp;
	struct urb *urb = usb_alloc_urb(0, gfp);
	struct sense_iu *iu;

	if (!urb)
		goto out;

	iu = kzalloc(sizeof(*iu), gfp);
	if (!iu)
		goto free;

	usb_fill_bulk_urb(urb, udev, devinfo->status_pipe, iu, sizeof(*iu),
			  uas_stat_cmplt, cmnd->device->host);
	if (devinfo->use_streams)
		urb->stream_id = cmdinfo->uas_tag;
	urb->transfer_flags |= URB_FREE_BUFFER;
 out:
	return urb;
 free:
	usb_free_urb(urb);
	return NULL;
}

static struct urb *uas_alloc_cmd_urb(struct uas_dev_info *devinfo, gfp_t gfp,
					struct scsi_cmnd *cmnd)
{
	struct usb_device *udev = devinfo->udev;
	struct scsi_device *sdev = cmnd->device;
	struct uas_cmd_info *cmdinfo = (void *)&cmnd->SCp;
	struct urb *urb = usb_alloc_urb(0, gfp);
	struct command_iu *iu;
	int len;

	if (!urb)
		goto out;

	len = cmnd->cmd_len - 16;
	if (len < 0)
		len = 0;
	len = ALIGN(len, 4);
	iu = kzalloc(sizeof(*iu) + len, gfp);
	if (!iu)
		goto free;

	iu->iu_id = IU_ID_COMMAND;
	iu->tag = cpu_to_be16(cmdinfo->uas_tag);
	iu->prio_attr = UAS_SIMPLE_TAG;
	iu->len = len;
	int_to_scsilun(sdev->lun, &iu->lun);
	memcpy(iu->cdb, cmnd->cmnd, cmnd->cmd_len);

	usb_fill_bulk_urb(urb, udev, devinfo->cmd_pipe, iu, sizeof(*iu) + len,
							uas_cmd_cmplt, NULL);
	urb->transfer_flags |= URB_FREE_BUFFER;
 out:
	return urb;
 free:
	usb_free_urb(urb);
	return NULL;
}

/*
 * Why should I request the Status IU before sending the Command IU?  Spec
 * says to, but also says the device may receive them in any order.  Seems
 * daft to me.
 */

static struct urb *uas_submit_sense_urb(struct scsi_cmnd *cmnd, gfp_t gfp)
{
	struct uas_dev_info *devinfo = cmnd->device->hostdata;
	struct urb *urb;
	int err;

	urb = uas_alloc_sense_urb(devinfo, gfp, cmnd);
	if (!urb)
		return NULL;
	usb_anchor_urb(urb, &devinfo->sense_urbs);
	err = usb_submit_urb(urb, gfp);
	if (err) {
		usb_unanchor_urb(urb);
		uas_log_cmd_state(cmnd, "sense submit err", err);
		usb_free_urb(urb);
		return NULL;
	}
	return urb;
}

static int uas_submit_urbs(struct scsi_cmnd *cmnd,
			   struct uas_dev_info *devinfo)
{
	struct uas_cmd_info *cmdinfo = (void *)&cmnd->SCp;
	struct urb *urb;
	int err;

	lockdep_assert_held(&devinfo->lock);
	if (cmdinfo->state & SUBMIT_STATUS_URB) {
		urb = uas_submit_sense_urb(cmnd, GFP_ATOMIC);
		if (!urb)
			return SCSI_MLQUEUE_DEVICE_BUSY;
		cmdinfo->state &= ~SUBMIT_STATUS_URB;
	}

	if (cmdinfo->state & ALLOC_DATA_IN_URB) {
		cmdinfo->data_in_urb = uas_alloc_data_urb(devinfo, GFP_ATOMIC,
							cmnd, DMA_FROM_DEVICE);
		if (!cmdinfo->data_in_urb)
			return SCSI_MLQUEUE_DEVICE_BUSY;
		cmdinfo->state &= ~ALLOC_DATA_IN_URB;
	}

	if (cmdinfo->state & SUBMIT_DATA_IN_URB) {
		usb_anchor_urb(cmdinfo->data_in_urb, &devinfo->data_urbs);
		err = usb_submit_urb(cmdinfo->data_in_urb, GFP_ATOMIC);
		if (err) {
			usb_unanchor_urb(cmdinfo->data_in_urb);
			uas_log_cmd_state(cmnd, "data in submit err", err);
			return SCSI_MLQUEUE_DEVICE_BUSY;
		}
		cmdinfo->state &= ~SUBMIT_DATA_IN_URB;
		cmdinfo->state |= DATA_IN_URB_INFLIGHT;
	}

	if (cmdinfo->state & ALLOC_DATA_OUT_URB) {
		cmdinfo->data_out_urb = uas_alloc_data_urb(devinfo, GFP_ATOMIC,
							cmnd, DMA_TO_DEVICE);
		if (!cmdinfo->data_out_urb)
			return SCSI_MLQUEUE_DEVICE_BUSY;
		cmdinfo->state &= ~ALLOC_DATA_OUT_URB;
	}

	if (cmdinfo->state & SUBMIT_DATA_OUT_URB) {
		usb_anchor_urb(cmdinfo->data_out_urb, &devinfo->data_urbs);
		err = usb_submit_urb(cmdinfo->data_out_urb, GFP_ATOMIC);
		if (err) {
			usb_unanchor_urb(cmdinfo->data_out_urb);
			uas_log_cmd_state(cmnd, "data out submit err", err);
			return SCSI_MLQUEUE_DEVICE_BUSY;
		}
		cmdinfo->state &= ~SUBMIT_DATA_OUT_URB;
		cmdinfo->state |= DATA_OUT_URB_INFLIGHT;
	}

	if (cmdinfo->state & ALLOC_CMD_URB) {
		cmdinfo->cmd_urb = uas_alloc_cmd_urb(devinfo, GFP_ATOMIC, cmnd);
		if (!cmdinfo->cmd_urb)
			return SCSI_MLQUEUE_DEVICE_BUSY;
		cmdinfo->state &= ~ALLOC_CMD_URB;
	}

	if (cmdinfo->state & SUBMIT_CMD_URB) {
		usb_anchor_urb(cmdinfo->cmd_urb, &devinfo->cmd_urbs);
		err = usb_submit_urb(cmdinfo->cmd_urb, GFP_ATOMIC);
		if (err) {
			usb_unanchor_urb(cmdinfo->cmd_urb);
			uas_log_cmd_state(cmnd, "cmd submit err", err);
			return SCSI_MLQUEUE_DEVICE_BUSY;
		}
		cmdinfo->cmd_urb = NULL;
		cmdinfo->state &= ~SUBMIT_CMD_URB;
		cmdinfo->state |= COMMAND_INFLIGHT;
	}

	return 0;
}

static int uas_queuecommand_lck(struct scsi_cmnd *cmnd,
					void (*done)(struct scsi_cmnd *))
{
	struct scsi_device *sdev = cmnd->device;
	struct uas_dev_info *devinfo = sdev->hostdata;
	struct uas_cmd_info *cmdinfo = (void *)&cmnd->SCp;
	unsigned long flags;
	int idx, err;

	BUILD_BUG_ON(sizeof(struct uas_cmd_info) > sizeof(struct scsi_pointer));

	/* Re-check scsi_block_requests now that we've the host-lock */
	if (cmnd->device->host->host_self_blocked)
		return SCSI_MLQUEUE_DEVICE_BUSY;

	if ((devinfo->flags & US_FL_NO_ATA_1X) &&
			(cmnd->cmnd[0] == ATA_12 || cmnd->cmnd[0] == ATA_16)) {
		memcpy(cmnd->sense_buffer, usb_stor_sense_invalidCDB,
		       sizeof(usb_stor_sense_invalidCDB));
		cmnd->result = SAM_STAT_CHECK_CONDITION;
		cmnd->scsi_done(cmnd);
		return 0;
	}

	spin_lock_irqsave(&devinfo->lock, flags);

	if (devinfo->resetting) {
		set_host_byte(cmnd, DID_ERROR);
		cmnd->scsi_done(cmnd);
		goto zombie;
	}

	/* Find a free uas-tag */
	for (idx = 0; idx < devinfo->qdepth; idx++) {
		if (!devinfo->cmnd[idx])
			break;
	}
	if (idx == devinfo->qdepth) {
		spin_unlock_irqrestore(&devinfo->lock, flags);
		return SCSI_MLQUEUE_DEVICE_BUSY;
	}

	cmnd->scsi_done = done;

	memset(cmdinfo, 0, sizeof(*cmdinfo));
	cmdinfo->uas_tag = idx + 1; /* uas-tag == usb-stream-id, so 1 based */
	cmdinfo->state = SUBMIT_STATUS_URB | ALLOC_CMD_URB | SUBMIT_CMD_URB;

	switch (cmnd->sc_data_direction) {
	case DMA_FROM_DEVICE:
		cmdinfo->state |= ALLOC_DATA_IN_URB | SUBMIT_DATA_IN_URB;
		break;
	case DMA_BIDIRECTIONAL:
		cmdinfo->state |= ALLOC_DATA_IN_URB | SUBMIT_DATA_IN_URB;
		fallthrough;
	case DMA_TO_DEVICE:
		cmdinfo->state |= ALLOC_DATA_OUT_URB | SUBMIT_DATA_OUT_URB;
	case DMA_NONE:
		break;
	}

	if (!devinfo->use_streams)
		cmdinfo->state &= ~(SUBMIT_DATA_IN_URB | SUBMIT_DATA_OUT_URB);

	err = uas_submit_urbs(cmnd, devinfo);
	/*
	 * in case of fatal errors the SCSI layer is peculiar
	 * a command that has finished is a success for the purpose
	 * of queueing, no matter how fatal the error
	 */
	if (err == -ENODEV) {
		set_host_byte(cmnd, DID_ERROR);
		cmnd->scsi_done(cmnd);
		goto zombie;
	}
	if (err) {
		/* If we did nothing, give up now */
		if (cmdinfo->state & SUBMIT_STATUS_URB) {
			spin_unlock_irqrestore(&devinfo->lock, flags);
			return SCSI_MLQUEUE_DEVICE_BUSY;
		}
		uas_add_work(cmdinfo);
	}

	devinfo->cmnd[idx] = cmnd;
zombie:
	spin_unlock_irqrestore(&devinfo->lock, flags);
	return 0;
}

static DEF_SCSI_QCMD(uas_queuecommand)

/*
 * For now we do not support actually sending an abort to the device, so
 * this eh always fails. Still we must define it to make sure that we've
 * dropped all references to the cmnd in question once this function exits.
 */
static int uas_eh_abort_handler(struct scsi_cmnd *cmnd)
{
	struct uas_cmd_info *cmdinfo = (void *)&cmnd->SCp;
	struct uas_dev_info *devinfo = (void *)cmnd->device->hostdata;
	struct urb *data_in_urb = NULL;
	struct urb *data_out_urb = NULL;
	unsigned long flags;

	spin_lock_irqsave(&devinfo->lock, flags);

	uas_log_cmd_state(cmnd, __func__, 0);

	/* Ensure that try_complete does not call scsi_done */
	cmdinfo->state |= COMMAND_ABORTED;

	/* Drop all refs to this cmnd, kill data urbs to break their ref */
	devinfo->cmnd[cmdinfo->uas_tag - 1] = NULL;
	if (cmdinfo->state & DATA_IN_URB_INFLIGHT)
		data_in_urb = usb_get_urb(cmdinfo->data_in_urb);
	if (cmdinfo->state & DATA_OUT_URB_INFLIGHT)
		data_out_urb = usb_get_urb(cmdinfo->data_out_urb);

	uas_free_unsubmitted_urbs(cmnd);

	spin_unlock_irqrestore(&devinfo->lock, flags);

	if (data_in_urb) {
		usb_kill_urb(data_in_urb);
		usb_put_urb(data_in_urb);
	}
	if (data_out_urb) {
		usb_kill_urb(data_out_urb);
		usb_put_urb(data_out_urb);
	}

	return FAILED;
}

static int uas_eh_device_reset_handler(struct scsi_cmnd *cmnd)
{
	struct scsi_device *sdev = cmnd->device;
	struct uas_dev_info *devinfo = sdev->hostdata;
	struct usb_device *udev = devinfo->udev;
	unsigned long flags;
	int err;

	err = usb_lock_device_for_reset(udev, devinfo->intf);
	if (err) {
		shost_printk(KERN_ERR, sdev->host,
			     "%s FAILED to get lock err %d\n", __func__, err);
		return FAILED;
	}

	shost_printk(KERN_INFO, sdev->host, "%s start\n", __func__);

	spin_lock_irqsave(&devinfo->lock, flags);
	devinfo->resetting = 1;
	spin_unlock_irqrestore(&devinfo->lock, flags);

	usb_kill_anchored_urbs(&devinfo->cmd_urbs);
	usb_kill_anchored_urbs(&devinfo->sense_urbs);
	usb_kill_anchored_urbs(&devinfo->data_urbs);
	uas_zap_pending(devinfo, DID_RESET);

	err = usb_reset_device(udev);

	spin_lock_irqsave(&devinfo->lock, flags);
	devinfo->resetting = 0;
	spin_unlock_irqrestore(&devinfo->lock, flags);

	usb_unlock_device(udev);

	if (err) {
		shost_printk(KERN_INFO, sdev->host, "%s FAILED err %d\n",
			     __func__, err);
		return FAILED;
	}

	shost_printk(KERN_INFO, sdev->host, "%s success\n", __func__);
	return SUCCESS;
}

static int uas_target_alloc(struct scsi_target *starget)
{
	struct uas_dev_info *devinfo = (struct uas_dev_info *)
			dev_to_shost(starget->dev.parent)->hostdata;

	if (devinfo->flags & US_FL_NO_REPORT_LUNS)
		starget->no_report_luns = 1;

	return 0;
}

static int uas_slave_alloc(struct scsi_device *sdev)
{
	struct uas_dev_info *devinfo =
		(struct uas_dev_info *)sdev->host->hostdata;

	sdev->hostdata = devinfo;

	/*
	 * The protocol has no requirements on alignment in the strict sense.
	 * Controllers may or may not have alignment restrictions.
	 * As this is not exported, we use an extremely conservative guess.
	 */
	blk_queue_update_dma_alignment(sdev->request_queue, (512 - 1));

<<<<<<< HEAD
	if (devinfo->flags & US_FL_MAX_SECTORS_64)
		blk_queue_max_hw_sectors(sdev->request_queue, 64);
	else if (devinfo->flags & US_FL_MAX_SECTORS_240)
		blk_queue_max_hw_sectors(sdev->request_queue, 240);

	blk_queue_rq_timeout(sdev->request_queue, HZ);

=======
>>>>>>> 3cea11cd
	return 0;
}

static int uas_slave_configure(struct scsi_device *sdev)
{
	struct uas_dev_info *devinfo = sdev->hostdata;
	struct device *dev = sdev->host->dma_dev;

	if (devinfo->flags & US_FL_MAX_SECTORS_64)
		blk_queue_max_hw_sectors(sdev->request_queue, 64);
	else if (devinfo->flags & US_FL_MAX_SECTORS_240)
		blk_queue_max_hw_sectors(sdev->request_queue, 240);
	else if (devinfo->udev->speed >= USB_SPEED_SUPER)
		blk_queue_max_hw_sectors(sdev->request_queue, 2048);

	blk_queue_max_hw_sectors(sdev->request_queue,
		min_t(size_t, queue_max_hw_sectors(sdev->request_queue),
		      dma_max_mapping_size(dev) >> SECTOR_SHIFT));

	if (devinfo->flags & US_FL_NO_REPORT_OPCODES)
		sdev->no_report_opcodes = 1;

	/* A few buggy USB-ATA bridges don't understand FUA */
	if (devinfo->flags & US_FL_BROKEN_FUA)
		sdev->broken_fua = 1;

	/* UAS also needs to support FL_ALWAYS_SYNC */
	if (devinfo->flags & US_FL_ALWAYS_SYNC) {
		sdev->skip_ms_page_3f = 1;
		sdev->skip_ms_page_8 = 1;
		sdev->wce_default_on = 1;
	}

	/* Some disks cannot handle READ_CAPACITY_16 */
	if (devinfo->flags & US_FL_NO_READ_CAPACITY_16)
		sdev->no_read_capacity_16 = 1;

	/*
	 * Some disks return the total number of blocks in response
	 * to READ CAPACITY rather than the highest block number.
	 * If this device makes that mistake, tell the sd driver.
	 */
	if (devinfo->flags & US_FL_FIX_CAPACITY)
		sdev->fix_capacity = 1;

	/*
	 * in some cases we have to guess
	 */
	if (devinfo->flags & US_FL_CAPACITY_HEURISTICS)
		sdev->guess_capacity = 1;

	/*
	 * Some devices don't like MODE SENSE with page=0x3f,
	 * which is the command used for checking if a device
	 * is write-protected.  Now that we tell the sd driver
	 * to do a 192-byte transfer with this command the
	 * majority of devices work fine, but a few still can't
	 * handle it.  The sd driver will simply assume those
	 * devices are write-enabled.
	 */
	if (devinfo->flags & US_FL_NO_WP_DETECT)
		sdev->skip_ms_page_3f = 1;

	scsi_change_queue_depth(sdev, devinfo->qdepth - 2);
	return 0;
}

static struct scsi_host_template uas_host_template = {
	.module = THIS_MODULE,
	.name = "uas",
	.queuecommand = uas_queuecommand,
	.target_alloc = uas_target_alloc,
	.slave_alloc = uas_slave_alloc,
	.slave_configure = uas_slave_configure,
	.eh_abort_handler = uas_eh_abort_handler,
	.eh_device_reset_handler = uas_eh_device_reset_handler,
	.this_id = -1,
	.skip_settle_delay = 1,
	.dma_boundary = PAGE_SIZE - 1,
};

#define UNUSUAL_DEV(id_vendor, id_product, bcdDeviceMin, bcdDeviceMax, \
		    vendorName, productName, useProtocol, useTransport, \
		    initFunction, flags) \
{ USB_DEVICE_VER(id_vendor, id_product, bcdDeviceMin, bcdDeviceMax), \
	.driver_info = (flags) }

static struct usb_device_id uas_usb_ids[] = {
#	include "unusual_uas.h"
	{ USB_INTERFACE_INFO(USB_CLASS_MASS_STORAGE, USB_SC_SCSI, USB_PR_BULK) },
	{ USB_INTERFACE_INFO(USB_CLASS_MASS_STORAGE, USB_SC_SCSI, USB_PR_UAS) },
	{ }
};
MODULE_DEVICE_TABLE(usb, uas_usb_ids);

#undef UNUSUAL_DEV

static int uas_switch_interface(struct usb_device *udev,
				struct usb_interface *intf)
{
	struct usb_host_interface *alt;

	alt = uas_find_uas_alt_setting(intf);
	if (!alt)
		return -ENODEV;

	return usb_set_interface(udev, alt->desc.bInterfaceNumber,
			alt->desc.bAlternateSetting);
}

static int uas_configure_endpoints(struct uas_dev_info *devinfo)
{
	struct usb_host_endpoint *eps[4] = { };
	struct usb_device *udev = devinfo->udev;
	int r;

	r = uas_find_endpoints(devinfo->intf->cur_altsetting, eps);
	if (r)
		return r;

	devinfo->cmd_pipe = usb_sndbulkpipe(udev,
					    usb_endpoint_num(&eps[0]->desc));
	devinfo->status_pipe = usb_rcvbulkpipe(udev,
					    usb_endpoint_num(&eps[1]->desc));
	devinfo->data_in_pipe = usb_rcvbulkpipe(udev,
					    usb_endpoint_num(&eps[2]->desc));
	devinfo->data_out_pipe = usb_sndbulkpipe(udev,
					    usb_endpoint_num(&eps[3]->desc));

	if (udev->speed < USB_SPEED_SUPER) {
		devinfo->qdepth = 32;
		devinfo->use_streams = 0;
	} else {
		devinfo->qdepth = usb_alloc_streams(devinfo->intf, eps + 1,
						    3, MAX_CMNDS, GFP_NOIO);
		if (devinfo->qdepth < 0)
			return devinfo->qdepth;
		devinfo->use_streams = 1;
	}

	return 0;
}

static void uas_free_streams(struct uas_dev_info *devinfo)
{
	struct usb_device *udev = devinfo->udev;
	struct usb_host_endpoint *eps[3];

	eps[0] = usb_pipe_endpoint(udev, devinfo->status_pipe);
	eps[1] = usb_pipe_endpoint(udev, devinfo->data_in_pipe);
	eps[2] = usb_pipe_endpoint(udev, devinfo->data_out_pipe);
	usb_free_streams(devinfo->intf, eps, 3, GFP_NOIO);
}

static int uas_probe(struct usb_interface *intf, const struct usb_device_id *id)
{
	int result = -ENOMEM;
	struct Scsi_Host *shost = NULL;
	struct uas_dev_info *devinfo;
	struct usb_device *udev = interface_to_usbdev(intf);
	unsigned long dev_flags;

	if (!uas_use_uas_driver(intf, id, &dev_flags))
		return -ENODEV;

	if (uas_switch_interface(udev, intf))
		return -ENODEV;

	shost = scsi_host_alloc(&uas_host_template,
				sizeof(struct uas_dev_info));
	if (!shost)
		goto set_alt0;

	shost->max_cmd_len = 16 + 252;
	shost->max_id = 1;
	shost->max_lun = 256;
	shost->max_channel = 0;
	shost->sg_tablesize = udev->bus->sg_tablesize;

	devinfo = (struct uas_dev_info *)shost->hostdata;
	devinfo->intf = intf;
	devinfo->udev = udev;
	devinfo->resetting = 0;
	devinfo->shutdown = 0;
	devinfo->flags = dev_flags;
	init_usb_anchor(&devinfo->cmd_urbs);
	init_usb_anchor(&devinfo->sense_urbs);
	init_usb_anchor(&devinfo->data_urbs);
	spin_lock_init(&devinfo->lock);
	INIT_WORK(&devinfo->work, uas_do_work);
	INIT_WORK(&devinfo->scan_work, uas_scan_work);

	result = uas_configure_endpoints(devinfo);
	if (result)
		goto set_alt0;

	/*
	 * 1 tag is reserved for untagged commands +
	 * 1 tag to avoid off by one errors in some bridge firmwares
	 */
	shost->can_queue = devinfo->qdepth - 2;

	usb_set_intfdata(intf, shost);
	result = scsi_add_host_with_dma(shost, &intf->dev, udev->bus->sysdev);
	if (result)
		goto free_streams;

	/* Submit the delayed_work for SCSI-device scanning */
	schedule_work(&devinfo->scan_work);

	return result;

free_streams:
	uas_free_streams(devinfo);
	usb_set_intfdata(intf, NULL);
set_alt0:
	usb_set_interface(udev, intf->altsetting[0].desc.bInterfaceNumber, 0);
	if (shost)
		scsi_host_put(shost);
	return result;
}

static int uas_cmnd_list_empty(struct uas_dev_info *devinfo)
{
	unsigned long flags;
	int i, r = 1;

	spin_lock_irqsave(&devinfo->lock, flags);

	for (i = 0; i < devinfo->qdepth; i++) {
		if (devinfo->cmnd[i]) {
			r = 0; /* Not empty */
			break;
		}
	}

	spin_unlock_irqrestore(&devinfo->lock, flags);

	return r;
}

/*
 * Wait for any pending cmnds to complete, on usb-2 sense_urbs may temporarily
 * get empty while there still is more work to do due to sense-urbs completing
 * with a READ/WRITE_READY iu code, so keep waiting until the list gets empty.
 */
static int uas_wait_for_pending_cmnds(struct uas_dev_info *devinfo)
{
	unsigned long start_time;
	int r;

	start_time = jiffies;
	do {
		flush_work(&devinfo->work);

		r = usb_wait_anchor_empty_timeout(&devinfo->sense_urbs, 5000);
		if (r == 0)
			return -ETIME;

		r = usb_wait_anchor_empty_timeout(&devinfo->data_urbs, 500);
		if (r == 0)
			return -ETIME;

		if (time_after(jiffies, start_time + 5 * HZ))
			return -ETIME;
	} while (!uas_cmnd_list_empty(devinfo));

	return 0;
}

static int uas_pre_reset(struct usb_interface *intf)
{
	struct Scsi_Host *shost = usb_get_intfdata(intf);
	struct uas_dev_info *devinfo = (struct uas_dev_info *)shost->hostdata;
	unsigned long flags;

	if (devinfo->shutdown)
		return 0;

	/* Block new requests */
	spin_lock_irqsave(shost->host_lock, flags);
	scsi_block_requests(shost);
	spin_unlock_irqrestore(shost->host_lock, flags);

	if (uas_wait_for_pending_cmnds(devinfo) != 0) {
		shost_printk(KERN_ERR, shost, "%s: timed out\n", __func__);
		scsi_unblock_requests(shost);
		return 1;
	}

	uas_free_streams(devinfo);

	return 0;
}

static int uas_post_reset(struct usb_interface *intf)
{
	struct Scsi_Host *shost = usb_get_intfdata(intf);
	struct uas_dev_info *devinfo = (struct uas_dev_info *)shost->hostdata;
	unsigned long flags;
	int err;

	if (devinfo->shutdown)
		return 0;

	err = uas_configure_endpoints(devinfo);
	if (err && err != -ENODEV)
		shost_printk(KERN_ERR, shost,
			     "%s: alloc streams error %d after reset",
			     __func__, err);

	/* we must unblock the host in every case lest we deadlock */
	spin_lock_irqsave(shost->host_lock, flags);
	scsi_report_bus_reset(shost, 0);
	spin_unlock_irqrestore(shost->host_lock, flags);

	scsi_unblock_requests(shost);

	return err ? 1 : 0;
}

static int uas_suspend(struct usb_interface *intf, pm_message_t message)
{
	struct Scsi_Host *shost = usb_get_intfdata(intf);
	struct uas_dev_info *devinfo = (struct uas_dev_info *)shost->hostdata;

	if (uas_wait_for_pending_cmnds(devinfo) != 0) {
		shost_printk(KERN_ERR, shost, "%s: timed out\n", __func__);
		return -ETIME;
	}

	return 0;
}

static int uas_resume(struct usb_interface *intf)
{
	return 0;
}

static int uas_reset_resume(struct usb_interface *intf)
{
	struct Scsi_Host *shost = usb_get_intfdata(intf);
	struct uas_dev_info *devinfo = (struct uas_dev_info *)shost->hostdata;
	unsigned long flags;
	int err;

	err = uas_configure_endpoints(devinfo);
	if (err) {
		shost_printk(KERN_ERR, shost,
			     "%s: alloc streams error %d after reset",
			     __func__, err);
		return -EIO;
	}

	spin_lock_irqsave(shost->host_lock, flags);
	scsi_report_bus_reset(shost, 0);
	spin_unlock_irqrestore(shost->host_lock, flags);

	return 0;
}

static void uas_disconnect(struct usb_interface *intf)
{
	struct Scsi_Host *shost = usb_get_intfdata(intf);
	struct uas_dev_info *devinfo = (struct uas_dev_info *)shost->hostdata;
	unsigned long flags;

	spin_lock_irqsave(&devinfo->lock, flags);
	devinfo->resetting = 1;
	spin_unlock_irqrestore(&devinfo->lock, flags);

	cancel_work_sync(&devinfo->work);
	usb_kill_anchored_urbs(&devinfo->cmd_urbs);
	usb_kill_anchored_urbs(&devinfo->sense_urbs);
	usb_kill_anchored_urbs(&devinfo->data_urbs);
	uas_zap_pending(devinfo, DID_NO_CONNECT);

	/*
	 * Prevent SCSI scanning (if it hasn't started yet)
	 * or wait for the SCSI-scanning routine to stop.
	 */
	cancel_work_sync(&devinfo->scan_work);

	scsi_remove_host(shost);
	uas_free_streams(devinfo);
	scsi_host_put(shost);
}

/*
 * Put the device back in usb-storage mode on shutdown, as some BIOS-es
 * hang on reboot when the device is still in uas mode. Note the reset is
 * necessary as some devices won't revert to usb-storage mode without it.
 */
static void uas_shutdown(struct device *dev)
{
	struct usb_interface *intf = to_usb_interface(dev);
	struct usb_device *udev = interface_to_usbdev(intf);
	struct Scsi_Host *shost = usb_get_intfdata(intf);
	struct uas_dev_info *devinfo = (struct uas_dev_info *)shost->hostdata;

	if (system_state != SYSTEM_RESTART)
		return;

	devinfo->shutdown = 1;
	uas_free_streams(devinfo);
	usb_set_interface(udev, intf->altsetting[0].desc.bInterfaceNumber, 0);
	usb_reset_device(udev);
}

static struct usb_driver uas_driver = {
	.name = "uas",
	.probe = uas_probe,
	.disconnect = uas_disconnect,
	.pre_reset = uas_pre_reset,
	.post_reset = uas_post_reset,
	.suspend = uas_suspend,
	.resume = uas_resume,
	.reset_resume = uas_reset_resume,
	.drvwrap.driver.shutdown = uas_shutdown,
	.drvwrap.driver.probe_type = PROBE_FORCE_SYNCHRONOUS,
	.id_table = uas_usb_ids,
};

static int __init uas_init(void)
{
	int rv;

	workqueue = alloc_workqueue("uas", WQ_MEM_RECLAIM, 0);
	if (!workqueue)
		return -ENOMEM;

	rv = usb_register(&uas_driver);
	if (rv) {
		destroy_workqueue(workqueue);
		return -ENOMEM;
	}

	return 0;
}

static void __exit uas_exit(void)
{
	usb_deregister(&uas_driver);
	destroy_workqueue(workqueue);
}

module_init(uas_init);
module_exit(uas_exit);

MODULE_LICENSE("GPL");
MODULE_IMPORT_NS(USB_STORAGE);
MODULE_AUTHOR(
	"Hans de Goede <hdegoede@redhat.com>, Matthew Wilcox and Sarah Sharp");<|MERGE_RESOLUTION|>--- conflicted
+++ resolved
@@ -838,16 +838,8 @@
 	 */
 	blk_queue_update_dma_alignment(sdev->request_queue, (512 - 1));
 
-<<<<<<< HEAD
-	if (devinfo->flags & US_FL_MAX_SECTORS_64)
-		blk_queue_max_hw_sectors(sdev->request_queue, 64);
-	else if (devinfo->flags & US_FL_MAX_SECTORS_240)
-		blk_queue_max_hw_sectors(sdev->request_queue, 240);
-
 	blk_queue_rq_timeout(sdev->request_queue, HZ);
 
-=======
->>>>>>> 3cea11cd
 	return 0;
 }
 
