/*
 * Copyright (c) 2010-2011 Atheros Communications Inc.
 *
 * Permission to use, copy, modify, and/or distribute this software for any
 * purpose with or without fee is hereby granted, provided that the above
 * copyright notice and this permission notice appear in all copies.
 *
 * THE SOFTWARE IS PROVIDED "AS IS" AND THE AUTHOR DISCLAIMS ALL WARRANTIES
 * WITH REGARD TO THIS SOFTWARE INCLUDING ALL IMPLIED WARRANTIES OF
 * MERCHANTABILITY AND FITNESS. IN NO EVENT SHALL THE AUTHOR BE LIABLE FOR
 * ANY SPECIAL, DIRECT, INDIRECT, OR CONSEQUENTIAL DAMAGES OR ANY DAMAGES
 * WHATSOEVER RESULTING FROM LOSS OF USE, DATA OR PROFITS, WHETHER IN AN
 * ACTION OF CONTRACT, NEGLIGENCE OR OTHER TORTIOUS ACTION, ARISING OUT OF
 * OR IN CONNECTION WITH THE USE OR PERFORMANCE OF THIS SOFTWARE.
 */

#include "htc.h"

/******/
/* TX */
/******/

static const int subtype_txq_to_hwq[] = {
	[IEEE80211_AC_BE] = ATH_TXQ_AC_BE,
	[IEEE80211_AC_BK] = ATH_TXQ_AC_BK,
	[IEEE80211_AC_VI] = ATH_TXQ_AC_VI,
	[IEEE80211_AC_VO] = ATH_TXQ_AC_VO,
};

#define ATH9K_HTC_INIT_TXQ(subtype) do {			\
		qi.tqi_subtype = subtype_txq_to_hwq[subtype];	\
		qi.tqi_aifs = ATH9K_TXQ_USEDEFAULT;		\
		qi.tqi_cwmin = ATH9K_TXQ_USEDEFAULT;		\
		qi.tqi_cwmax = ATH9K_TXQ_USEDEFAULT;		\
		qi.tqi_physCompBuf = 0;				\
		qi.tqi_qflags = TXQ_FLAG_TXEOLINT_ENABLE |	\
			TXQ_FLAG_TXDESCINT_ENABLE;		\
	} while (0)

int get_hw_qnum(u16 queue, int *hwq_map)
{
	switch (queue) {
	case 0:
		return hwq_map[IEEE80211_AC_VO];
	case 1:
		return hwq_map[IEEE80211_AC_VI];
	case 2:
		return hwq_map[IEEE80211_AC_BE];
	case 3:
		return hwq_map[IEEE80211_AC_BK];
	default:
		return hwq_map[IEEE80211_AC_BE];
	}
}

void ath9k_htc_check_stop_queues(struct ath9k_htc_priv *priv)
{
	spin_lock_bh(&priv->tx.tx_lock);
	priv->tx.queued_cnt++;
	if ((priv->tx.queued_cnt >= ATH9K_HTC_TX_THRESHOLD) &&
	    !(priv->tx.flags & ATH9K_HTC_OP_TX_QUEUES_STOP)) {
		priv->tx.flags |= ATH9K_HTC_OP_TX_QUEUES_STOP;
		ieee80211_stop_queues(priv->hw);
	}
	spin_unlock_bh(&priv->tx.tx_lock);
}

void ath9k_htc_check_wake_queues(struct ath9k_htc_priv *priv)
{
	spin_lock_bh(&priv->tx.tx_lock);
	if ((priv->tx.queued_cnt < ATH9K_HTC_TX_THRESHOLD) &&
	    (priv->tx.flags & ATH9K_HTC_OP_TX_QUEUES_STOP)) {
		priv->tx.flags &= ~ATH9K_HTC_OP_TX_QUEUES_STOP;
		ieee80211_wake_queues(priv->hw);
	}
	spin_unlock_bh(&priv->tx.tx_lock);
}

int ath9k_htc_tx_get_slot(struct ath9k_htc_priv *priv)
{
	int slot;

	spin_lock_bh(&priv->tx.tx_lock);
	slot = find_first_zero_bit(priv->tx.tx_slot, MAX_TX_BUF_NUM);
	if (slot >= MAX_TX_BUF_NUM) {
		spin_unlock_bh(&priv->tx.tx_lock);
		return -ENOBUFS;
	}
	__set_bit(slot, priv->tx.tx_slot);
	spin_unlock_bh(&priv->tx.tx_lock);

	return slot;
}

void ath9k_htc_tx_clear_slot(struct ath9k_htc_priv *priv, int slot)
{
	spin_lock_bh(&priv->tx.tx_lock);
	__clear_bit(slot, priv->tx.tx_slot);
	spin_unlock_bh(&priv->tx.tx_lock);
}

static inline enum htc_endpoint_id get_htc_epid(struct ath9k_htc_priv *priv,
						u16 qnum)
{
	enum htc_endpoint_id epid;

	switch (qnum) {
	case 0:
		TX_QSTAT_INC(IEEE80211_AC_VO);
		epid = priv->data_vo_ep;
		break;
	case 1:
		TX_QSTAT_INC(IEEE80211_AC_VI);
		epid = priv->data_vi_ep;
		break;
	case 2:
		TX_QSTAT_INC(IEEE80211_AC_BE);
		epid = priv->data_be_ep;
		break;
	case 3:
	default:
		TX_QSTAT_INC(IEEE80211_AC_BK);
		epid = priv->data_bk_ep;
		break;
	}

	return epid;
}

static inline struct sk_buff_head*
get_htc_epid_queue(struct ath9k_htc_priv *priv, u8 epid)
{
	struct ath_common *common = ath9k_hw_common(priv->ah);
	struct sk_buff_head *epid_queue = NULL;

	if (epid == priv->mgmt_ep)
		epid_queue = &priv->tx.mgmt_ep_queue;
	else if (epid == priv->cab_ep)
		epid_queue = &priv->tx.cab_ep_queue;
	else if (epid == priv->data_be_ep)
		epid_queue = &priv->tx.data_be_queue;
	else if (epid == priv->data_bk_ep)
		epid_queue = &priv->tx.data_bk_queue;
	else if (epid == priv->data_vi_ep)
		epid_queue = &priv->tx.data_vi_queue;
	else if (epid == priv->data_vo_ep)
		epid_queue = &priv->tx.data_vo_queue;
	else
		ath_err(common, "Invalid EPID: %d\n", epid);

	return epid_queue;
}

/*
 * Removes the driver header and returns the TX slot number
 */
static inline int strip_drv_header(struct ath9k_htc_priv *priv,
				   struct sk_buff *skb)
{
	struct ath_common *common = ath9k_hw_common(priv->ah);
	struct ath9k_htc_tx_ctl *tx_ctl;
	int slot;

	tx_ctl = HTC_SKB_CB(skb);

	if (tx_ctl->epid == priv->mgmt_ep) {
		struct tx_mgmt_hdr *tx_mhdr =
			(struct tx_mgmt_hdr *)skb->data;
		slot = tx_mhdr->cookie;
		skb_pull(skb, sizeof(struct tx_mgmt_hdr));
	} else if ((tx_ctl->epid == priv->data_bk_ep) ||
		   (tx_ctl->epid == priv->data_be_ep) ||
		   (tx_ctl->epid == priv->data_vi_ep) ||
		   (tx_ctl->epid == priv->data_vo_ep) ||
		   (tx_ctl->epid == priv->cab_ep)) {
		struct tx_frame_hdr *tx_fhdr =
			(struct tx_frame_hdr *)skb->data;
		slot = tx_fhdr->cookie;
		skb_pull(skb, sizeof(struct tx_frame_hdr));
	} else {
		ath_err(common, "Unsupported EPID: %d\n", tx_ctl->epid);
		slot = -EINVAL;
	}

	return slot;
}

int ath_htc_txq_update(struct ath9k_htc_priv *priv, int qnum,
		       struct ath9k_tx_queue_info *qinfo)
{
	struct ath_hw *ah = priv->ah;
	int error = 0;
	struct ath9k_tx_queue_info qi;

	ath9k_hw_get_txq_props(ah, qnum, &qi);

	qi.tqi_aifs = qinfo->tqi_aifs;
	qi.tqi_cwmin = qinfo->tqi_cwmin / 2; /* XXX */
	qi.tqi_cwmax = qinfo->tqi_cwmax;
	qi.tqi_burstTime = qinfo->tqi_burstTime;
	qi.tqi_readyTime = qinfo->tqi_readyTime;

	if (!ath9k_hw_set_txq_props(ah, qnum, &qi)) {
		ath_err(ath9k_hw_common(ah),
			"Unable to update hardware queue %u!\n", qnum);
		error = -EIO;
	} else {
		ath9k_hw_resettxqueue(ah, qnum);
	}

	return error;
}

static void ath9k_htc_tx_mgmt(struct ath9k_htc_priv *priv,
			      struct ath9k_htc_vif *avp,
			      struct sk_buff *skb,
			      u8 sta_idx, u8 vif_idx, u8 slot)
{
	struct ieee80211_tx_info *tx_info = IEEE80211_SKB_CB(skb);
	struct ieee80211_mgmt *mgmt;
	struct ieee80211_hdr *hdr;
	struct tx_mgmt_hdr mgmt_hdr;
	struct ath9k_htc_tx_ctl *tx_ctl;
	u8 *tx_fhdr;

	tx_ctl = HTC_SKB_CB(skb);
	hdr = (struct ieee80211_hdr *) skb->data;

	memset(tx_ctl, 0, sizeof(*tx_ctl));
	memset(&mgmt_hdr, 0, sizeof(struct tx_mgmt_hdr));

	/*
	 * Set the TSF adjust value for probe response
	 * frame also.
	 */
	if (avp && unlikely(ieee80211_is_probe_resp(hdr->frame_control))) {
		mgmt = (struct ieee80211_mgmt *)skb->data;
		mgmt->u.probe_resp.timestamp = avp->tsfadjust;
	}

	tx_ctl->type = ATH9K_HTC_MGMT;

	mgmt_hdr.node_idx = sta_idx;
	mgmt_hdr.vif_idx = vif_idx;
	mgmt_hdr.tidno = 0;
	mgmt_hdr.flags = 0;
	mgmt_hdr.cookie = slot;

	mgmt_hdr.key_type = ath9k_cmn_get_hw_crypto_keytype(skb);
	if (mgmt_hdr.key_type == ATH9K_KEY_TYPE_CLEAR)
		mgmt_hdr.keyix = (u8) ATH9K_TXKEYIX_INVALID;
	else
		mgmt_hdr.keyix = tx_info->control.hw_key->hw_key_idx;

	tx_fhdr = skb_push(skb, sizeof(mgmt_hdr));
	memcpy(tx_fhdr, (u8 *) &mgmt_hdr, sizeof(mgmt_hdr));
	tx_ctl->epid = priv->mgmt_ep;
}

static void ath9k_htc_tx_data(struct ath9k_htc_priv *priv,
			      struct ieee80211_vif *vif,
			      struct sk_buff *skb,
			      u8 sta_idx, u8 vif_idx, u8 slot,
			      bool is_cab)
{
	struct ieee80211_tx_info *tx_info = IEEE80211_SKB_CB(skb);
	struct ieee80211_hdr *hdr;
	struct ath9k_htc_tx_ctl *tx_ctl;
	struct tx_frame_hdr tx_hdr;
	u32 flags = 0;
	u8 *qc, *tx_fhdr;
	u16 qnum;

	tx_ctl = HTC_SKB_CB(skb);
	hdr = (struct ieee80211_hdr *) skb->data;

	memset(tx_ctl, 0, sizeof(*tx_ctl));
	memset(&tx_hdr, 0, sizeof(struct tx_frame_hdr));

	tx_hdr.node_idx = sta_idx;
	tx_hdr.vif_idx = vif_idx;
	tx_hdr.cookie = slot;

	/*
	 * This is a bit redundant but it helps to get
	 * the per-packet index quickly when draining the
	 * TX queue in the HIF layer. Otherwise we would
	 * have to parse the packet contents ...
	 */
	tx_ctl->sta_idx = sta_idx;

	if (tx_info->flags & IEEE80211_TX_CTL_AMPDU) {
		tx_ctl->type = ATH9K_HTC_AMPDU;
		tx_hdr.data_type = ATH9K_HTC_AMPDU;
	} else {
		tx_ctl->type = ATH9K_HTC_NORMAL;
		tx_hdr.data_type = ATH9K_HTC_NORMAL;
	}

	if (ieee80211_is_data_qos(hdr->frame_control)) {
		qc = ieee80211_get_qos_ctl(hdr);
		tx_hdr.tidno = qc[0] & IEEE80211_QOS_CTL_TID_MASK;
	}

	/* Check for RTS protection */
	if (priv->hw->wiphy->rts_threshold != (u32) -1)
		if (skb->len > priv->hw->wiphy->rts_threshold)
			flags |= ATH9K_HTC_TX_RTSCTS;

	/* CTS-to-self */
	if (!(flags & ATH9K_HTC_TX_RTSCTS) &&
	    (vif && vif->bss_conf.use_cts_prot))
		flags |= ATH9K_HTC_TX_CTSONLY;

	tx_hdr.flags = cpu_to_be32(flags);
	tx_hdr.key_type = ath9k_cmn_get_hw_crypto_keytype(skb);
	if (tx_hdr.key_type == ATH9K_KEY_TYPE_CLEAR)
		tx_hdr.keyix = (u8) ATH9K_TXKEYIX_INVALID;
	else
		tx_hdr.keyix = tx_info->control.hw_key->hw_key_idx;

	tx_fhdr = skb_push(skb, sizeof(tx_hdr));
	memcpy(tx_fhdr, (u8 *) &tx_hdr, sizeof(tx_hdr));

	if (is_cab) {
		CAB_STAT_INC;
		tx_ctl->epid = priv->cab_ep;
		return;
	}

	qnum = skb_get_queue_mapping(skb);
	tx_ctl->epid = get_htc_epid(priv, qnum);
}

int ath9k_htc_tx_start(struct ath9k_htc_priv *priv,
		       struct ieee80211_sta *sta,
		       struct sk_buff *skb,
		       u8 slot, bool is_cab)
{
	struct ieee80211_hdr *hdr;
	struct ieee80211_tx_info *tx_info = IEEE80211_SKB_CB(skb);
	struct ieee80211_vif *vif = tx_info->control.vif;
	struct ath9k_htc_sta *ista;
	struct ath9k_htc_vif *avp = NULL;
	u8 sta_idx, vif_idx;

	hdr = (struct ieee80211_hdr *) skb->data;

	/*
	 * Find out on which interface this packet has to be
	 * sent out.
	 */
	if (vif) {
		avp = (struct ath9k_htc_vif *) vif->drv_priv;
		vif_idx = avp->index;
	} else {
		if (!priv->ah->is_monitoring) {
			ath_dbg(ath9k_hw_common(priv->ah), XMIT,
				"VIF is null, but no monitor interface !\n");
			return -EINVAL;
		}

		vif_idx = priv->mon_vif_idx;
	}

	/*
	 * Find out which station this packet is destined for.
	 */
	if (sta) {
		ista = (struct ath9k_htc_sta *) sta->drv_priv;
		sta_idx = ista->index;
	} else {
		sta_idx = priv->vif_sta_pos[vif_idx];
	}

	if (ieee80211_is_data(hdr->frame_control))
		ath9k_htc_tx_data(priv, vif, skb,
				  sta_idx, vif_idx, slot, is_cab);
	else
		ath9k_htc_tx_mgmt(priv, avp, skb,
				  sta_idx, vif_idx, slot);


	return htc_send(priv->htc, skb);
}

static inline bool __ath9k_htc_check_tx_aggr(struct ath9k_htc_priv *priv,
					     struct ath9k_htc_sta *ista, u8 tid)
{
	bool ret = false;

	spin_lock_bh(&priv->tx.tx_lock);
	if ((tid < ATH9K_HTC_MAX_TID) && (ista->tid_state[tid] == AGGR_STOP))
		ret = true;
	spin_unlock_bh(&priv->tx.tx_lock);

	return ret;
}

static void ath9k_htc_check_tx_aggr(struct ath9k_htc_priv *priv,
				    struct ieee80211_vif *vif,
				    struct sk_buff *skb)
{
	struct ieee80211_sta *sta;
	struct ieee80211_hdr *hdr;
	__le16 fc;

	hdr = (struct ieee80211_hdr *) skb->data;
	fc = hdr->frame_control;

	rcu_read_lock();

	sta = ieee80211_find_sta(vif, hdr->addr1);
	if (!sta) {
		rcu_read_unlock();
		return;
	}

	if (sta && conf_is_ht(&priv->hw->conf) &&
	    !(skb->protocol == cpu_to_be16(ETH_P_PAE))) {
		if (ieee80211_is_data_qos(fc)) {
			u8 *qc, tid;
			struct ath9k_htc_sta *ista;

			qc = ieee80211_get_qos_ctl(hdr);
			tid = qc[0] & 0xf;
			ista = (struct ath9k_htc_sta *)sta->drv_priv;
			if (__ath9k_htc_check_tx_aggr(priv, ista, tid)) {
				ieee80211_start_tx_ba_session(sta, tid, 0);
				spin_lock_bh(&priv->tx.tx_lock);
				ista->tid_state[tid] = AGGR_PROGRESS;
				spin_unlock_bh(&priv->tx.tx_lock);
			}
		}
	}

	rcu_read_unlock();
}

static void ath9k_htc_tx_process(struct ath9k_htc_priv *priv,
				 struct sk_buff *skb,
				 struct __wmi_event_txstatus *txs)
{
	struct ieee80211_vif *vif;
	struct ath9k_htc_tx_ctl *tx_ctl;
	struct ieee80211_tx_info *tx_info;
	struct ieee80211_tx_rate *rate;
	struct ieee80211_conf *cur_conf = &priv->hw->conf;
	bool txok;
	int slot;

	slot = strip_drv_header(priv, skb);
	if (slot < 0) {
		dev_kfree_skb_any(skb);
		return;
	}

	tx_ctl = HTC_SKB_CB(skb);
	txok = tx_ctl->txok;
	tx_info = IEEE80211_SKB_CB(skb);
	vif = tx_info->control.vif;
	rate = &tx_info->status.rates[0];

	memset(&tx_info->status, 0, sizeof(tx_info->status));

	/*
	 * URB submission failed for this frame, it never reached
	 * the target.
	 */
	if (!txok || !vif || !txs)
		goto send_mac80211;

	if (txs->ts_flags & ATH9K_HTC_TXSTAT_ACK)
		tx_info->flags |= IEEE80211_TX_STAT_ACK;

	if (txs->ts_flags & ATH9K_HTC_TXSTAT_FILT)
		tx_info->flags |= IEEE80211_TX_STAT_TX_FILTERED;

	if (txs->ts_flags & ATH9K_HTC_TXSTAT_RTC_CTS)
		rate->flags |= IEEE80211_TX_RC_USE_RTS_CTS;

	rate->count = 1;
	rate->idx = MS(txs->ts_rate, ATH9K_HTC_TXSTAT_RATE);

	if (txs->ts_flags & ATH9K_HTC_TXSTAT_MCS) {
		rate->flags |= IEEE80211_TX_RC_MCS;

		if (txs->ts_flags & ATH9K_HTC_TXSTAT_CW40)
			rate->flags |= IEEE80211_TX_RC_40_MHZ_WIDTH;
		if (txs->ts_flags & ATH9K_HTC_TXSTAT_SGI)
			rate->flags |= IEEE80211_TX_RC_SHORT_GI;
	} else {
		if (cur_conf->chandef.chan->band == IEEE80211_BAND_5GHZ)
			rate->idx += 4; /* No CCK rates */
	}

	ath9k_htc_check_tx_aggr(priv, vif, skb);

send_mac80211:
	spin_lock_bh(&priv->tx.tx_lock);
	if (WARN_ON(--priv->tx.queued_cnt < 0))
		priv->tx.queued_cnt = 0;
	spin_unlock_bh(&priv->tx.tx_lock);

	ath9k_htc_tx_clear_slot(priv, slot);

	/* Send status to mac80211 */
	ieee80211_tx_status(priv->hw, skb);
}

static inline void ath9k_htc_tx_drainq(struct ath9k_htc_priv *priv,
				       struct sk_buff_head *queue)
{
	struct sk_buff *skb;

	while ((skb = skb_dequeue(queue)) != NULL) {
		ath9k_htc_tx_process(priv, skb, NULL);
	}
}

void ath9k_htc_tx_drain(struct ath9k_htc_priv *priv)
{
	struct ath9k_htc_tx_event *event, *tmp;

	spin_lock_bh(&priv->tx.tx_lock);
	priv->tx.flags |= ATH9K_HTC_OP_TX_DRAIN;
	spin_unlock_bh(&priv->tx.tx_lock);

	/*
	 * Ensure that all pending TX frames are flushed,
	 * and that the TX completion/failed tasklets is killed.
	 */
	htc_stop(priv->htc);
	tasklet_kill(&priv->wmi->wmi_event_tasklet);
	tasklet_kill(&priv->tx_failed_tasklet);

	ath9k_htc_tx_drainq(priv, &priv->tx.mgmt_ep_queue);
	ath9k_htc_tx_drainq(priv, &priv->tx.cab_ep_queue);
	ath9k_htc_tx_drainq(priv, &priv->tx.data_be_queue);
	ath9k_htc_tx_drainq(priv, &priv->tx.data_bk_queue);
	ath9k_htc_tx_drainq(priv, &priv->tx.data_vi_queue);
	ath9k_htc_tx_drainq(priv, &priv->tx.data_vo_queue);
	ath9k_htc_tx_drainq(priv, &priv->tx.tx_failed);

	/*
	 * The TX cleanup timer has already been killed.
	 */
	spin_lock_bh(&priv->wmi->event_lock);
	list_for_each_entry_safe(event, tmp, &priv->wmi->pending_tx_events, list) {
		list_del(&event->list);
		kfree(event);
	}
	spin_unlock_bh(&priv->wmi->event_lock);

	spin_lock_bh(&priv->tx.tx_lock);
	priv->tx.flags &= ~ATH9K_HTC_OP_TX_DRAIN;
	spin_unlock_bh(&priv->tx.tx_lock);
}

void ath9k_tx_failed_tasklet(unsigned long data)
{
	struct ath9k_htc_priv *priv = (struct ath9k_htc_priv *)data;

	spin_lock_bh(&priv->tx.tx_lock);
	if (priv->tx.flags & ATH9K_HTC_OP_TX_DRAIN) {
		spin_unlock_bh(&priv->tx.tx_lock);
		return;
	}
	spin_unlock_bh(&priv->tx.tx_lock);

	ath9k_htc_tx_drainq(priv, &priv->tx.tx_failed);
}

static inline bool check_cookie(struct ath9k_htc_priv *priv,
				struct sk_buff *skb,
				u8 cookie, u8 epid)
{
	u8 fcookie = 0;

	if (epid == priv->mgmt_ep) {
		struct tx_mgmt_hdr *hdr;
		hdr = (struct tx_mgmt_hdr *) skb->data;
		fcookie = hdr->cookie;
	} else if ((epid == priv->data_bk_ep) ||
		   (epid == priv->data_be_ep) ||
		   (epid == priv->data_vi_ep) ||
		   (epid == priv->data_vo_ep) ||
		   (epid == priv->cab_ep)) {
		struct tx_frame_hdr *hdr;
		hdr = (struct tx_frame_hdr *) skb->data;
		fcookie = hdr->cookie;
	}

	if (fcookie == cookie)
		return true;

	return false;
}

static struct sk_buff* ath9k_htc_tx_get_packet(struct ath9k_htc_priv *priv,
					       struct __wmi_event_txstatus *txs)
{
	struct ath_common *common = ath9k_hw_common(priv->ah);
	struct sk_buff_head *epid_queue;
	struct sk_buff *skb, *tmp;
	unsigned long flags;
	u8 epid = MS(txs->ts_rate, ATH9K_HTC_TXSTAT_EPID);

	epid_queue = get_htc_epid_queue(priv, epid);
	if (!epid_queue)
		return NULL;

	spin_lock_irqsave(&epid_queue->lock, flags);
	skb_queue_walk_safe(epid_queue, skb, tmp) {
		if (check_cookie(priv, skb, txs->cookie, epid)) {
			__skb_unlink(skb, epid_queue);
			spin_unlock_irqrestore(&epid_queue->lock, flags);
			return skb;
		}
	}
	spin_unlock_irqrestore(&epid_queue->lock, flags);

	ath_dbg(common, XMIT, "No matching packet for cookie: %d, epid: %d\n",
		txs->cookie, epid);

	return NULL;
}

void ath9k_htc_txstatus(struct ath9k_htc_priv *priv, void *wmi_event)
{
	struct wmi_event_txstatus *txs = (struct wmi_event_txstatus *)wmi_event;
	struct __wmi_event_txstatus *__txs;
	struct sk_buff *skb;
	struct ath9k_htc_tx_event *tx_pend;
	int i;

	for (i = 0; i < txs->cnt; i++) {
		WARN_ON(txs->cnt > HTC_MAX_TX_STATUS);

		__txs = &txs->txstatus[i];

		skb = ath9k_htc_tx_get_packet(priv, __txs);
		if (!skb) {
			/*
			 * Store this event, so that the TX cleanup
			 * routine can check later for the needed packet.
			 */
			tx_pend = kzalloc(sizeof(struct ath9k_htc_tx_event),
					  GFP_ATOMIC);
			if (!tx_pend)
				continue;

			memcpy(&tx_pend->txs, __txs,
			       sizeof(struct __wmi_event_txstatus));

			spin_lock(&priv->wmi->event_lock);
			list_add_tail(&tx_pend->list,
				      &priv->wmi->pending_tx_events);
			spin_unlock(&priv->wmi->event_lock);

			continue;
		}

		ath9k_htc_tx_process(priv, skb, __txs);
	}

	/* Wake TX queues if needed */
	ath9k_htc_check_wake_queues(priv);
}

void ath9k_htc_txep(void *drv_priv, struct sk_buff *skb,
		    enum htc_endpoint_id ep_id, bool txok)
{
	struct ath9k_htc_priv *priv = (struct ath9k_htc_priv *) drv_priv;
	struct ath9k_htc_tx_ctl *tx_ctl;
	struct sk_buff_head *epid_queue;

	tx_ctl = HTC_SKB_CB(skb);
	tx_ctl->txok = txok;
	tx_ctl->timestamp = jiffies;

	if (!txok) {
		skb_queue_tail(&priv->tx.tx_failed, skb);
		tasklet_schedule(&priv->tx_failed_tasklet);
		return;
	}

	epid_queue = get_htc_epid_queue(priv, ep_id);
	if (!epid_queue) {
		dev_kfree_skb_any(skb);
		return;
	}

	skb_queue_tail(epid_queue, skb);
}

static inline bool check_packet(struct ath9k_htc_priv *priv, struct sk_buff *skb)
{
	struct ath_common *common = ath9k_hw_common(priv->ah);
	struct ath9k_htc_tx_ctl *tx_ctl;

	tx_ctl = HTC_SKB_CB(skb);

	if (time_after(jiffies,
		       tx_ctl->timestamp +
		       msecs_to_jiffies(ATH9K_HTC_TX_TIMEOUT_INTERVAL))) {
		ath_dbg(common, XMIT, "Dropping a packet due to TX timeout\n");
		return true;
	}

	return false;
}

static void ath9k_htc_tx_cleanup_queue(struct ath9k_htc_priv *priv,
				       struct sk_buff_head *epid_queue)
{
	bool process = false;
	unsigned long flags;
	struct sk_buff *skb, *tmp;
	struct sk_buff_head queue;

	skb_queue_head_init(&queue);

	spin_lock_irqsave(&epid_queue->lock, flags);
	skb_queue_walk_safe(epid_queue, skb, tmp) {
		if (check_packet(priv, skb)) {
			__skb_unlink(skb, epid_queue);
			__skb_queue_tail(&queue, skb);
			process = true;
		}
	}
	spin_unlock_irqrestore(&epid_queue->lock, flags);

	if (process) {
		skb_queue_walk_safe(&queue, skb, tmp) {
			__skb_unlink(skb, &queue);
			ath9k_htc_tx_process(priv, skb, NULL);
		}
	}
}

void ath9k_htc_tx_cleanup_timer(unsigned long data)
{
	struct ath9k_htc_priv *priv = (struct ath9k_htc_priv *) data;
	struct ath_common *common = ath9k_hw_common(priv->ah);
	struct ath9k_htc_tx_event *event, *tmp;
	struct sk_buff *skb;

	spin_lock(&priv->wmi->event_lock);
	list_for_each_entry_safe(event, tmp, &priv->wmi->pending_tx_events, list) {

		skb = ath9k_htc_tx_get_packet(priv, &event->txs);
		if (skb) {
			ath_dbg(common, XMIT,
				"Found packet for cookie: %d, epid: %d\n",
				event->txs.cookie,
				MS(event->txs.ts_rate, ATH9K_HTC_TXSTAT_EPID));

			ath9k_htc_tx_process(priv, skb, &event->txs);
			list_del(&event->list);
			kfree(event);
			continue;
		}

		if (++event->count >= ATH9K_HTC_TX_TIMEOUT_COUNT) {
			list_del(&event->list);
			kfree(event);
		}
	}
	spin_unlock(&priv->wmi->event_lock);

	/*
	 * Check if status-pending packets have to be cleaned up.
	 */
	ath9k_htc_tx_cleanup_queue(priv, &priv->tx.mgmt_ep_queue);
	ath9k_htc_tx_cleanup_queue(priv, &priv->tx.cab_ep_queue);
	ath9k_htc_tx_cleanup_queue(priv, &priv->tx.data_be_queue);
	ath9k_htc_tx_cleanup_queue(priv, &priv->tx.data_bk_queue);
	ath9k_htc_tx_cleanup_queue(priv, &priv->tx.data_vi_queue);
	ath9k_htc_tx_cleanup_queue(priv, &priv->tx.data_vo_queue);

	/* Wake TX queues if needed */
	ath9k_htc_check_wake_queues(priv);

	mod_timer(&priv->tx.cleanup_timer,
		  jiffies + msecs_to_jiffies(ATH9K_HTC_TX_CLEANUP_INTERVAL));
}

int ath9k_tx_init(struct ath9k_htc_priv *priv)
{
	skb_queue_head_init(&priv->tx.mgmt_ep_queue);
	skb_queue_head_init(&priv->tx.cab_ep_queue);
	skb_queue_head_init(&priv->tx.data_be_queue);
	skb_queue_head_init(&priv->tx.data_bk_queue);
	skb_queue_head_init(&priv->tx.data_vi_queue);
	skb_queue_head_init(&priv->tx.data_vo_queue);
	skb_queue_head_init(&priv->tx.tx_failed);
	return 0;
}

void ath9k_tx_cleanup(struct ath9k_htc_priv *priv)
{

}

bool ath9k_htc_txq_setup(struct ath9k_htc_priv *priv, int subtype)
{
	struct ath_hw *ah = priv->ah;
	struct ath_common *common = ath9k_hw_common(ah);
	struct ath9k_tx_queue_info qi;
	int qnum;

	memset(&qi, 0, sizeof(qi));
	ATH9K_HTC_INIT_TXQ(subtype);

	qnum = ath9k_hw_setuptxqueue(priv->ah, ATH9K_TX_QUEUE_DATA, &qi);
	if (qnum == -1)
		return false;

	if (qnum >= ARRAY_SIZE(priv->hwq_map)) {
		ath_err(common, "qnum %u out of range, max %zu!\n",
			qnum, ARRAY_SIZE(priv->hwq_map));
		ath9k_hw_releasetxqueue(ah, qnum);
		return false;
	}

	priv->hwq_map[subtype] = qnum;
	return true;
}

int ath9k_htc_cabq_setup(struct ath9k_htc_priv *priv)
{
	struct ath9k_tx_queue_info qi;

	memset(&qi, 0, sizeof(qi));
	ATH9K_HTC_INIT_TXQ(0);

	return ath9k_hw_setuptxqueue(priv->ah, ATH9K_TX_QUEUE_CAB, &qi);
}

/******/
/* RX */
/******/

/*
 * Calculate the RX filter to be set in the HW.
 */
u32 ath9k_htc_calcrxfilter(struct ath9k_htc_priv *priv)
{
#define	RX_FILTER_PRESERVE (ATH9K_RX_FILTER_PHYERR | ATH9K_RX_FILTER_PHYRADAR)

	struct ath_hw *ah = priv->ah;
	u32 rfilt;

	rfilt = (ath9k_hw_getrxfilter(ah) & RX_FILTER_PRESERVE)
		| ATH9K_RX_FILTER_UCAST | ATH9K_RX_FILTER_BCAST
		| ATH9K_RX_FILTER_MCAST;

	if (priv->rxfilter & FIF_PROBE_REQ)
		rfilt |= ATH9K_RX_FILTER_PROBEREQ;

	/*
	 * Set promiscuous mode when FIF_PROMISC_IN_BSS is enabled for station
	 * mode interface or when in monitor mode. AP mode does not need this
	 * since it receives all in-BSS frames anyway.
	 */
	if (((ah->opmode != NL80211_IFTYPE_AP) &&
	     (priv->rxfilter & FIF_PROMISC_IN_BSS)) ||
	    ah->is_monitoring)
		rfilt |= ATH9K_RX_FILTER_PROM;

	if (priv->rxfilter & FIF_CONTROL)
		rfilt |= ATH9K_RX_FILTER_CONTROL;

	if ((ah->opmode == NL80211_IFTYPE_STATION) &&
	    (priv->nvifs <= 1) &&
	    !(priv->rxfilter & FIF_BCN_PRBRESP_PROMISC))
		rfilt |= ATH9K_RX_FILTER_MYBEACON;
	else
		rfilt |= ATH9K_RX_FILTER_BEACON;

	if (conf_is_ht(&priv->hw->conf)) {
		rfilt |= ATH9K_RX_FILTER_COMP_BAR;
		rfilt |= ATH9K_RX_FILTER_UNCOMP_BA_BAR;
	}

	if (priv->rxfilter & FIF_PSPOLL)
		rfilt |= ATH9K_RX_FILTER_PSPOLL;

	if (priv->nvifs > 1)
		rfilt |= ATH9K_RX_FILTER_MCAST_BCAST_ALL;

	return rfilt;

#undef RX_FILTER_PRESERVE
}

/*
 * Recv initialization for opmode change.
 */
static void ath9k_htc_opmode_init(struct ath9k_htc_priv *priv)
{
	struct ath_hw *ah = priv->ah;
	u32 rfilt, mfilt[2];

	/* configure rx filter */
	rfilt = ath9k_htc_calcrxfilter(priv);
	ath9k_hw_setrxfilter(ah, rfilt);

	/* calculate and install multicast filter */
	mfilt[0] = mfilt[1] = ~0;
	ath9k_hw_setmcastfilter(ah, mfilt[0], mfilt[1]);
}

void ath9k_host_rx_init(struct ath9k_htc_priv *priv)
{
	ath9k_hw_rxena(priv->ah);
	ath9k_htc_opmode_init(priv);
	ath9k_hw_startpcureceive(priv->ah, test_bit(OP_SCANNING, &priv->op_flags));
	priv->rx.last_rssi = ATH_RSSI_DUMMY_MARKER;
}

static void ath9k_process_rate(struct ieee80211_hw *hw,
			       struct ieee80211_rx_status *rxs,
			       u8 rx_rate, u8 rs_flags)
{
	struct ieee80211_supported_band *sband;
	enum ieee80211_band band;
	unsigned int i = 0;

	if (rx_rate & 0x80) {
		/* HT rate */
		rxs->flag |= RX_FLAG_HT;
		if (rs_flags & ATH9K_RX_2040)
			rxs->flag |= RX_FLAG_40MHZ;
		if (rs_flags & ATH9K_RX_GI)
			rxs->flag |= RX_FLAG_SHORT_GI;
		rxs->rate_idx = rx_rate & 0x7f;
		return;
	}

	band = hw->conf.chandef.chan->band;
	sband = hw->wiphy->bands[band];

	for (i = 0; i < sband->n_bitrates; i++) {
		if (sband->bitrates[i].hw_value == rx_rate) {
			rxs->rate_idx = i;
			return;
		}
		if (sband->bitrates[i].hw_value_short == rx_rate) {
			rxs->rate_idx = i;
			rxs->flag |= RX_FLAG_SHORTPRE;
			return;
		}
	}

}

static bool ath9k_rx_prepare(struct ath9k_htc_priv *priv,
			     struct ath9k_htc_rxbuf *rxbuf,
			     struct ieee80211_rx_status *rx_status)

{
	struct ieee80211_hdr *hdr;
	struct ieee80211_hw *hw = priv->hw;
	struct sk_buff *skb = rxbuf->skb;
	struct ath_common *common = ath9k_hw_common(priv->ah);
	struct ath_htc_rx_status *rxstatus;
	int hdrlen, padsize;
	int last_rssi = ATH_RSSI_DUMMY_MARKER;
	__le16 fc;

	if (skb->len < HTC_RX_FRAME_HEADER_SIZE) {
		ath_err(common, "Corrupted RX frame, dropping (len: %d)\n",
			skb->len);
		goto rx_next;
	}

	rxstatus = (struct ath_htc_rx_status *)skb->data;

	if (be16_to_cpu(rxstatus->rs_datalen) -
	    (skb->len - HTC_RX_FRAME_HEADER_SIZE) != 0) {
		ath_err(common,
			"Corrupted RX data len, dropping (dlen: %d, skblen: %d)\n",
			rxstatus->rs_datalen, skb->len);
		goto rx_next;
	}

	ath9k_htc_err_stat_rx(priv, rxstatus);

	/* Get the RX status information */
	memcpy(&rxbuf->rxstatus, rxstatus, HTC_RX_FRAME_HEADER_SIZE);
	skb_pull(skb, HTC_RX_FRAME_HEADER_SIZE);

	hdr = (struct ieee80211_hdr *)skb->data;
	fc = hdr->frame_control;
	hdrlen = ieee80211_get_hdrlen_from_skb(skb);

	padsize = hdrlen & 3;
	if (padsize && skb->len >= hdrlen+padsize+FCS_LEN) {
		memmove(skb->data + padsize, skb->data, hdrlen);
		skb_pull(skb, padsize);
	}

	memset(rx_status, 0, sizeof(struct ieee80211_rx_status));

	if (rxbuf->rxstatus.rs_status != 0) {
		if (rxbuf->rxstatus.rs_status & ATH9K_RXERR_CRC)
			rx_status->flag |= RX_FLAG_FAILED_FCS_CRC;
		if (rxbuf->rxstatus.rs_status & ATH9K_RXERR_PHY)
			goto rx_next;

		if (rxbuf->rxstatus.rs_status & ATH9K_RXERR_DECRYPT) {
			/* FIXME */
		} else if (rxbuf->rxstatus.rs_status & ATH9K_RXERR_MIC) {
			if (ieee80211_is_ctl(fc))
				/*
				 * Sometimes, we get invalid
				 * MIC failures on valid control frames.
				 * Remove these mic errors.
				 */
				rxbuf->rxstatus.rs_status &= ~ATH9K_RXERR_MIC;
			else
				rx_status->flag |= RX_FLAG_MMIC_ERROR;
		}

		/*
		 * Reject error frames with the exception of
		 * decryption and MIC failures. For monitor mode,
		 * we also ignore the CRC error.
		 */
		if (priv->ah->opmode == NL80211_IFTYPE_MONITOR) {
			if (rxbuf->rxstatus.rs_status &
			    ~(ATH9K_RXERR_DECRYPT | ATH9K_RXERR_MIC |
			      ATH9K_RXERR_CRC))
				goto rx_next;
		} else {
			if (rxbuf->rxstatus.rs_status &
			    ~(ATH9K_RXERR_DECRYPT | ATH9K_RXERR_MIC)) {
				goto rx_next;
			}
		}
	}

	if (!(rxbuf->rxstatus.rs_status & ATH9K_RXERR_DECRYPT)) {
		u8 keyix;
		keyix = rxbuf->rxstatus.rs_keyix;
		if (keyix != ATH9K_RXKEYIX_INVALID) {
			rx_status->flag |= RX_FLAG_DECRYPTED;
		} else if (ieee80211_has_protected(fc) &&
			   skb->len >= hdrlen + 4) {
			keyix = skb->data[hdrlen + 3] >> 6;
			if (test_bit(keyix, common->keymap))
				rx_status->flag |= RX_FLAG_DECRYPTED;
		}
	}

	ath9k_process_rate(hw, rx_status, rxbuf->rxstatus.rs_rate,
			   rxbuf->rxstatus.rs_flags);

	if (rxbuf->rxstatus.rs_rssi != ATH9K_RSSI_BAD &&
	    !rxbuf->rxstatus.rs_moreaggr)
		ATH_RSSI_LPF(priv->rx.last_rssi,
			     rxbuf->rxstatus.rs_rssi);

	last_rssi = priv->rx.last_rssi;

	if (ieee80211_is_beacon(hdr->frame_control) &&
	    !is_zero_ether_addr(common->curbssid) &&
	    ether_addr_equal(hdr->addr3, common->curbssid)) {
		s8 rssi = rxbuf->rxstatus.rs_rssi;
<<<<<<< HEAD

		if (likely(last_rssi != ATH_RSSI_DUMMY_MARKER))
			rssi = ATH_EP_RND(last_rssi, ATH_RSSI_EP_MULTIPLIER);

		if (rssi < 0)
			rssi = 0;

=======

		if (likely(last_rssi != ATH_RSSI_DUMMY_MARKER))
			rssi = ATH_EP_RND(last_rssi, ATH_RSSI_EP_MULTIPLIER);

		if (rssi < 0)
			rssi = 0;

>>>>>>> e4aa937e
		priv->ah->stats.avgbrssi = rssi;
	}

	rx_status->mactime = be64_to_cpu(rxbuf->rxstatus.rs_tstamp);
	rx_status->band = hw->conf.chandef.chan->band;
	rx_status->freq = hw->conf.chandef.chan->center_freq;
	rx_status->signal =  rxbuf->rxstatus.rs_rssi + ATH_DEFAULT_NOISE_FLOOR;
	rx_status->antenna = rxbuf->rxstatus.rs_antenna;
	rx_status->flag |= RX_FLAG_MACTIME_END;

	return true;

rx_next:
	return false;
}

/*
 * FIXME: Handle FLUSH later on.
 */
void ath9k_rx_tasklet(unsigned long data)
{
	struct ath9k_htc_priv *priv = (struct ath9k_htc_priv *)data;
	struct ath9k_htc_rxbuf *rxbuf = NULL, *tmp_buf = NULL;
	struct ieee80211_rx_status rx_status;
	struct sk_buff *skb;
	unsigned long flags;
	struct ieee80211_hdr *hdr;

	do {
		spin_lock_irqsave(&priv->rx.rxbuflock, flags);
		list_for_each_entry(tmp_buf, &priv->rx.rxbuf, list) {
			if (tmp_buf->in_process) {
				rxbuf = tmp_buf;
				break;
			}
		}

		if (rxbuf == NULL) {
			spin_unlock_irqrestore(&priv->rx.rxbuflock, flags);
			break;
		}

		if (!rxbuf->skb)
			goto requeue;

		if (!ath9k_rx_prepare(priv, rxbuf, &rx_status)) {
			dev_kfree_skb_any(rxbuf->skb);
			goto requeue;
		}

		memcpy(IEEE80211_SKB_RXCB(rxbuf->skb), &rx_status,
		       sizeof(struct ieee80211_rx_status));
		skb = rxbuf->skb;
		hdr = (struct ieee80211_hdr *) skb->data;

		if (ieee80211_is_beacon(hdr->frame_control) && priv->ps_enabled)
				ieee80211_queue_work(priv->hw, &priv->ps_work);

		spin_unlock_irqrestore(&priv->rx.rxbuflock, flags);

		ieee80211_rx(priv->hw, skb);

		spin_lock_irqsave(&priv->rx.rxbuflock, flags);
requeue:
		rxbuf->in_process = false;
		rxbuf->skb = NULL;
		list_move_tail(&rxbuf->list, &priv->rx.rxbuf);
		rxbuf = NULL;
		spin_unlock_irqrestore(&priv->rx.rxbuflock, flags);
	} while (1);

}

void ath9k_htc_rxep(void *drv_priv, struct sk_buff *skb,
		    enum htc_endpoint_id ep_id)
{
	struct ath9k_htc_priv *priv = (struct ath9k_htc_priv *)drv_priv;
	struct ath_hw *ah = priv->ah;
	struct ath_common *common = ath9k_hw_common(ah);
	struct ath9k_htc_rxbuf *rxbuf = NULL, *tmp_buf = NULL;

	spin_lock(&priv->rx.rxbuflock);
	list_for_each_entry(tmp_buf, &priv->rx.rxbuf, list) {
		if (!tmp_buf->in_process) {
			rxbuf = tmp_buf;
			break;
		}
	}
	spin_unlock(&priv->rx.rxbuflock);

	if (rxbuf == NULL) {
		ath_dbg(common, ANY, "No free RX buffer\n");
		goto err;
	}

	spin_lock(&priv->rx.rxbuflock);
	rxbuf->skb = skb;
	rxbuf->in_process = true;
	spin_unlock(&priv->rx.rxbuflock);

	tasklet_schedule(&priv->rx_tasklet);
	return;
err:
	dev_kfree_skb_any(skb);
}

/* FIXME: Locking for cleanup/init */

void ath9k_rx_cleanup(struct ath9k_htc_priv *priv)
{
	struct ath9k_htc_rxbuf *rxbuf, *tbuf;

	list_for_each_entry_safe(rxbuf, tbuf, &priv->rx.rxbuf, list) {
		list_del(&rxbuf->list);
		if (rxbuf->skb)
			dev_kfree_skb_any(rxbuf->skb);
		kfree(rxbuf);
	}
}

int ath9k_rx_init(struct ath9k_htc_priv *priv)
{
	int i = 0;

	INIT_LIST_HEAD(&priv->rx.rxbuf);
	spin_lock_init(&priv->rx.rxbuflock);

	for (i = 0; i < ATH9K_HTC_RXBUF; i++) {
		struct ath9k_htc_rxbuf *rxbuf =
			kzalloc(sizeof(struct ath9k_htc_rxbuf), GFP_KERNEL);
		if (rxbuf == NULL)
			goto err;

		list_add_tail(&rxbuf->list, &priv->rx.rxbuf);
	}

	return 0;

err:
	ath9k_rx_cleanup(priv);
	return -ENOMEM;
}<|MERGE_RESOLUTION|>--- conflicted
+++ resolved
@@ -1069,7 +1069,6 @@
 	    !is_zero_ether_addr(common->curbssid) &&
 	    ether_addr_equal(hdr->addr3, common->curbssid)) {
 		s8 rssi = rxbuf->rxstatus.rs_rssi;
-<<<<<<< HEAD
 
 		if (likely(last_rssi != ATH_RSSI_DUMMY_MARKER))
 			rssi = ATH_EP_RND(last_rssi, ATH_RSSI_EP_MULTIPLIER);
@@ -1077,15 +1076,6 @@
 		if (rssi < 0)
 			rssi = 0;
 
-=======
-
-		if (likely(last_rssi != ATH_RSSI_DUMMY_MARKER))
-			rssi = ATH_EP_RND(last_rssi, ATH_RSSI_EP_MULTIPLIER);
-
-		if (rssi < 0)
-			rssi = 0;
-
->>>>>>> e4aa937e
 		priv->ah->stats.avgbrssi = rssi;
 	}
 
