// SPDX-License-Identifier: GPL-2.0-only
/*******************************************************************************
  This is the driver for the ST MAC 10/100/1000 on-chip Ethernet controllers.
  ST Ethernet IPs are built around a Synopsys IP Core.

	Copyright(C) 2007-2011 STMicroelectronics Ltd


  Author: Giuseppe Cavallaro <peppe.cavallaro@st.com>

  Documentation available at:
	http://www.stlinux.com
  Support available at:
	https://bugzilla.stlinux.com/
*******************************************************************************/

#include <linux/clk.h>
#include <linux/kernel.h>
#include <linux/interrupt.h>
#include <linux/ip.h>
#include <linux/tcp.h>
#include <linux/skbuff.h>
#include <linux/ethtool.h>
#include <linux/if_ether.h>
#include <linux/crc32.h>
#include <linux/mii.h>
#include <linux/if.h>
#include <linux/if_vlan.h>
#include <linux/dma-mapping.h>
#include <linux/slab.h>
#include <linux/prefetch.h>
#include <linux/pinctrl/consumer.h>
#ifdef CONFIG_DEBUG_FS
#include <linux/debugfs.h>
#include <linux/seq_file.h>
#endif /* CONFIG_DEBUG_FS */
#include <linux/net_tstamp.h>
#include <linux/phylink.h>
#include <linux/udp.h>
#include <net/pkt_cls.h>
#include "stmmac_ptp.h"
#include "stmmac.h"
#include <linux/reset.h>
#include <linux/of_mdio.h>
#include "dwmac1000.h"
#include "dwxgmac2.h"
#include "hwif.h"

#define	STMMAC_ALIGN(x)		ALIGN(ALIGN(x, SMP_CACHE_BYTES), 16)
#define	TSO_MAX_BUFF_SIZE	(SZ_16K - 1)

/* Module parameters */
#define TX_TIMEO	5000
static int watchdog = TX_TIMEO;
module_param(watchdog, int, 0644);
MODULE_PARM_DESC(watchdog, "Transmit timeout in milliseconds (default 5s)");

static int debug = -1;
module_param(debug, int, 0644);
MODULE_PARM_DESC(debug, "Message Level (-1: default, 0: no output, 16: all)");

static int phyaddr = -1;
module_param(phyaddr, int, 0444);
MODULE_PARM_DESC(phyaddr, "Physical device address");

#define STMMAC_TX_THRESH(x)	((x)->dma_tx_size / 4)
#define STMMAC_RX_THRESH(x)	((x)->dma_rx_size / 4)

static int flow_ctrl = FLOW_AUTO;
module_param(flow_ctrl, int, 0644);
MODULE_PARM_DESC(flow_ctrl, "Flow control ability [on/off]");

static int pause = PAUSE_TIME;
module_param(pause, int, 0644);
MODULE_PARM_DESC(pause, "Flow Control Pause Time");

#define TC_DEFAULT 64
static int tc = TC_DEFAULT;
module_param(tc, int, 0644);
MODULE_PARM_DESC(tc, "DMA threshold control value");

#define	DEFAULT_BUFSIZE	1536
static int buf_sz = DEFAULT_BUFSIZE;
module_param(buf_sz, int, 0644);
MODULE_PARM_DESC(buf_sz, "DMA buffer size");

#define	STMMAC_RX_COPYBREAK	256

static const u32 default_msg_level = (NETIF_MSG_DRV | NETIF_MSG_PROBE |
				      NETIF_MSG_LINK | NETIF_MSG_IFUP |
				      NETIF_MSG_IFDOWN | NETIF_MSG_TIMER);

#define STMMAC_DEFAULT_LPI_TIMER	1000
static int eee_timer = STMMAC_DEFAULT_LPI_TIMER;
module_param(eee_timer, int, 0644);
MODULE_PARM_DESC(eee_timer, "LPI tx expiration time in msec");
#define STMMAC_LPI_T(x) (jiffies + usecs_to_jiffies(x))

/* By default the driver will use the ring mode to manage tx and rx descriptors,
 * but allow user to force to use the chain instead of the ring
 */
static unsigned int chain_mode;
module_param(chain_mode, int, 0444);
MODULE_PARM_DESC(chain_mode, "To use chain instead of ring mode");

static irqreturn_t stmmac_interrupt(int irq, void *dev_id);

#ifdef CONFIG_DEBUG_FS
static const struct net_device_ops stmmac_netdev_ops;
static void stmmac_init_fs(struct net_device *dev);
static void stmmac_exit_fs(struct net_device *dev);
#endif

#define STMMAC_COAL_TIMER(x) (jiffies + usecs_to_jiffies(x))

/**
 * stmmac_verify_args - verify the driver parameters.
 * Description: it checks the driver parameters and set a default in case of
 * errors.
 */
static void stmmac_verify_args(void)
{
	if (unlikely(watchdog < 0))
		watchdog = TX_TIMEO;
	if (unlikely((buf_sz < DEFAULT_BUFSIZE) || (buf_sz > BUF_SIZE_16KiB)))
		buf_sz = DEFAULT_BUFSIZE;
	if (unlikely(flow_ctrl > 1))
		flow_ctrl = FLOW_AUTO;
	else if (likely(flow_ctrl < 0))
		flow_ctrl = FLOW_OFF;
	if (unlikely((pause < 0) || (pause > 0xffff)))
		pause = PAUSE_TIME;
	if (eee_timer < 0)
		eee_timer = STMMAC_DEFAULT_LPI_TIMER;
}

/**
 * stmmac_disable_all_queues - Disable all queues
 * @priv: driver private structure
 */
static void stmmac_disable_all_queues(struct stmmac_priv *priv)
{
	u32 rx_queues_cnt = priv->plat->rx_queues_to_use;
	u32 tx_queues_cnt = priv->plat->tx_queues_to_use;
	u32 maxq = max(rx_queues_cnt, tx_queues_cnt);
	u32 queue;

	for (queue = 0; queue < maxq; queue++) {
		struct stmmac_channel *ch = &priv->channel[queue];

		if (queue < rx_queues_cnt)
			napi_disable(&ch->rx_napi);
		if (queue < tx_queues_cnt)
			napi_disable(&ch->tx_napi);
	}
}

/**
 * stmmac_enable_all_queues - Enable all queues
 * @priv: driver private structure
 */
static void stmmac_enable_all_queues(struct stmmac_priv *priv)
{
	u32 rx_queues_cnt = priv->plat->rx_queues_to_use;
	u32 tx_queues_cnt = priv->plat->tx_queues_to_use;
	u32 maxq = max(rx_queues_cnt, tx_queues_cnt);
	u32 queue;

	for (queue = 0; queue < maxq; queue++) {
		struct stmmac_channel *ch = &priv->channel[queue];

		if (queue < rx_queues_cnt)
			napi_enable(&ch->rx_napi);
		if (queue < tx_queues_cnt)
			napi_enable(&ch->tx_napi);
	}
}

static void stmmac_service_event_schedule(struct stmmac_priv *priv)
{
	if (!test_bit(STMMAC_DOWN, &priv->state) &&
	    !test_and_set_bit(STMMAC_SERVICE_SCHED, &priv->state))
		queue_work(priv->wq, &priv->service_task);
}

static void stmmac_global_err(struct stmmac_priv *priv)
{
	netif_carrier_off(priv->dev);
	set_bit(STMMAC_RESET_REQUESTED, &priv->state);
	stmmac_service_event_schedule(priv);
}

/**
 * stmmac_clk_csr_set - dynamically set the MDC clock
 * @priv: driver private structure
 * Description: this is to dynamically set the MDC clock according to the csr
 * clock input.
 * Note:
 *	If a specific clk_csr value is passed from the platform
 *	this means that the CSR Clock Range selection cannot be
 *	changed at run-time and it is fixed (as reported in the driver
 *	documentation). Viceversa the driver will try to set the MDC
 *	clock dynamically according to the actual clock input.
 */
static void stmmac_clk_csr_set(struct stmmac_priv *priv)
{
	u32 clk_rate;

	clk_rate = clk_get_rate(priv->plat->stmmac_clk);

	/* Platform provided default clk_csr would be assumed valid
	 * for all other cases except for the below mentioned ones.
	 * For values higher than the IEEE 802.3 specified frequency
	 * we can not estimate the proper divider as it is not known
	 * the frequency of clk_csr_i. So we do not change the default
	 * divider.
	 */
	if (!(priv->clk_csr & MAC_CSR_H_FRQ_MASK)) {
		if (clk_rate < CSR_F_35M)
			priv->clk_csr = STMMAC_CSR_20_35M;
		else if ((clk_rate >= CSR_F_35M) && (clk_rate < CSR_F_60M))
			priv->clk_csr = STMMAC_CSR_35_60M;
		else if ((clk_rate >= CSR_F_60M) && (clk_rate < CSR_F_100M))
			priv->clk_csr = STMMAC_CSR_60_100M;
		else if ((clk_rate >= CSR_F_100M) && (clk_rate < CSR_F_150M))
			priv->clk_csr = STMMAC_CSR_100_150M;
		else if ((clk_rate >= CSR_F_150M) && (clk_rate < CSR_F_250M))
			priv->clk_csr = STMMAC_CSR_150_250M;
		else if ((clk_rate >= CSR_F_250M) && (clk_rate < CSR_F_300M))
			priv->clk_csr = STMMAC_CSR_250_300M;
	}

	if (priv->plat->has_sun8i) {
		if (clk_rate > 160000000)
			priv->clk_csr = 0x03;
		else if (clk_rate > 80000000)
			priv->clk_csr = 0x02;
		else if (clk_rate > 40000000)
			priv->clk_csr = 0x01;
		else
			priv->clk_csr = 0;
	}

	if (priv->plat->has_xgmac) {
		if (clk_rate > 400000000)
			priv->clk_csr = 0x5;
		else if (clk_rate > 350000000)
			priv->clk_csr = 0x4;
		else if (clk_rate > 300000000)
			priv->clk_csr = 0x3;
		else if (clk_rate > 250000000)
			priv->clk_csr = 0x2;
		else if (clk_rate > 150000000)
			priv->clk_csr = 0x1;
		else
			priv->clk_csr = 0x0;
	}
}

static void print_pkt(unsigned char *buf, int len)
{
	pr_debug("len = %d byte, buf addr: 0x%p\n", len, buf);
	print_hex_dump_bytes("", DUMP_PREFIX_OFFSET, buf, len);
}

static inline u32 stmmac_tx_avail(struct stmmac_priv *priv, u32 queue)
{
	struct stmmac_tx_queue *tx_q = &priv->tx_queue[queue];
	u32 avail;

	if (tx_q->dirty_tx > tx_q->cur_tx)
		avail = tx_q->dirty_tx - tx_q->cur_tx - 1;
	else
		avail = priv->dma_tx_size - tx_q->cur_tx + tx_q->dirty_tx - 1;

	return avail;
}

/**
 * stmmac_rx_dirty - Get RX queue dirty
 * @priv: driver private structure
 * @queue: RX queue index
 */
static inline u32 stmmac_rx_dirty(struct stmmac_priv *priv, u32 queue)
{
	struct stmmac_rx_queue *rx_q = &priv->rx_queue[queue];
	u32 dirty;

	if (rx_q->dirty_rx <= rx_q->cur_rx)
		dirty = rx_q->cur_rx - rx_q->dirty_rx;
	else
		dirty = priv->dma_rx_size - rx_q->dirty_rx + rx_q->cur_rx;

	return dirty;
}

/**
 * stmmac_enable_eee_mode - check and enter in LPI mode
 * @priv: driver private structure
 * Description: this function is to verify and enter in LPI mode in case of
 * EEE.
 */
static void stmmac_enable_eee_mode(struct stmmac_priv *priv)
{
	u32 tx_cnt = priv->plat->tx_queues_to_use;
	u32 queue;

	/* check if all TX queues have the work finished */
	for (queue = 0; queue < tx_cnt; queue++) {
		struct stmmac_tx_queue *tx_q = &priv->tx_queue[queue];

		if (tx_q->dirty_tx != tx_q->cur_tx)
			return; /* still unfinished work */
	}

	/* Check and enter in LPI mode */
	if (!priv->tx_path_in_lpi_mode)
		stmmac_set_eee_mode(priv, priv->hw,
				priv->plat->en_tx_lpi_clockgating);
}

/**
 * stmmac_disable_eee_mode - disable and exit from LPI mode
 * @priv: driver private structure
 * Description: this function is to exit and disable EEE in case of
 * LPI state is true. This is called by the xmit.
 */
void stmmac_disable_eee_mode(struct stmmac_priv *priv)
{
	stmmac_reset_eee_mode(priv, priv->hw);
	del_timer_sync(&priv->eee_ctrl_timer);
	priv->tx_path_in_lpi_mode = false;
}

/**
 * stmmac_eee_ctrl_timer - EEE TX SW timer.
 * @t:  timer_list struct containing private info
 * Description:
 *  if there is no data transfer and if we are not in LPI state,
 *  then MAC Transmitter can be moved to LPI state.
 */
static void stmmac_eee_ctrl_timer(struct timer_list *t)
{
	struct stmmac_priv *priv = from_timer(priv, t, eee_ctrl_timer);

	stmmac_enable_eee_mode(priv);
	mod_timer(&priv->eee_ctrl_timer, STMMAC_LPI_T(priv->tx_lpi_timer));
}

/**
 * stmmac_eee_init - init EEE
 * @priv: driver private structure
 * Description:
 *  if the GMAC supports the EEE (from the HW cap reg) and the phy device
 *  can also manage EEE, this function enable the LPI state and start related
 *  timer.
 */
bool stmmac_eee_init(struct stmmac_priv *priv)
{
	int eee_tw_timer = priv->eee_tw_timer;

	/* Using PCS we cannot dial with the phy registers at this stage
	 * so we do not support extra feature like EEE.
	 */
	if (priv->hw->pcs == STMMAC_PCS_TBI ||
	    priv->hw->pcs == STMMAC_PCS_RTBI)
		return false;

	/* Check if MAC core supports the EEE feature. */
	if (!priv->dma_cap.eee)
		return false;

	mutex_lock(&priv->lock);

	/* Check if it needs to be deactivated */
	if (!priv->eee_active) {
		if (priv->eee_enabled) {
			netdev_dbg(priv->dev, "disable EEE\n");
			del_timer_sync(&priv->eee_ctrl_timer);
			stmmac_set_eee_timer(priv, priv->hw, 0, eee_tw_timer);
		}
		mutex_unlock(&priv->lock);
		return false;
	}

	if (priv->eee_active && !priv->eee_enabled) {
		timer_setup(&priv->eee_ctrl_timer, stmmac_eee_ctrl_timer, 0);
		stmmac_set_eee_timer(priv, priv->hw, STMMAC_DEFAULT_LIT_LS,
				     eee_tw_timer);
	}

	mod_timer(&priv->eee_ctrl_timer, STMMAC_LPI_T(priv->tx_lpi_timer));

	mutex_unlock(&priv->lock);
	netdev_dbg(priv->dev, "Energy-Efficient Ethernet initialized\n");
	return true;
}

/* stmmac_get_tx_hwtstamp - get HW TX timestamps
 * @priv: driver private structure
 * @p : descriptor pointer
 * @skb : the socket buffer
 * Description :
 * This function will read timestamp from the descriptor & pass it to stack.
 * and also perform some sanity checks.
 */
static void stmmac_get_tx_hwtstamp(struct stmmac_priv *priv,
				   struct dma_desc *p, struct sk_buff *skb)
{
	struct skb_shared_hwtstamps shhwtstamp;
	bool found = false;
	u64 ns = 0;

	if (!priv->hwts_tx_en)
		return;

	/* exit if skb doesn't support hw tstamp */
	if (likely(!skb || !(skb_shinfo(skb)->tx_flags & SKBTX_IN_PROGRESS)))
		return;

	/* check tx tstamp status */
	if (stmmac_get_tx_timestamp_status(priv, p)) {
		stmmac_get_timestamp(priv, p, priv->adv_ts, &ns);
		found = true;
	} else if (!stmmac_get_mac_tx_timestamp(priv, priv->hw, &ns)) {
		found = true;
	}

	if (found) {
		memset(&shhwtstamp, 0, sizeof(struct skb_shared_hwtstamps));
		shhwtstamp.hwtstamp = ns_to_ktime(ns);

		netdev_dbg(priv->dev, "get valid TX hw timestamp %llu\n", ns);
		/* pass tstamp to stack */
		skb_tstamp_tx(skb, &shhwtstamp);
	}
}

/* stmmac_get_rx_hwtstamp - get HW RX timestamps
 * @priv: driver private structure
 * @p : descriptor pointer
 * @np : next descriptor pointer
 * @skb : the socket buffer
 * Description :
 * This function will read received packet's timestamp from the descriptor
 * and pass it to stack. It also perform some sanity checks.
 */
static void stmmac_get_rx_hwtstamp(struct stmmac_priv *priv, struct dma_desc *p,
				   struct dma_desc *np, struct sk_buff *skb)
{
	struct skb_shared_hwtstamps *shhwtstamp = NULL;
	struct dma_desc *desc = p;
	u64 ns = 0;

	if (!priv->hwts_rx_en)
		return;
	/* For GMAC4, the valid timestamp is from CTX next desc. */
	if (priv->plat->has_gmac4 || priv->plat->has_xgmac)
		desc = np;

	/* Check if timestamp is available */
	if (stmmac_get_rx_timestamp_status(priv, p, np, priv->adv_ts)) {
		stmmac_get_timestamp(priv, desc, priv->adv_ts, &ns);
		netdev_dbg(priv->dev, "get valid RX hw timestamp %llu\n", ns);
		shhwtstamp = skb_hwtstamps(skb);
		memset(shhwtstamp, 0, sizeof(struct skb_shared_hwtstamps));
		shhwtstamp->hwtstamp = ns_to_ktime(ns);
	} else  {
		netdev_dbg(priv->dev, "cannot get RX hw timestamp\n");
	}
}

/**
 *  stmmac_hwtstamp_set - control hardware timestamping.
 *  @dev: device pointer.
 *  @ifr: An IOCTL specific structure, that can contain a pointer to
 *  a proprietary structure used to pass information to the driver.
 *  Description:
 *  This function configures the MAC to enable/disable both outgoing(TX)
 *  and incoming(RX) packets time stamping based on user input.
 *  Return Value:
 *  0 on success and an appropriate -ve integer on failure.
 */
static int stmmac_hwtstamp_set(struct net_device *dev, struct ifreq *ifr)
{
	struct stmmac_priv *priv = netdev_priv(dev);
	struct hwtstamp_config config;
	struct timespec64 now;
	u64 temp = 0;
	u32 ptp_v2 = 0;
	u32 tstamp_all = 0;
	u32 ptp_over_ipv4_udp = 0;
	u32 ptp_over_ipv6_udp = 0;
	u32 ptp_over_ethernet = 0;
	u32 snap_type_sel = 0;
	u32 ts_master_en = 0;
	u32 ts_event_en = 0;
	u32 sec_inc = 0;
	u32 value = 0;
	bool xmac;

	xmac = priv->plat->has_gmac4 || priv->plat->has_xgmac;

	if (!(priv->dma_cap.time_stamp || priv->adv_ts)) {
		netdev_alert(priv->dev, "No support for HW time stamping\n");
		priv->hwts_tx_en = 0;
		priv->hwts_rx_en = 0;

		return -EOPNOTSUPP;
	}

	if (copy_from_user(&config, ifr->ifr_data,
			   sizeof(config)))
		return -EFAULT;

	netdev_dbg(priv->dev, "%s config flags:0x%x, tx_type:0x%x, rx_filter:0x%x\n",
		   __func__, config.flags, config.tx_type, config.rx_filter);

	/* reserved for future extensions */
	if (config.flags)
		return -EINVAL;

	if (config.tx_type != HWTSTAMP_TX_OFF &&
	    config.tx_type != HWTSTAMP_TX_ON)
		return -ERANGE;

	if (priv->adv_ts) {
		switch (config.rx_filter) {
		case HWTSTAMP_FILTER_NONE:
			/* time stamp no incoming packet at all */
			config.rx_filter = HWTSTAMP_FILTER_NONE;
			break;

		case HWTSTAMP_FILTER_PTP_V1_L4_EVENT:
			/* PTP v1, UDP, any kind of event packet */
			config.rx_filter = HWTSTAMP_FILTER_PTP_V1_L4_EVENT;
			/* 'xmac' hardware can support Sync, Pdelay_Req and
			 * Pdelay_resp by setting bit14 and bits17/16 to 01
			 * This leaves Delay_Req timestamps out.
			 * Enable all events *and* general purpose message
			 * timestamping
			 */
			snap_type_sel = PTP_TCR_SNAPTYPSEL_1;
			ptp_over_ipv4_udp = PTP_TCR_TSIPV4ENA;
			ptp_over_ipv6_udp = PTP_TCR_TSIPV6ENA;
			break;

		case HWTSTAMP_FILTER_PTP_V1_L4_SYNC:
			/* PTP v1, UDP, Sync packet */
			config.rx_filter = HWTSTAMP_FILTER_PTP_V1_L4_SYNC;
			/* take time stamp for SYNC messages only */
			ts_event_en = PTP_TCR_TSEVNTENA;

			ptp_over_ipv4_udp = PTP_TCR_TSIPV4ENA;
			ptp_over_ipv6_udp = PTP_TCR_TSIPV6ENA;
			break;

		case HWTSTAMP_FILTER_PTP_V1_L4_DELAY_REQ:
			/* PTP v1, UDP, Delay_req packet */
			config.rx_filter = HWTSTAMP_FILTER_PTP_V1_L4_DELAY_REQ;
			/* take time stamp for Delay_Req messages only */
			ts_master_en = PTP_TCR_TSMSTRENA;
			ts_event_en = PTP_TCR_TSEVNTENA;

			ptp_over_ipv4_udp = PTP_TCR_TSIPV4ENA;
			ptp_over_ipv6_udp = PTP_TCR_TSIPV6ENA;
			break;

		case HWTSTAMP_FILTER_PTP_V2_L4_EVENT:
			/* PTP v2, UDP, any kind of event packet */
			config.rx_filter = HWTSTAMP_FILTER_PTP_V2_L4_EVENT;
			ptp_v2 = PTP_TCR_TSVER2ENA;
			/* take time stamp for all event messages */
			snap_type_sel = PTP_TCR_SNAPTYPSEL_1;

			ptp_over_ipv4_udp = PTP_TCR_TSIPV4ENA;
			ptp_over_ipv6_udp = PTP_TCR_TSIPV6ENA;
			break;

		case HWTSTAMP_FILTER_PTP_V2_L4_SYNC:
			/* PTP v2, UDP, Sync packet */
			config.rx_filter = HWTSTAMP_FILTER_PTP_V2_L4_SYNC;
			ptp_v2 = PTP_TCR_TSVER2ENA;
			/* take time stamp for SYNC messages only */
			ts_event_en = PTP_TCR_TSEVNTENA;

			ptp_over_ipv4_udp = PTP_TCR_TSIPV4ENA;
			ptp_over_ipv6_udp = PTP_TCR_TSIPV6ENA;
			break;

		case HWTSTAMP_FILTER_PTP_V2_L4_DELAY_REQ:
			/* PTP v2, UDP, Delay_req packet */
			config.rx_filter = HWTSTAMP_FILTER_PTP_V2_L4_DELAY_REQ;
			ptp_v2 = PTP_TCR_TSVER2ENA;
			/* take time stamp for Delay_Req messages only */
			ts_master_en = PTP_TCR_TSMSTRENA;
			ts_event_en = PTP_TCR_TSEVNTENA;

			ptp_over_ipv4_udp = PTP_TCR_TSIPV4ENA;
			ptp_over_ipv6_udp = PTP_TCR_TSIPV6ENA;
			break;

		case HWTSTAMP_FILTER_PTP_V2_EVENT:
			/* PTP v2/802.AS1 any layer, any kind of event packet */
			config.rx_filter = HWTSTAMP_FILTER_PTP_V2_EVENT;
			ptp_v2 = PTP_TCR_TSVER2ENA;
			snap_type_sel = PTP_TCR_SNAPTYPSEL_1;
			if (priv->synopsys_id != DWMAC_CORE_5_10)
				ts_event_en = PTP_TCR_TSEVNTENA;
			ptp_over_ipv4_udp = PTP_TCR_TSIPV4ENA;
			ptp_over_ipv6_udp = PTP_TCR_TSIPV6ENA;
			ptp_over_ethernet = PTP_TCR_TSIPENA;
			break;

		case HWTSTAMP_FILTER_PTP_V2_SYNC:
			/* PTP v2/802.AS1, any layer, Sync packet */
			config.rx_filter = HWTSTAMP_FILTER_PTP_V2_SYNC;
			ptp_v2 = PTP_TCR_TSVER2ENA;
			/* take time stamp for SYNC messages only */
			ts_event_en = PTP_TCR_TSEVNTENA;

			ptp_over_ipv4_udp = PTP_TCR_TSIPV4ENA;
			ptp_over_ipv6_udp = PTP_TCR_TSIPV6ENA;
			ptp_over_ethernet = PTP_TCR_TSIPENA;
			break;

		case HWTSTAMP_FILTER_PTP_V2_DELAY_REQ:
			/* PTP v2/802.AS1, any layer, Delay_req packet */
			config.rx_filter = HWTSTAMP_FILTER_PTP_V2_DELAY_REQ;
			ptp_v2 = PTP_TCR_TSVER2ENA;
			/* take time stamp for Delay_Req messages only */
			ts_master_en = PTP_TCR_TSMSTRENA;
			ts_event_en = PTP_TCR_TSEVNTENA;

			ptp_over_ipv4_udp = PTP_TCR_TSIPV4ENA;
			ptp_over_ipv6_udp = PTP_TCR_TSIPV6ENA;
			ptp_over_ethernet = PTP_TCR_TSIPENA;
			break;

		case HWTSTAMP_FILTER_NTP_ALL:
		case HWTSTAMP_FILTER_ALL:
			/* time stamp any incoming packet */
			config.rx_filter = HWTSTAMP_FILTER_ALL;
			tstamp_all = PTP_TCR_TSENALL;
			break;

		default:
			return -ERANGE;
		}
	} else {
		switch (config.rx_filter) {
		case HWTSTAMP_FILTER_NONE:
			config.rx_filter = HWTSTAMP_FILTER_NONE;
			break;
		default:
			/* PTP v1, UDP, any kind of event packet */
			config.rx_filter = HWTSTAMP_FILTER_PTP_V1_L4_EVENT;
			break;
		}
	}
	priv->hwts_rx_en = ((config.rx_filter == HWTSTAMP_FILTER_NONE) ? 0 : 1);
	priv->hwts_tx_en = config.tx_type == HWTSTAMP_TX_ON;

	if (!priv->hwts_tx_en && !priv->hwts_rx_en)
		stmmac_config_hw_tstamping(priv, priv->ptpaddr, 0);
	else {
		value = (PTP_TCR_TSENA | PTP_TCR_TSCFUPDT | PTP_TCR_TSCTRLSSR |
			 tstamp_all | ptp_v2 | ptp_over_ethernet |
			 ptp_over_ipv6_udp | ptp_over_ipv4_udp | ts_event_en |
			 ts_master_en | snap_type_sel);
		stmmac_config_hw_tstamping(priv, priv->ptpaddr, value);

		/* program Sub Second Increment reg */
		stmmac_config_sub_second_increment(priv,
				priv->ptpaddr, priv->plat->clk_ptp_rate,
				xmac, &sec_inc);
		temp = div_u64(1000000000ULL, sec_inc);

		/* Store sub second increment and flags for later use */
		priv->sub_second_inc = sec_inc;
		priv->systime_flags = value;

		/* calculate default added value:
		 * formula is :
		 * addend = (2^32)/freq_div_ratio;
		 * where, freq_div_ratio = 1e9ns/sec_inc
		 */
		temp = (u64)(temp << 32);
		priv->default_addend = div_u64(temp, priv->plat->clk_ptp_rate);
		stmmac_config_addend(priv, priv->ptpaddr, priv->default_addend);

		/* initialize system time */
		ktime_get_real_ts64(&now);

		/* lower 32 bits of tv_sec are safe until y2106 */
		stmmac_init_systime(priv, priv->ptpaddr,
				(u32)now.tv_sec, now.tv_nsec);
	}

	memcpy(&priv->tstamp_config, &config, sizeof(config));

	return copy_to_user(ifr->ifr_data, &config,
			    sizeof(config)) ? -EFAULT : 0;
}

/**
 *  stmmac_hwtstamp_get - read hardware timestamping.
 *  @dev: device pointer.
 *  @ifr: An IOCTL specific structure, that can contain a pointer to
 *  a proprietary structure used to pass information to the driver.
 *  Description:
 *  This function obtain the current hardware timestamping settings
 *  as requested.
 */
static int stmmac_hwtstamp_get(struct net_device *dev, struct ifreq *ifr)
{
	struct stmmac_priv *priv = netdev_priv(dev);
	struct hwtstamp_config *config = &priv->tstamp_config;

	if (!(priv->dma_cap.time_stamp || priv->dma_cap.atime_stamp))
		return -EOPNOTSUPP;

	return copy_to_user(ifr->ifr_data, config,
			    sizeof(*config)) ? -EFAULT : 0;
}

/**
 * stmmac_init_ptp - init PTP
 * @priv: driver private structure
 * Description: this is to verify if the HW supports the PTPv1 or PTPv2.
 * This is done by looking at the HW cap. register.
 * This function also registers the ptp driver.
 */
static int stmmac_init_ptp(struct stmmac_priv *priv)
{
	bool xmac = priv->plat->has_gmac4 || priv->plat->has_xgmac;

	if (!(priv->dma_cap.time_stamp || priv->dma_cap.atime_stamp))
		return -EOPNOTSUPP;

	priv->adv_ts = 0;
	/* Check if adv_ts can be enabled for dwmac 4.x / xgmac core */
	if (xmac && priv->dma_cap.atime_stamp)
		priv->adv_ts = 1;
	/* Dwmac 3.x core with extend_desc can support adv_ts */
	else if (priv->extend_desc && priv->dma_cap.atime_stamp)
		priv->adv_ts = 1;

	if (priv->dma_cap.time_stamp)
		netdev_info(priv->dev, "IEEE 1588-2002 Timestamp supported\n");

	if (priv->adv_ts)
		netdev_info(priv->dev,
			    "IEEE 1588-2008 Advanced Timestamp supported\n");

	priv->hwts_tx_en = 0;
	priv->hwts_rx_en = 0;

	stmmac_ptp_register(priv);

	return 0;
}

static void stmmac_release_ptp(struct stmmac_priv *priv)
{
	clk_disable_unprepare(priv->plat->clk_ptp_ref);
	stmmac_ptp_unregister(priv);
}

/**
 *  stmmac_mac_flow_ctrl - Configure flow control in all queues
 *  @priv: driver private structure
 *  @duplex: duplex passed to the next function
 *  Description: It is used for configuring the flow control in all queues
 */
static void stmmac_mac_flow_ctrl(struct stmmac_priv *priv, u32 duplex)
{
	u32 tx_cnt = priv->plat->tx_queues_to_use;

	stmmac_flow_ctrl(priv, priv->hw, duplex, priv->flow_ctrl,
			priv->pause, tx_cnt);
}

static void stmmac_validate(struct phylink_config *config,
			    unsigned long *supported,
			    struct phylink_link_state *state)
{
	struct stmmac_priv *priv = netdev_priv(to_net_dev(config->dev));
	__ETHTOOL_DECLARE_LINK_MODE_MASK(mac_supported) = { 0, };
	__ETHTOOL_DECLARE_LINK_MODE_MASK(mask) = { 0, };
	int tx_cnt = priv->plat->tx_queues_to_use;
	int max_speed = priv->plat->max_speed;

	phylink_set(mac_supported, 10baseT_Half);
	phylink_set(mac_supported, 10baseT_Full);
	phylink_set(mac_supported, 100baseT_Half);
	phylink_set(mac_supported, 100baseT_Full);
	phylink_set(mac_supported, 1000baseT_Half);
	phylink_set(mac_supported, 1000baseT_Full);
	phylink_set(mac_supported, 1000baseKX_Full);

	phylink_set(mac_supported, Autoneg);
	phylink_set(mac_supported, Pause);
	phylink_set(mac_supported, Asym_Pause);
	phylink_set_port_modes(mac_supported);

	/* Cut down 1G if asked to */
	if ((max_speed > 0) && (max_speed < 1000)) {
		phylink_set(mask, 1000baseT_Full);
		phylink_set(mask, 1000baseX_Full);
	} else if (priv->plat->has_xgmac) {
		if (!max_speed || (max_speed >= 2500)) {
			phylink_set(mac_supported, 2500baseT_Full);
			phylink_set(mac_supported, 2500baseX_Full);
		}
		if (!max_speed || (max_speed >= 5000)) {
			phylink_set(mac_supported, 5000baseT_Full);
		}
		if (!max_speed || (max_speed >= 10000)) {
			phylink_set(mac_supported, 10000baseSR_Full);
			phylink_set(mac_supported, 10000baseLR_Full);
			phylink_set(mac_supported, 10000baseER_Full);
			phylink_set(mac_supported, 10000baseLRM_Full);
			phylink_set(mac_supported, 10000baseT_Full);
			phylink_set(mac_supported, 10000baseKX4_Full);
			phylink_set(mac_supported, 10000baseKR_Full);
		}
		if (!max_speed || (max_speed >= 25000)) {
			phylink_set(mac_supported, 25000baseCR_Full);
			phylink_set(mac_supported, 25000baseKR_Full);
			phylink_set(mac_supported, 25000baseSR_Full);
		}
		if (!max_speed || (max_speed >= 40000)) {
			phylink_set(mac_supported, 40000baseKR4_Full);
			phylink_set(mac_supported, 40000baseCR4_Full);
			phylink_set(mac_supported, 40000baseSR4_Full);
			phylink_set(mac_supported, 40000baseLR4_Full);
		}
		if (!max_speed || (max_speed >= 50000)) {
			phylink_set(mac_supported, 50000baseCR2_Full);
			phylink_set(mac_supported, 50000baseKR2_Full);
			phylink_set(mac_supported, 50000baseSR2_Full);
			phylink_set(mac_supported, 50000baseKR_Full);
			phylink_set(mac_supported, 50000baseSR_Full);
			phylink_set(mac_supported, 50000baseCR_Full);
			phylink_set(mac_supported, 50000baseLR_ER_FR_Full);
			phylink_set(mac_supported, 50000baseDR_Full);
		}
		if (!max_speed || (max_speed >= 100000)) {
			phylink_set(mac_supported, 100000baseKR4_Full);
			phylink_set(mac_supported, 100000baseSR4_Full);
			phylink_set(mac_supported, 100000baseCR4_Full);
			phylink_set(mac_supported, 100000baseLR4_ER4_Full);
			phylink_set(mac_supported, 100000baseKR2_Full);
			phylink_set(mac_supported, 100000baseSR2_Full);
			phylink_set(mac_supported, 100000baseCR2_Full);
			phylink_set(mac_supported, 100000baseLR2_ER2_FR2_Full);
			phylink_set(mac_supported, 100000baseDR2_Full);
		}
	}

	/* Half-Duplex can only work with single queue */
	if (tx_cnt > 1) {
		phylink_set(mask, 10baseT_Half);
		phylink_set(mask, 100baseT_Half);
		phylink_set(mask, 1000baseT_Half);
	}

	linkmode_and(supported, supported, mac_supported);
	linkmode_andnot(supported, supported, mask);

	linkmode_and(state->advertising, state->advertising, mac_supported);
	linkmode_andnot(state->advertising, state->advertising, mask);

	/* If PCS is supported, check which modes it supports. */
	stmmac_xpcs_validate(priv, &priv->hw->xpcs_args, supported, state);
}

static void stmmac_mac_pcs_get_state(struct phylink_config *config,
				     struct phylink_link_state *state)
{
	struct stmmac_priv *priv = netdev_priv(to_net_dev(config->dev));

	state->link = 0;
	stmmac_xpcs_get_state(priv, &priv->hw->xpcs_args, state);
}

static void stmmac_mac_config(struct phylink_config *config, unsigned int mode,
			      const struct phylink_link_state *state)
{
	struct stmmac_priv *priv = netdev_priv(to_net_dev(config->dev));

	stmmac_xpcs_config(priv, &priv->hw->xpcs_args, state);
}

static void stmmac_mac_an_restart(struct phylink_config *config)
{
	/* Not Supported */
}

static void stmmac_mac_link_down(struct phylink_config *config,
				 unsigned int mode, phy_interface_t interface)
{
	struct stmmac_priv *priv = netdev_priv(to_net_dev(config->dev));

	stmmac_mac_set(priv, priv->ioaddr, false);
	priv->eee_active = false;
	priv->tx_lpi_enabled = false;
	stmmac_eee_init(priv);
	stmmac_set_eee_pls(priv, priv->hw, false);
}

static void stmmac_mac_link_up(struct phylink_config *config,
			       struct phy_device *phy,
			       unsigned int mode, phy_interface_t interface,
			       int speed, int duplex,
			       bool tx_pause, bool rx_pause)
{
	struct stmmac_priv *priv = netdev_priv(to_net_dev(config->dev));
	u32 ctrl;

	stmmac_xpcs_link_up(priv, &priv->hw->xpcs_args, speed, interface);

	ctrl = readl(priv->ioaddr + MAC_CTRL_REG);
	ctrl &= ~priv->hw->link.speed_mask;

	if (interface == PHY_INTERFACE_MODE_USXGMII) {
		switch (speed) {
		case SPEED_10000:
			ctrl |= priv->hw->link.xgmii.speed10000;
			break;
		case SPEED_5000:
			ctrl |= priv->hw->link.xgmii.speed5000;
			break;
		case SPEED_2500:
			ctrl |= priv->hw->link.xgmii.speed2500;
			break;
		default:
			return;
		}
	} else if (interface == PHY_INTERFACE_MODE_XLGMII) {
		switch (speed) {
		case SPEED_100000:
			ctrl |= priv->hw->link.xlgmii.speed100000;
			break;
		case SPEED_50000:
			ctrl |= priv->hw->link.xlgmii.speed50000;
			break;
		case SPEED_40000:
			ctrl |= priv->hw->link.xlgmii.speed40000;
			break;
		case SPEED_25000:
			ctrl |= priv->hw->link.xlgmii.speed25000;
			break;
		case SPEED_10000:
			ctrl |= priv->hw->link.xgmii.speed10000;
			break;
		case SPEED_2500:
			ctrl |= priv->hw->link.speed2500;
			break;
		case SPEED_1000:
			ctrl |= priv->hw->link.speed1000;
			break;
		default:
			return;
		}
	} else {
		switch (speed) {
		case SPEED_2500:
			ctrl |= priv->hw->link.speed2500;
			break;
		case SPEED_1000:
			ctrl |= priv->hw->link.speed1000;
			break;
		case SPEED_100:
			ctrl |= priv->hw->link.speed100;
			break;
		case SPEED_10:
			ctrl |= priv->hw->link.speed10;
			break;
		default:
			return;
		}
	}

	priv->speed = speed;

	if (priv->plat->fix_mac_speed)
		priv->plat->fix_mac_speed(priv->plat->bsp_priv, speed);

	if (!duplex)
		ctrl &= ~priv->hw->link.duplex;
	else
		ctrl |= priv->hw->link.duplex;

	/* Flow Control operation */
	if (tx_pause && rx_pause)
		stmmac_mac_flow_ctrl(priv, duplex);

	writel(ctrl, priv->ioaddr + MAC_CTRL_REG);

	stmmac_mac_set(priv, priv->ioaddr, true);
	if (phy && priv->dma_cap.eee) {
		priv->eee_active = phy_init_eee(phy, 1) >= 0;
		priv->eee_enabled = stmmac_eee_init(priv);
		priv->tx_lpi_enabled = priv->eee_enabled;
		stmmac_set_eee_pls(priv, priv->hw, true);
	}
}

static const struct phylink_mac_ops stmmac_phylink_mac_ops = {
	.validate = stmmac_validate,
	.mac_pcs_get_state = stmmac_mac_pcs_get_state,
	.mac_config = stmmac_mac_config,
	.mac_an_restart = stmmac_mac_an_restart,
	.mac_link_down = stmmac_mac_link_down,
	.mac_link_up = stmmac_mac_link_up,
};

/**
 * stmmac_check_pcs_mode - verify if RGMII/SGMII is supported
 * @priv: driver private structure
 * Description: this is to verify if the HW supports the PCS.
 * Physical Coding Sublayer (PCS) interface that can be used when the MAC is
 * configured for the TBI, RTBI, or SGMII PHY interface.
 */
static void stmmac_check_pcs_mode(struct stmmac_priv *priv)
{
	int interface = priv->plat->interface;

	if (priv->dma_cap.pcs) {
		if ((interface == PHY_INTERFACE_MODE_RGMII) ||
		    (interface == PHY_INTERFACE_MODE_RGMII_ID) ||
		    (interface == PHY_INTERFACE_MODE_RGMII_RXID) ||
		    (interface == PHY_INTERFACE_MODE_RGMII_TXID)) {
			netdev_dbg(priv->dev, "PCS RGMII support enabled\n");
			priv->hw->pcs = STMMAC_PCS_RGMII;
		} else if (interface == PHY_INTERFACE_MODE_SGMII) {
			netdev_dbg(priv->dev, "PCS SGMII support enabled\n");
			priv->hw->pcs = STMMAC_PCS_SGMII;
		}
	}
}

/**
 * stmmac_init_phy - PHY initialization
 * @dev: net device structure
 * Description: it initializes the driver's PHY state, and attaches the PHY
 * to the mac driver.
 *  Return value:
 *  0 on success
 */
static int stmmac_init_phy(struct net_device *dev)
{
	struct ethtool_wolinfo wol = { .cmd = ETHTOOL_GWOL };
	struct stmmac_priv *priv = netdev_priv(dev);
	struct device_node *node;
	int ret;

	node = priv->plat->phylink_node;

	if (node)
		ret = phylink_of_phy_connect(priv->phylink, node, 0);

	/* Some DT bindings do not set-up the PHY handle. Let's try to
	 * manually parse it
	 */
	if (!node || ret) {
		int addr = priv->plat->phy_addr;
		struct phy_device *phydev;

		phydev = mdiobus_get_phy(priv->mii, addr);
		if (!phydev) {
			netdev_err(priv->dev, "no phy at addr %d\n", addr);
			return -ENODEV;
		}

		ret = phylink_connect_phy(priv->phylink, phydev);
	}

	phylink_ethtool_get_wol(priv->phylink, &wol);
	device_set_wakeup_capable(priv->device, !!wol.supported);

	return ret;
}

static int stmmac_phy_setup(struct stmmac_priv *priv)
{
	struct fwnode_handle *fwnode = of_fwnode_handle(priv->plat->phylink_node);
	int mode = priv->plat->phy_interface;
	struct phylink *phylink;

	priv->phylink_config.dev = &priv->dev->dev;
	priv->phylink_config.type = PHYLINK_NETDEV;
	priv->phylink_config.pcs_poll = true;

	if (!fwnode)
		fwnode = dev_fwnode(priv->device);

	phylink = phylink_create(&priv->phylink_config, fwnode,
				 mode, &stmmac_phylink_mac_ops);
	if (IS_ERR(phylink))
		return PTR_ERR(phylink);

	priv->phylink = phylink;
	return 0;
}

static void stmmac_display_rx_rings(struct stmmac_priv *priv)
{
	u32 rx_cnt = priv->plat->rx_queues_to_use;
	void *head_rx;
	u32 queue;

	/* Display RX rings */
	for (queue = 0; queue < rx_cnt; queue++) {
		struct stmmac_rx_queue *rx_q = &priv->rx_queue[queue];

		pr_info("\tRX Queue %u rings\n", queue);

		if (priv->extend_desc)
			head_rx = (void *)rx_q->dma_erx;
		else
			head_rx = (void *)rx_q->dma_rx;

		/* Display RX ring */
		stmmac_display_ring(priv, head_rx, priv->dma_rx_size, true);
	}
}

static void stmmac_display_tx_rings(struct stmmac_priv *priv)
{
	u32 tx_cnt = priv->plat->tx_queues_to_use;
	void *head_tx;
	u32 queue;

	/* Display TX rings */
	for (queue = 0; queue < tx_cnt; queue++) {
		struct stmmac_tx_queue *tx_q = &priv->tx_queue[queue];

		pr_info("\tTX Queue %d rings\n", queue);

		if (priv->extend_desc)
			head_tx = (void *)tx_q->dma_etx;
		else if (tx_q->tbs & STMMAC_TBS_AVAIL)
			head_tx = (void *)tx_q->dma_entx;
		else
			head_tx = (void *)tx_q->dma_tx;

		stmmac_display_ring(priv, head_tx, priv->dma_tx_size, false);
	}
}

static void stmmac_display_rings(struct stmmac_priv *priv)
{
	/* Display RX ring */
	stmmac_display_rx_rings(priv);

	/* Display TX ring */
	stmmac_display_tx_rings(priv);
}

static int stmmac_set_bfsize(int mtu, int bufsize)
{
	int ret = bufsize;

	if (mtu >= BUF_SIZE_8KiB)
		ret = BUF_SIZE_16KiB;
	else if (mtu >= BUF_SIZE_4KiB)
		ret = BUF_SIZE_8KiB;
	else if (mtu >= BUF_SIZE_2KiB)
		ret = BUF_SIZE_4KiB;
	else if (mtu > DEFAULT_BUFSIZE)
		ret = BUF_SIZE_2KiB;
	else
		ret = DEFAULT_BUFSIZE;

	return ret;
}

/**
 * stmmac_clear_rx_descriptors - clear RX descriptors
 * @priv: driver private structure
 * @queue: RX queue index
 * Description: this function is called to clear the RX descriptors
 * in case of both basic and extended descriptors are used.
 */
static void stmmac_clear_rx_descriptors(struct stmmac_priv *priv, u32 queue)
{
	struct stmmac_rx_queue *rx_q = &priv->rx_queue[queue];
	int i;

	/* Clear the RX descriptors */
	for (i = 0; i < priv->dma_rx_size; i++)
		if (priv->extend_desc)
			stmmac_init_rx_desc(priv, &rx_q->dma_erx[i].basic,
					priv->use_riwt, priv->mode,
					(i == priv->dma_rx_size - 1),
					priv->dma_buf_sz);
		else
			stmmac_init_rx_desc(priv, &rx_q->dma_rx[i],
					priv->use_riwt, priv->mode,
					(i == priv->dma_rx_size - 1),
					priv->dma_buf_sz);
}

/**
 * stmmac_clear_tx_descriptors - clear tx descriptors
 * @priv: driver private structure
 * @queue: TX queue index.
 * Description: this function is called to clear the TX descriptors
 * in case of both basic and extended descriptors are used.
 */
static void stmmac_clear_tx_descriptors(struct stmmac_priv *priv, u32 queue)
{
	struct stmmac_tx_queue *tx_q = &priv->tx_queue[queue];
	int i;

	/* Clear the TX descriptors */
	for (i = 0; i < priv->dma_tx_size; i++) {
		int last = (i == (priv->dma_tx_size - 1));
		struct dma_desc *p;

		if (priv->extend_desc)
			p = &tx_q->dma_etx[i].basic;
		else if (tx_q->tbs & STMMAC_TBS_AVAIL)
			p = &tx_q->dma_entx[i].basic;
		else
			p = &tx_q->dma_tx[i];

		stmmac_init_tx_desc(priv, p, priv->mode, last);
	}
}

/**
 * stmmac_clear_descriptors - clear descriptors
 * @priv: driver private structure
 * Description: this function is called to clear the TX and RX descriptors
 * in case of both basic and extended descriptors are used.
 */
static void stmmac_clear_descriptors(struct stmmac_priv *priv)
{
	u32 rx_queue_cnt = priv->plat->rx_queues_to_use;
	u32 tx_queue_cnt = priv->plat->tx_queues_to_use;
	u32 queue;

	/* Clear the RX descriptors */
	for (queue = 0; queue < rx_queue_cnt; queue++)
		stmmac_clear_rx_descriptors(priv, queue);

	/* Clear the TX descriptors */
	for (queue = 0; queue < tx_queue_cnt; queue++)
		stmmac_clear_tx_descriptors(priv, queue);
}

/**
 * stmmac_init_rx_buffers - init the RX descriptor buffer.
 * @priv: driver private structure
 * @p: descriptor pointer
 * @i: descriptor index
 * @flags: gfp flag
 * @queue: RX queue index
 * Description: this function is called to allocate a receive buffer, perform
 * the DMA mapping and init the descriptor.
 */
static int stmmac_init_rx_buffers(struct stmmac_priv *priv, struct dma_desc *p,
				  int i, gfp_t flags, u32 queue)
{
	struct stmmac_rx_queue *rx_q = &priv->rx_queue[queue];
	struct stmmac_rx_buffer *buf = &rx_q->buf_pool[i];

	buf->page = page_pool_dev_alloc_pages(rx_q->page_pool);
	if (!buf->page)
		return -ENOMEM;

	if (priv->sph) {
		buf->sec_page = page_pool_dev_alloc_pages(rx_q->page_pool);
		if (!buf->sec_page)
			return -ENOMEM;

		buf->sec_addr = page_pool_get_dma_addr(buf->sec_page);
		stmmac_set_desc_sec_addr(priv, p, buf->sec_addr);
	} else {
		buf->sec_page = NULL;
	}

	buf->addr = page_pool_get_dma_addr(buf->page);
	stmmac_set_desc_addr(priv, p, buf->addr);
	if (priv->dma_buf_sz == BUF_SIZE_16KiB)
		stmmac_init_desc3(priv, p);

	return 0;
}

/**
 * stmmac_free_rx_buffer - free RX dma buffers
 * @priv: private structure
 * @queue: RX queue index
 * @i: buffer index.
 */
static void stmmac_free_rx_buffer(struct stmmac_priv *priv, u32 queue, int i)
{
	struct stmmac_rx_queue *rx_q = &priv->rx_queue[queue];
	struct stmmac_rx_buffer *buf = &rx_q->buf_pool[i];

	if (buf->page)
		page_pool_put_full_page(rx_q->page_pool, buf->page, false);
	buf->page = NULL;

	if (buf->sec_page)
		page_pool_put_full_page(rx_q->page_pool, buf->sec_page, false);
	buf->sec_page = NULL;
}

/**
 * stmmac_free_tx_buffer - free RX dma buffers
 * @priv: private structure
 * @queue: RX queue index
 * @i: buffer index.
 */
static void stmmac_free_tx_buffer(struct stmmac_priv *priv, u32 queue, int i)
{
	struct stmmac_tx_queue *tx_q = &priv->tx_queue[queue];

	if (tx_q->tx_skbuff_dma[i].buf) {
		if (tx_q->tx_skbuff_dma[i].map_as_page)
			dma_unmap_page(priv->device,
				       tx_q->tx_skbuff_dma[i].buf,
				       tx_q->tx_skbuff_dma[i].len,
				       DMA_TO_DEVICE);
		else
			dma_unmap_single(priv->device,
					 tx_q->tx_skbuff_dma[i].buf,
					 tx_q->tx_skbuff_dma[i].len,
					 DMA_TO_DEVICE);
	}

	if (tx_q->tx_skbuff[i]) {
		dev_kfree_skb_any(tx_q->tx_skbuff[i]);
		tx_q->tx_skbuff[i] = NULL;
		tx_q->tx_skbuff_dma[i].buf = 0;
		tx_q->tx_skbuff_dma[i].map_as_page = false;
	}
}

/**
 * init_dma_rx_desc_rings - init the RX descriptor rings
 * @dev: net device structure
 * @flags: gfp flag.
 * Description: this function initializes the DMA RX descriptors
 * and allocates the socket buffers. It supports the chained and ring
 * modes.
 */
static int init_dma_rx_desc_rings(struct net_device *dev, gfp_t flags)
{
	struct stmmac_priv *priv = netdev_priv(dev);
	u32 rx_count = priv->plat->rx_queues_to_use;
	int ret = -ENOMEM;
	int queue;
	int i;

	/* RX INITIALIZATION */
	netif_dbg(priv, probe, priv->dev,
		  "SKB addresses:\nskb\t\tskb data\tdma data\n");

	for (queue = 0; queue < rx_count; queue++) {
		struct stmmac_rx_queue *rx_q = &priv->rx_queue[queue];

		netif_dbg(priv, probe, priv->dev,
			  "(%s) dma_rx_phy=0x%08x\n", __func__,
			  (u32)rx_q->dma_rx_phy);

		stmmac_clear_rx_descriptors(priv, queue);

		for (i = 0; i < priv->dma_rx_size; i++) {
			struct dma_desc *p;

			if (priv->extend_desc)
				p = &((rx_q->dma_erx + i)->basic);
			else
				p = rx_q->dma_rx + i;

			ret = stmmac_init_rx_buffers(priv, p, i, flags,
						     queue);
			if (ret)
				goto err_init_rx_buffers;
		}

		rx_q->cur_rx = 0;
		rx_q->dirty_rx = (unsigned int)(i - priv->dma_rx_size);

		/* Setup the chained descriptor addresses */
		if (priv->mode == STMMAC_CHAIN_MODE) {
			if (priv->extend_desc)
				stmmac_mode_init(priv, rx_q->dma_erx,
						 rx_q->dma_rx_phy,
						 priv->dma_rx_size, 1);
			else
				stmmac_mode_init(priv, rx_q->dma_rx,
						 rx_q->dma_rx_phy,
						 priv->dma_rx_size, 0);
		}
	}

	return 0;

err_init_rx_buffers:
	while (queue >= 0) {
		while (--i >= 0)
			stmmac_free_rx_buffer(priv, queue, i);

		if (queue == 0)
			break;

		i = priv->dma_rx_size;
		queue--;
	}

	return ret;
}

/**
 * init_dma_tx_desc_rings - init the TX descriptor rings
 * @dev: net device structure.
 * Description: this function initializes the DMA TX descriptors
 * and allocates the socket buffers. It supports the chained and ring
 * modes.
 */
static int init_dma_tx_desc_rings(struct net_device *dev)
{
	struct stmmac_priv *priv = netdev_priv(dev);
	u32 tx_queue_cnt = priv->plat->tx_queues_to_use;
	u32 queue;
	int i;

	for (queue = 0; queue < tx_queue_cnt; queue++) {
		struct stmmac_tx_queue *tx_q = &priv->tx_queue[queue];

		netif_dbg(priv, probe, priv->dev,
			  "(%s) dma_tx_phy=0x%08x\n", __func__,
			 (u32)tx_q->dma_tx_phy);

		/* Setup the chained descriptor addresses */
		if (priv->mode == STMMAC_CHAIN_MODE) {
			if (priv->extend_desc)
				stmmac_mode_init(priv, tx_q->dma_etx,
						 tx_q->dma_tx_phy,
						 priv->dma_tx_size, 1);
			else if (!(tx_q->tbs & STMMAC_TBS_AVAIL))
				stmmac_mode_init(priv, tx_q->dma_tx,
						 tx_q->dma_tx_phy,
						 priv->dma_tx_size, 0);
		}

		for (i = 0; i < priv->dma_tx_size; i++) {
			struct dma_desc *p;
			if (priv->extend_desc)
				p = &((tx_q->dma_etx + i)->basic);
			else if (tx_q->tbs & STMMAC_TBS_AVAIL)
				p = &((tx_q->dma_entx + i)->basic);
			else
				p = tx_q->dma_tx + i;

			stmmac_clear_desc(priv, p);

			tx_q->tx_skbuff_dma[i].buf = 0;
			tx_q->tx_skbuff_dma[i].map_as_page = false;
			tx_q->tx_skbuff_dma[i].len = 0;
			tx_q->tx_skbuff_dma[i].last_segment = false;
			tx_q->tx_skbuff[i] = NULL;
		}

		tx_q->dirty_tx = 0;
		tx_q->cur_tx = 0;
		tx_q->mss = 0;

		netdev_tx_reset_queue(netdev_get_tx_queue(priv->dev, queue));
	}

	return 0;
}

/**
 * init_dma_desc_rings - init the RX/TX descriptor rings
 * @dev: net device structure
 * @flags: gfp flag.
 * Description: this function initializes the DMA RX/TX descriptors
 * and allocates the socket buffers. It supports the chained and ring
 * modes.
 */
static int init_dma_desc_rings(struct net_device *dev, gfp_t flags)
{
	struct stmmac_priv *priv = netdev_priv(dev);
	int ret;

	ret = init_dma_rx_desc_rings(dev, flags);
	if (ret)
		return ret;

	ret = init_dma_tx_desc_rings(dev);

	stmmac_clear_descriptors(priv);

	if (netif_msg_hw(priv))
		stmmac_display_rings(priv);

	return ret;
}

/**
 * dma_free_rx_skbufs - free RX dma buffers
 * @priv: private structure
 * @queue: RX queue index
 */
static void dma_free_rx_skbufs(struct stmmac_priv *priv, u32 queue)
{
	int i;

	for (i = 0; i < priv->dma_rx_size; i++)
		stmmac_free_rx_buffer(priv, queue, i);
}

/**
 * dma_free_tx_skbufs - free TX dma buffers
 * @priv: private structure
 * @queue: TX queue index
 */
static void dma_free_tx_skbufs(struct stmmac_priv *priv, u32 queue)
{
	int i;

	for (i = 0; i < priv->dma_tx_size; i++)
		stmmac_free_tx_buffer(priv, queue, i);
}

/**
 * stmmac_free_tx_skbufs - free TX skb buffers
 * @priv: private structure
 */
static void stmmac_free_tx_skbufs(struct stmmac_priv *priv)
{
	u32 tx_queue_cnt = priv->plat->tx_queues_to_use;
	u32 queue;

	for (queue = 0; queue < tx_queue_cnt; queue++)
		dma_free_tx_skbufs(priv, queue);
}

/**
 * free_dma_rx_desc_resources - free RX dma desc resources
 * @priv: private structure
 */
static void free_dma_rx_desc_resources(struct stmmac_priv *priv)
{
	u32 rx_count = priv->plat->rx_queues_to_use;
	u32 queue;

	/* Free RX queue resources */
	for (queue = 0; queue < rx_count; queue++) {
		struct stmmac_rx_queue *rx_q = &priv->rx_queue[queue];

		/* Release the DMA RX socket buffers */
		dma_free_rx_skbufs(priv, queue);

		/* Free DMA regions of consistent memory previously allocated */
		if (!priv->extend_desc)
			dma_free_coherent(priv->device, priv->dma_rx_size *
					  sizeof(struct dma_desc),
					  rx_q->dma_rx, rx_q->dma_rx_phy);
		else
			dma_free_coherent(priv->device, priv->dma_rx_size *
					  sizeof(struct dma_extended_desc),
					  rx_q->dma_erx, rx_q->dma_rx_phy);

		kfree(rx_q->buf_pool);
		if (rx_q->page_pool)
			page_pool_destroy(rx_q->page_pool);
	}
}

/**
 * free_dma_tx_desc_resources - free TX dma desc resources
 * @priv: private structure
 */
static void free_dma_tx_desc_resources(struct stmmac_priv *priv)
{
	u32 tx_count = priv->plat->tx_queues_to_use;
	u32 queue;

	/* Free TX queue resources */
	for (queue = 0; queue < tx_count; queue++) {
		struct stmmac_tx_queue *tx_q = &priv->tx_queue[queue];
		size_t size;
		void *addr;

		/* Release the DMA TX socket buffers */
		dma_free_tx_skbufs(priv, queue);

		if (priv->extend_desc) {
			size = sizeof(struct dma_extended_desc);
			addr = tx_q->dma_etx;
		} else if (tx_q->tbs & STMMAC_TBS_AVAIL) {
			size = sizeof(struct dma_edesc);
			addr = tx_q->dma_entx;
		} else {
			size = sizeof(struct dma_desc);
			addr = tx_q->dma_tx;
		}

		size *= priv->dma_tx_size;

		dma_free_coherent(priv->device, size, addr, tx_q->dma_tx_phy);

		kfree(tx_q->tx_skbuff_dma);
		kfree(tx_q->tx_skbuff);
	}
}

/**
 * alloc_dma_rx_desc_resources - alloc RX resources.
 * @priv: private structure
 * Description: according to which descriptor can be used (extend or basic)
 * this function allocates the resources for TX and RX paths. In case of
 * reception, for example, it pre-allocated the RX socket buffer in order to
 * allow zero-copy mechanism.
 */
static int alloc_dma_rx_desc_resources(struct stmmac_priv *priv)
{
	u32 rx_count = priv->plat->rx_queues_to_use;
	int ret = -ENOMEM;
	u32 queue;

	/* RX queues buffers and DMA */
	for (queue = 0; queue < rx_count; queue++) {
		struct stmmac_rx_queue *rx_q = &priv->rx_queue[queue];
		struct page_pool_params pp_params = { 0 };
		unsigned int num_pages;

		rx_q->queue_index = queue;
		rx_q->priv_data = priv;

		pp_params.flags = PP_FLAG_DMA_MAP;
		pp_params.pool_size = priv->dma_rx_size;
		num_pages = DIV_ROUND_UP(priv->dma_buf_sz, PAGE_SIZE);
		pp_params.order = ilog2(num_pages);
		pp_params.nid = dev_to_node(priv->device);
		pp_params.dev = priv->device;
		pp_params.dma_dir = DMA_FROM_DEVICE;

		rx_q->page_pool = page_pool_create(&pp_params);
		if (IS_ERR(rx_q->page_pool)) {
			ret = PTR_ERR(rx_q->page_pool);
			rx_q->page_pool = NULL;
			goto err_dma;
		}

		rx_q->buf_pool = kcalloc(priv->dma_rx_size,
					 sizeof(*rx_q->buf_pool),
					 GFP_KERNEL);
		if (!rx_q->buf_pool)
			goto err_dma;

		if (priv->extend_desc) {
			rx_q->dma_erx = dma_alloc_coherent(priv->device,
							   priv->dma_rx_size *
							   sizeof(struct dma_extended_desc),
							   &rx_q->dma_rx_phy,
							   GFP_KERNEL);
			if (!rx_q->dma_erx)
				goto err_dma;

		} else {
			rx_q->dma_rx = dma_alloc_coherent(priv->device,
							  priv->dma_rx_size *
							  sizeof(struct dma_desc),
							  &rx_q->dma_rx_phy,
							  GFP_KERNEL);
			if (!rx_q->dma_rx)
				goto err_dma;
		}
	}

	return 0;

err_dma:
	free_dma_rx_desc_resources(priv);

	return ret;
}

/**
 * alloc_dma_tx_desc_resources - alloc TX resources.
 * @priv: private structure
 * Description: according to which descriptor can be used (extend or basic)
 * this function allocates the resources for TX and RX paths. In case of
 * reception, for example, it pre-allocated the RX socket buffer in order to
 * allow zero-copy mechanism.
 */
static int alloc_dma_tx_desc_resources(struct stmmac_priv *priv)
{
	u32 tx_count = priv->plat->tx_queues_to_use;
	int ret = -ENOMEM;
	u32 queue;

	/* TX queues buffers and DMA */
	for (queue = 0; queue < tx_count; queue++) {
		struct stmmac_tx_queue *tx_q = &priv->tx_queue[queue];
		size_t size;
		void *addr;

		tx_q->queue_index = queue;
		tx_q->priv_data = priv;

		tx_q->tx_skbuff_dma = kcalloc(priv->dma_tx_size,
					      sizeof(*tx_q->tx_skbuff_dma),
					      GFP_KERNEL);
		if (!tx_q->tx_skbuff_dma)
			goto err_dma;

		tx_q->tx_skbuff = kcalloc(priv->dma_tx_size,
					  sizeof(struct sk_buff *),
					  GFP_KERNEL);
		if (!tx_q->tx_skbuff)
			goto err_dma;

		if (priv->extend_desc)
			size = sizeof(struct dma_extended_desc);
		else if (tx_q->tbs & STMMAC_TBS_AVAIL)
			size = sizeof(struct dma_edesc);
		else
			size = sizeof(struct dma_desc);

		size *= priv->dma_tx_size;

		addr = dma_alloc_coherent(priv->device, size,
					  &tx_q->dma_tx_phy, GFP_KERNEL);
		if (!addr)
			goto err_dma;

		if (priv->extend_desc)
			tx_q->dma_etx = addr;
		else if (tx_q->tbs & STMMAC_TBS_AVAIL)
			tx_q->dma_entx = addr;
		else
			tx_q->dma_tx = addr;
	}

	return 0;

err_dma:
	free_dma_tx_desc_resources(priv);
	return ret;
}

/**
 * alloc_dma_desc_resources - alloc TX/RX resources.
 * @priv: private structure
 * Description: according to which descriptor can be used (extend or basic)
 * this function allocates the resources for TX and RX paths. In case of
 * reception, for example, it pre-allocated the RX socket buffer in order to
 * allow zero-copy mechanism.
 */
static int alloc_dma_desc_resources(struct stmmac_priv *priv)
{
	/* RX Allocation */
	int ret = alloc_dma_rx_desc_resources(priv);

	if (ret)
		return ret;

	ret = alloc_dma_tx_desc_resources(priv);

	return ret;
}

/**
 * free_dma_desc_resources - free dma desc resources
 * @priv: private structure
 */
static void free_dma_desc_resources(struct stmmac_priv *priv)
{
	/* Release the DMA RX socket buffers */
	free_dma_rx_desc_resources(priv);

	/* Release the DMA TX socket buffers */
	free_dma_tx_desc_resources(priv);
}

/**
 *  stmmac_mac_enable_rx_queues - Enable MAC rx queues
 *  @priv: driver private structure
 *  Description: It is used for enabling the rx queues in the MAC
 */
static void stmmac_mac_enable_rx_queues(struct stmmac_priv *priv)
{
	u32 rx_queues_count = priv->plat->rx_queues_to_use;
	int queue;
	u8 mode;

	for (queue = 0; queue < rx_queues_count; queue++) {
		mode = priv->plat->rx_queues_cfg[queue].mode_to_use;
		stmmac_rx_queue_enable(priv, priv->hw, mode, queue);
	}
}

/**
 * stmmac_start_rx_dma - start RX DMA channel
 * @priv: driver private structure
 * @chan: RX channel index
 * Description:
 * This starts a RX DMA channel
 */
static void stmmac_start_rx_dma(struct stmmac_priv *priv, u32 chan)
{
	netdev_dbg(priv->dev, "DMA RX processes started in channel %d\n", chan);
	stmmac_start_rx(priv, priv->ioaddr, chan);
}

/**
 * stmmac_start_tx_dma - start TX DMA channel
 * @priv: driver private structure
 * @chan: TX channel index
 * Description:
 * This starts a TX DMA channel
 */
static void stmmac_start_tx_dma(struct stmmac_priv *priv, u32 chan)
{
	netdev_dbg(priv->dev, "DMA TX processes started in channel %d\n", chan);
	stmmac_start_tx(priv, priv->ioaddr, chan);
}

/**
 * stmmac_stop_rx_dma - stop RX DMA channel
 * @priv: driver private structure
 * @chan: RX channel index
 * Description:
 * This stops a RX DMA channel
 */
static void stmmac_stop_rx_dma(struct stmmac_priv *priv, u32 chan)
{
	netdev_dbg(priv->dev, "DMA RX processes stopped in channel %d\n", chan);
	stmmac_stop_rx(priv, priv->ioaddr, chan);
}

/**
 * stmmac_stop_tx_dma - stop TX DMA channel
 * @priv: driver private structure
 * @chan: TX channel index
 * Description:
 * This stops a TX DMA channel
 */
static void stmmac_stop_tx_dma(struct stmmac_priv *priv, u32 chan)
{
	netdev_dbg(priv->dev, "DMA TX processes stopped in channel %d\n", chan);
	stmmac_stop_tx(priv, priv->ioaddr, chan);
}

/**
 * stmmac_start_all_dma - start all RX and TX DMA channels
 * @priv: driver private structure
 * Description:
 * This starts all the RX and TX DMA channels
 */
static void stmmac_start_all_dma(struct stmmac_priv *priv)
{
	u32 rx_channels_count = priv->plat->rx_queues_to_use;
	u32 tx_channels_count = priv->plat->tx_queues_to_use;
	u32 chan = 0;

	for (chan = 0; chan < rx_channels_count; chan++)
		stmmac_start_rx_dma(priv, chan);

	for (chan = 0; chan < tx_channels_count; chan++)
		stmmac_start_tx_dma(priv, chan);
}

/**
 * stmmac_stop_all_dma - stop all RX and TX DMA channels
 * @priv: driver private structure
 * Description:
 * This stops the RX and TX DMA channels
 */
static void stmmac_stop_all_dma(struct stmmac_priv *priv)
{
	u32 rx_channels_count = priv->plat->rx_queues_to_use;
	u32 tx_channels_count = priv->plat->tx_queues_to_use;
	u32 chan = 0;

	for (chan = 0; chan < rx_channels_count; chan++)
		stmmac_stop_rx_dma(priv, chan);

	for (chan = 0; chan < tx_channels_count; chan++)
		stmmac_stop_tx_dma(priv, chan);
}

/**
 *  stmmac_dma_operation_mode - HW DMA operation mode
 *  @priv: driver private structure
 *  Description: it is used for configuring the DMA operation mode register in
 *  order to program the tx/rx DMA thresholds or Store-And-Forward mode.
 */
static void stmmac_dma_operation_mode(struct stmmac_priv *priv)
{
	u32 rx_channels_count = priv->plat->rx_queues_to_use;
	u32 tx_channels_count = priv->plat->tx_queues_to_use;
	int rxfifosz = priv->plat->rx_fifo_size;
	int txfifosz = priv->plat->tx_fifo_size;
	u32 txmode = 0;
	u32 rxmode = 0;
	u32 chan = 0;
	u8 qmode = 0;

	if (rxfifosz == 0)
		rxfifosz = priv->dma_cap.rx_fifo_size;
	if (txfifosz == 0)
		txfifosz = priv->dma_cap.tx_fifo_size;

	/* Adjust for real per queue fifo size */
	rxfifosz /= rx_channels_count;
	txfifosz /= tx_channels_count;

	if (priv->plat->force_thresh_dma_mode) {
		txmode = tc;
		rxmode = tc;
	} else if (priv->plat->force_sf_dma_mode || priv->plat->tx_coe) {
		/*
		 * In case of GMAC, SF mode can be enabled
		 * to perform the TX COE in HW. This depends on:
		 * 1) TX COE if actually supported
		 * 2) There is no bugged Jumbo frame support
		 *    that needs to not insert csum in the TDES.
		 */
		txmode = SF_DMA_MODE;
		rxmode = SF_DMA_MODE;
		priv->xstats.threshold = SF_DMA_MODE;
	} else {
		txmode = tc;
		rxmode = SF_DMA_MODE;
	}

	/* configure all channels */
	for (chan = 0; chan < rx_channels_count; chan++) {
		qmode = priv->plat->rx_queues_cfg[chan].mode_to_use;

		stmmac_dma_rx_mode(priv, priv->ioaddr, rxmode, chan,
				rxfifosz, qmode);
		stmmac_set_dma_bfsize(priv, priv->ioaddr, priv->dma_buf_sz,
				chan);
	}

	for (chan = 0; chan < tx_channels_count; chan++) {
		qmode = priv->plat->tx_queues_cfg[chan].mode_to_use;

		stmmac_dma_tx_mode(priv, priv->ioaddr, txmode, chan,
				txfifosz, qmode);
	}
}

/**
 * stmmac_tx_clean - to manage the transmission completion
 * @priv: driver private structure
 * @budget: napi budget limiting this functions packet handling
 * @queue: TX queue index
 * Description: it reclaims the transmit resources after transmission completes.
 */
static int stmmac_tx_clean(struct stmmac_priv *priv, int budget, u32 queue)
{
	struct stmmac_tx_queue *tx_q = &priv->tx_queue[queue];
	unsigned int bytes_compl = 0, pkts_compl = 0;
	unsigned int entry, count = 0;

	__netif_tx_lock_bh(netdev_get_tx_queue(priv->dev, queue));

	priv->xstats.tx_clean++;

	entry = tx_q->dirty_tx;
	while ((entry != tx_q->cur_tx) && (count < budget)) {
		struct sk_buff *skb = tx_q->tx_skbuff[entry];
		struct dma_desc *p;
		int status;

		if (priv->extend_desc)
			p = (struct dma_desc *)(tx_q->dma_etx + entry);
		else if (tx_q->tbs & STMMAC_TBS_AVAIL)
			p = &tx_q->dma_entx[entry].basic;
		else
			p = tx_q->dma_tx + entry;

		status = stmmac_tx_status(priv, &priv->dev->stats,
				&priv->xstats, p, priv->ioaddr);
		/* Check if the descriptor is owned by the DMA */
		if (unlikely(status & tx_dma_own))
			break;

		count++;

		/* Make sure descriptor fields are read after reading
		 * the own bit.
		 */
		dma_rmb();

		/* Just consider the last segment and ...*/
		if (likely(!(status & tx_not_ls))) {
			/* ... verify the status error condition */
			if (unlikely(status & tx_err)) {
				priv->dev->stats.tx_errors++;
			} else {
				priv->dev->stats.tx_packets++;
				priv->xstats.tx_pkt_n++;
			}
			stmmac_get_tx_hwtstamp(priv, p, skb);
		}

		if (likely(tx_q->tx_skbuff_dma[entry].buf)) {
			if (tx_q->tx_skbuff_dma[entry].map_as_page)
				dma_unmap_page(priv->device,
					       tx_q->tx_skbuff_dma[entry].buf,
					       tx_q->tx_skbuff_dma[entry].len,
					       DMA_TO_DEVICE);
			else
				dma_unmap_single(priv->device,
						 tx_q->tx_skbuff_dma[entry].buf,
						 tx_q->tx_skbuff_dma[entry].len,
						 DMA_TO_DEVICE);
			tx_q->tx_skbuff_dma[entry].buf = 0;
			tx_q->tx_skbuff_dma[entry].len = 0;
			tx_q->tx_skbuff_dma[entry].map_as_page = false;
		}

		stmmac_clean_desc3(priv, tx_q, p);

		tx_q->tx_skbuff_dma[entry].last_segment = false;
		tx_q->tx_skbuff_dma[entry].is_jumbo = false;

		if (likely(skb != NULL)) {
			pkts_compl++;
			bytes_compl += skb->len;
			dev_consume_skb_any(skb);
			tx_q->tx_skbuff[entry] = NULL;
		}

		stmmac_release_tx_desc(priv, p, priv->mode);

		entry = STMMAC_GET_ENTRY(entry, priv->dma_tx_size);
	}
	tx_q->dirty_tx = entry;

	netdev_tx_completed_queue(netdev_get_tx_queue(priv->dev, queue),
				  pkts_compl, bytes_compl);

	if (unlikely(netif_tx_queue_stopped(netdev_get_tx_queue(priv->dev,
								queue))) &&
	    stmmac_tx_avail(priv, queue) > STMMAC_TX_THRESH(priv)) {

		netif_dbg(priv, tx_done, priv->dev,
			  "%s: restart transmit\n", __func__);
		netif_tx_wake_queue(netdev_get_tx_queue(priv->dev, queue));
	}

	if ((priv->eee_enabled) && (!priv->tx_path_in_lpi_mode)) {
		stmmac_enable_eee_mode(priv);
		mod_timer(&priv->eee_ctrl_timer, STMMAC_LPI_T(priv->tx_lpi_timer));
	}

	/* We still have pending packets, let's call for a new scheduling */
	if (tx_q->dirty_tx != tx_q->cur_tx)
		mod_timer(&tx_q->txtimer, STMMAC_COAL_TIMER(priv->tx_coal_timer));

	__netif_tx_unlock_bh(netdev_get_tx_queue(priv->dev, queue));

	return count;
}

/**
 * stmmac_tx_err - to manage the tx error
 * @priv: driver private structure
 * @chan: channel index
 * Description: it cleans the descriptors and restarts the transmission
 * in case of transmission errors.
 */
static void stmmac_tx_err(struct stmmac_priv *priv, u32 chan)
{
	struct stmmac_tx_queue *tx_q = &priv->tx_queue[chan];

	netif_tx_stop_queue(netdev_get_tx_queue(priv->dev, chan));

	stmmac_stop_tx_dma(priv, chan);
	dma_free_tx_skbufs(priv, chan);
	stmmac_clear_tx_descriptors(priv, chan);
	tx_q->dirty_tx = 0;
	tx_q->cur_tx = 0;
	tx_q->mss = 0;
	netdev_tx_reset_queue(netdev_get_tx_queue(priv->dev, chan));
	stmmac_init_tx_chan(priv, priv->ioaddr, priv->plat->dma_cfg,
			    tx_q->dma_tx_phy, chan);
	stmmac_start_tx_dma(priv, chan);

	priv->dev->stats.tx_errors++;
	netif_tx_wake_queue(netdev_get_tx_queue(priv->dev, chan));
}

/**
 *  stmmac_set_dma_operation_mode - Set DMA operation mode by channel
 *  @priv: driver private structure
 *  @txmode: TX operating mode
 *  @rxmode: RX operating mode
 *  @chan: channel index
 *  Description: it is used for configuring of the DMA operation mode in
 *  runtime in order to program the tx/rx DMA thresholds or Store-And-Forward
 *  mode.
 */
static void stmmac_set_dma_operation_mode(struct stmmac_priv *priv, u32 txmode,
					  u32 rxmode, u32 chan)
{
	u8 rxqmode = priv->plat->rx_queues_cfg[chan].mode_to_use;
	u8 txqmode = priv->plat->tx_queues_cfg[chan].mode_to_use;
	u32 rx_channels_count = priv->plat->rx_queues_to_use;
	u32 tx_channels_count = priv->plat->tx_queues_to_use;
	int rxfifosz = priv->plat->rx_fifo_size;
	int txfifosz = priv->plat->tx_fifo_size;

	if (rxfifosz == 0)
		rxfifosz = priv->dma_cap.rx_fifo_size;
	if (txfifosz == 0)
		txfifosz = priv->dma_cap.tx_fifo_size;

	/* Adjust for real per queue fifo size */
	rxfifosz /= rx_channels_count;
	txfifosz /= tx_channels_count;

	stmmac_dma_rx_mode(priv, priv->ioaddr, rxmode, chan, rxfifosz, rxqmode);
	stmmac_dma_tx_mode(priv, priv->ioaddr, txmode, chan, txfifosz, txqmode);
}

static bool stmmac_safety_feat_interrupt(struct stmmac_priv *priv)
{
	int ret;

	ret = stmmac_safety_feat_irq_status(priv, priv->dev,
			priv->ioaddr, priv->dma_cap.asp, &priv->sstats);
	if (ret && (ret != -EINVAL)) {
		stmmac_global_err(priv);
		return true;
	}

	return false;
}

static int stmmac_napi_check(struct stmmac_priv *priv, u32 chan)
{
	int status = stmmac_dma_interrupt_status(priv, priv->ioaddr,
						 &priv->xstats, chan);
	struct stmmac_channel *ch = &priv->channel[chan];
	unsigned long flags;

	if ((status & handle_rx) && (chan < priv->plat->rx_queues_to_use)) {
		if (napi_schedule_prep(&ch->rx_napi)) {
			spin_lock_irqsave(&ch->lock, flags);
			stmmac_disable_dma_irq(priv, priv->ioaddr, chan, 1, 0);
			spin_unlock_irqrestore(&ch->lock, flags);
			__napi_schedule_irqoff(&ch->rx_napi);
		}
	}

	if ((status & handle_tx) && (chan < priv->plat->tx_queues_to_use)) {
		if (napi_schedule_prep(&ch->tx_napi)) {
			spin_lock_irqsave(&ch->lock, flags);
			stmmac_disable_dma_irq(priv, priv->ioaddr, chan, 0, 1);
			spin_unlock_irqrestore(&ch->lock, flags);
			__napi_schedule_irqoff(&ch->tx_napi);
		}
	}

	return status;
}

/**
 * stmmac_dma_interrupt - DMA ISR
 * @priv: driver private structure
 * Description: this is the DMA ISR. It is called by the main ISR.
 * It calls the dwmac dma routine and schedule poll method in case of some
 * work can be done.
 */
static void stmmac_dma_interrupt(struct stmmac_priv *priv)
{
	u32 tx_channel_count = priv->plat->tx_queues_to_use;
	u32 rx_channel_count = priv->plat->rx_queues_to_use;
	u32 channels_to_check = tx_channel_count > rx_channel_count ?
				tx_channel_count : rx_channel_count;
	u32 chan;
	int status[max_t(u32, MTL_MAX_TX_QUEUES, MTL_MAX_RX_QUEUES)];

	/* Make sure we never check beyond our status buffer. */
	if (WARN_ON_ONCE(channels_to_check > ARRAY_SIZE(status)))
		channels_to_check = ARRAY_SIZE(status);

	for (chan = 0; chan < channels_to_check; chan++)
		status[chan] = stmmac_napi_check(priv, chan);

	for (chan = 0; chan < tx_channel_count; chan++) {
		if (unlikely(status[chan] & tx_hard_error_bump_tc)) {
			/* Try to bump up the dma threshold on this failure */
			if (unlikely(priv->xstats.threshold != SF_DMA_MODE) &&
			    (tc <= 256)) {
				tc += 64;
				if (priv->plat->force_thresh_dma_mode)
					stmmac_set_dma_operation_mode(priv,
								      tc,
								      tc,
								      chan);
				else
					stmmac_set_dma_operation_mode(priv,
								    tc,
								    SF_DMA_MODE,
								    chan);
				priv->xstats.threshold = tc;
			}
		} else if (unlikely(status[chan] == tx_hard_error)) {
			stmmac_tx_err(priv, chan);
		}
	}
}

/**
 * stmmac_mmc_setup: setup the Mac Management Counters (MMC)
 * @priv: driver private structure
 * Description: this masks the MMC irq, in fact, the counters are managed in SW.
 */
static void stmmac_mmc_setup(struct stmmac_priv *priv)
{
	unsigned int mode = MMC_CNTRL_RESET_ON_READ | MMC_CNTRL_COUNTER_RESET |
			    MMC_CNTRL_PRESET | MMC_CNTRL_FULL_HALF_PRESET;

	stmmac_mmc_intr_all_mask(priv, priv->mmcaddr);

	if (priv->dma_cap.rmon) {
		stmmac_mmc_ctrl(priv, priv->mmcaddr, mode);
		memset(&priv->mmc, 0, sizeof(struct stmmac_counters));
	} else
		netdev_info(priv->dev, "No MAC Management Counters available\n");
}

/**
 * stmmac_get_hw_features - get MAC capabilities from the HW cap. register.
 * @priv: driver private structure
 * Description:
 *  new GMAC chip generations have a new register to indicate the
 *  presence of the optional feature/functions.
 *  This can be also used to override the value passed through the
 *  platform and necessary for old MAC10/100 and GMAC chips.
 */
static int stmmac_get_hw_features(struct stmmac_priv *priv)
{
	return stmmac_get_hw_feature(priv, priv->ioaddr, &priv->dma_cap) == 0;
}

/**
 * stmmac_check_ether_addr - check if the MAC addr is valid
 * @priv: driver private structure
 * Description:
 * it is to verify if the MAC address is valid, in case of failures it
 * generates a random MAC address
 */
static void stmmac_check_ether_addr(struct stmmac_priv *priv)
{
	if (!is_valid_ether_addr(priv->dev->dev_addr)) {
		stmmac_get_umac_addr(priv, priv->hw, priv->dev->dev_addr, 0);
		if (!is_valid_ether_addr(priv->dev->dev_addr))
			eth_hw_addr_random(priv->dev);
		dev_info(priv->device, "device MAC address %pM\n",
			 priv->dev->dev_addr);
	}
}

/**
 * stmmac_init_dma_engine - DMA init.
 * @priv: driver private structure
 * Description:
 * It inits the DMA invoking the specific MAC/GMAC callback.
 * Some DMA parameters can be passed from the platform;
 * in case of these are not passed a default is kept for the MAC or GMAC.
 */
static int stmmac_init_dma_engine(struct stmmac_priv *priv)
{
	u32 rx_channels_count = priv->plat->rx_queues_to_use;
	u32 tx_channels_count = priv->plat->tx_queues_to_use;
	u32 dma_csr_ch = max(rx_channels_count, tx_channels_count);
	struct stmmac_rx_queue *rx_q;
	struct stmmac_tx_queue *tx_q;
	u32 chan = 0;
	int atds = 0;
	int ret = 0;

	if (!priv->plat->dma_cfg || !priv->plat->dma_cfg->pbl) {
		dev_err(priv->device, "Invalid DMA configuration\n");
		return -EINVAL;
	}

	if (priv->extend_desc && (priv->mode == STMMAC_RING_MODE))
		atds = 1;

	ret = stmmac_reset(priv, priv->ioaddr);
	if (ret) {
		dev_err(priv->device, "Failed to reset the dma\n");
		return ret;
	}

	/* DMA Configuration */
	stmmac_dma_init(priv, priv->ioaddr, priv->plat->dma_cfg, atds);

	if (priv->plat->axi)
		stmmac_axi(priv, priv->ioaddr, priv->plat->axi);

	/* DMA CSR Channel configuration */
	for (chan = 0; chan < dma_csr_ch; chan++)
		stmmac_init_chan(priv, priv->ioaddr, priv->plat->dma_cfg, chan);

	/* DMA RX Channel Configuration */
	for (chan = 0; chan < rx_channels_count; chan++) {
		rx_q = &priv->rx_queue[chan];

		stmmac_init_rx_chan(priv, priv->ioaddr, priv->plat->dma_cfg,
				    rx_q->dma_rx_phy, chan);

		rx_q->rx_tail_addr = rx_q->dma_rx_phy +
				     (priv->dma_rx_size *
				      sizeof(struct dma_desc));
		stmmac_set_rx_tail_ptr(priv, priv->ioaddr,
				       rx_q->rx_tail_addr, chan);
	}

	/* DMA TX Channel Configuration */
	for (chan = 0; chan < tx_channels_count; chan++) {
		tx_q = &priv->tx_queue[chan];

		stmmac_init_tx_chan(priv, priv->ioaddr, priv->plat->dma_cfg,
				    tx_q->dma_tx_phy, chan);

		tx_q->tx_tail_addr = tx_q->dma_tx_phy;
		stmmac_set_tx_tail_ptr(priv, priv->ioaddr,
				       tx_q->tx_tail_addr, chan);
	}

	return ret;
}

static void stmmac_tx_timer_arm(struct stmmac_priv *priv, u32 queue)
{
	struct stmmac_tx_queue *tx_q = &priv->tx_queue[queue];

	mod_timer(&tx_q->txtimer, STMMAC_COAL_TIMER(priv->tx_coal_timer));
}

/**
 * stmmac_tx_timer - mitigation sw timer for tx.
 * @t: data pointer
 * Description:
 * This is the timer handler to directly invoke the stmmac_tx_clean.
 */
static void stmmac_tx_timer(struct timer_list *t)
{
	struct stmmac_tx_queue *tx_q = from_timer(tx_q, t, txtimer);
	struct stmmac_priv *priv = tx_q->priv_data;
	struct stmmac_channel *ch;

	ch = &priv->channel[tx_q->queue_index];

	if (likely(napi_schedule_prep(&ch->tx_napi))) {
		unsigned long flags;

		spin_lock_irqsave(&ch->lock, flags);
		stmmac_disable_dma_irq(priv, priv->ioaddr, ch->index, 0, 1);
		spin_unlock_irqrestore(&ch->lock, flags);
		__napi_schedule(&ch->tx_napi);
	}
}

/**
 * stmmac_init_coalesce - init mitigation options.
 * @priv: driver private structure
 * Description:
 * This inits the coalesce parameters: i.e. timer rate,
 * timer handler and default threshold used for enabling the
 * interrupt on completion bit.
 */
static void stmmac_init_coalesce(struct stmmac_priv *priv)
{
	u32 tx_channel_count = priv->plat->tx_queues_to_use;
	u32 chan;

	priv->tx_coal_frames = STMMAC_TX_FRAMES;
	priv->tx_coal_timer = STMMAC_COAL_TX_TIMER;
	priv->rx_coal_frames = STMMAC_RX_FRAMES;

	for (chan = 0; chan < tx_channel_count; chan++) {
		struct stmmac_tx_queue *tx_q = &priv->tx_queue[chan];

		timer_setup(&tx_q->txtimer, stmmac_tx_timer, 0);
	}
}

static void stmmac_set_rings_length(struct stmmac_priv *priv)
{
	u32 rx_channels_count = priv->plat->rx_queues_to_use;
	u32 tx_channels_count = priv->plat->tx_queues_to_use;
	u32 chan;

	/* set TX ring length */
	for (chan = 0; chan < tx_channels_count; chan++)
		stmmac_set_tx_ring_len(priv, priv->ioaddr,
				       (priv->dma_tx_size - 1), chan);

	/* set RX ring length */
	for (chan = 0; chan < rx_channels_count; chan++)
		stmmac_set_rx_ring_len(priv, priv->ioaddr,
				       (priv->dma_rx_size - 1), chan);
}

/**
 *  stmmac_set_tx_queue_weight - Set TX queue weight
 *  @priv: driver private structure
 *  Description: It is used for setting TX queues weight
 */
static void stmmac_set_tx_queue_weight(struct stmmac_priv *priv)
{
	u32 tx_queues_count = priv->plat->tx_queues_to_use;
	u32 weight;
	u32 queue;

	for (queue = 0; queue < tx_queues_count; queue++) {
		weight = priv->plat->tx_queues_cfg[queue].weight;
		stmmac_set_mtl_tx_queue_weight(priv, priv->hw, weight, queue);
	}
}

/**
 *  stmmac_configure_cbs - Configure CBS in TX queue
 *  @priv: driver private structure
 *  Description: It is used for configuring CBS in AVB TX queues
 */
static void stmmac_configure_cbs(struct stmmac_priv *priv)
{
	u32 tx_queues_count = priv->plat->tx_queues_to_use;
	u32 mode_to_use;
	u32 queue;

	/* queue 0 is reserved for legacy traffic */
	for (queue = 1; queue < tx_queues_count; queue++) {
		mode_to_use = priv->plat->tx_queues_cfg[queue].mode_to_use;
		if (mode_to_use == MTL_QUEUE_DCB)
			continue;

		stmmac_config_cbs(priv, priv->hw,
				priv->plat->tx_queues_cfg[queue].send_slope,
				priv->plat->tx_queues_cfg[queue].idle_slope,
				priv->plat->tx_queues_cfg[queue].high_credit,
				priv->plat->tx_queues_cfg[queue].low_credit,
				queue);
	}
}

/**
 *  stmmac_rx_queue_dma_chan_map - Map RX queue to RX dma channel
 *  @priv: driver private structure
 *  Description: It is used for mapping RX queues to RX dma channels
 */
static void stmmac_rx_queue_dma_chan_map(struct stmmac_priv *priv)
{
	u32 rx_queues_count = priv->plat->rx_queues_to_use;
	u32 queue;
	u32 chan;

	for (queue = 0; queue < rx_queues_count; queue++) {
		chan = priv->plat->rx_queues_cfg[queue].chan;
		stmmac_map_mtl_to_dma(priv, priv->hw, queue, chan);
	}
}

/**
 *  stmmac_mac_config_rx_queues_prio - Configure RX Queue priority
 *  @priv: driver private structure
 *  Description: It is used for configuring the RX Queue Priority
 */
static void stmmac_mac_config_rx_queues_prio(struct stmmac_priv *priv)
{
	u32 rx_queues_count = priv->plat->rx_queues_to_use;
	u32 queue;
	u32 prio;

	for (queue = 0; queue < rx_queues_count; queue++) {
		if (!priv->plat->rx_queues_cfg[queue].use_prio)
			continue;

		prio = priv->plat->rx_queues_cfg[queue].prio;
		stmmac_rx_queue_prio(priv, priv->hw, prio, queue);
	}
}

/**
 *  stmmac_mac_config_tx_queues_prio - Configure TX Queue priority
 *  @priv: driver private structure
 *  Description: It is used for configuring the TX Queue Priority
 */
static void stmmac_mac_config_tx_queues_prio(struct stmmac_priv *priv)
{
	u32 tx_queues_count = priv->plat->tx_queues_to_use;
	u32 queue;
	u32 prio;

	for (queue = 0; queue < tx_queues_count; queue++) {
		if (!priv->plat->tx_queues_cfg[queue].use_prio)
			continue;

		prio = priv->plat->tx_queues_cfg[queue].prio;
		stmmac_tx_queue_prio(priv, priv->hw, prio, queue);
	}
}

/**
 *  stmmac_mac_config_rx_queues_routing - Configure RX Queue Routing
 *  @priv: driver private structure
 *  Description: It is used for configuring the RX queue routing
 */
static void stmmac_mac_config_rx_queues_routing(struct stmmac_priv *priv)
{
	u32 rx_queues_count = priv->plat->rx_queues_to_use;
	u32 queue;
	u8 packet;

	for (queue = 0; queue < rx_queues_count; queue++) {
		/* no specific packet type routing specified for the queue */
		if (priv->plat->rx_queues_cfg[queue].pkt_route == 0x0)
			continue;

		packet = priv->plat->rx_queues_cfg[queue].pkt_route;
		stmmac_rx_queue_routing(priv, priv->hw, packet, queue);
	}
}

static void stmmac_mac_config_rss(struct stmmac_priv *priv)
{
	if (!priv->dma_cap.rssen || !priv->plat->rss_en) {
		priv->rss.enable = false;
		return;
	}

	if (priv->dev->features & NETIF_F_RXHASH)
		priv->rss.enable = true;
	else
		priv->rss.enable = false;

	stmmac_rss_configure(priv, priv->hw, &priv->rss,
			     priv->plat->rx_queues_to_use);
}

/**
 *  stmmac_mtl_configuration - Configure MTL
 *  @priv: driver private structure
 *  Description: It is used for configurring MTL
 */
static void stmmac_mtl_configuration(struct stmmac_priv *priv)
{
	u32 rx_queues_count = priv->plat->rx_queues_to_use;
	u32 tx_queues_count = priv->plat->tx_queues_to_use;

	if (tx_queues_count > 1)
		stmmac_set_tx_queue_weight(priv);

	/* Configure MTL RX algorithms */
	if (rx_queues_count > 1)
		stmmac_prog_mtl_rx_algorithms(priv, priv->hw,
				priv->plat->rx_sched_algorithm);

	/* Configure MTL TX algorithms */
	if (tx_queues_count > 1)
		stmmac_prog_mtl_tx_algorithms(priv, priv->hw,
				priv->plat->tx_sched_algorithm);

	/* Configure CBS in AVB TX queues */
	if (tx_queues_count > 1)
		stmmac_configure_cbs(priv);

	/* Map RX MTL to DMA channels */
	stmmac_rx_queue_dma_chan_map(priv);

	/* Enable MAC RX Queues */
	stmmac_mac_enable_rx_queues(priv);

	/* Set RX priorities */
	if (rx_queues_count > 1)
		stmmac_mac_config_rx_queues_prio(priv);

	/* Set TX priorities */
	if (tx_queues_count > 1)
		stmmac_mac_config_tx_queues_prio(priv);

	/* Set RX routing */
	if (rx_queues_count > 1)
		stmmac_mac_config_rx_queues_routing(priv);

	/* Receive Side Scaling */
	if (rx_queues_count > 1)
		stmmac_mac_config_rss(priv);
}

static void stmmac_safety_feat_configuration(struct stmmac_priv *priv)
{
	if (priv->dma_cap.asp) {
		netdev_info(priv->dev, "Enabling Safety Features\n");
		stmmac_safety_feat_config(priv, priv->ioaddr, priv->dma_cap.asp);
	} else {
		netdev_info(priv->dev, "No Safety Features support found\n");
	}
}

/**
 * stmmac_hw_setup - setup mac in a usable state.
 *  @dev : pointer to the device structure.
 *  @init_ptp: initialize PTP if set
 *  Description:
 *  this is the main function to setup the HW in a usable state because the
 *  dma engine is reset, the core registers are configured (e.g. AXI,
 *  Checksum features, timers). The DMA is ready to start receiving and
 *  transmitting.
 *  Return value:
 *  0 on success and an appropriate (-)ve integer as defined in errno.h
 *  file on failure.
 */
static int stmmac_hw_setup(struct net_device *dev, bool init_ptp)
{
	struct stmmac_priv *priv = netdev_priv(dev);
	u32 rx_cnt = priv->plat->rx_queues_to_use;
	u32 tx_cnt = priv->plat->tx_queues_to_use;
	u32 chan;
	int ret;

	/* DMA initialization and SW reset */
	ret = stmmac_init_dma_engine(priv);
	if (ret < 0) {
		netdev_err(priv->dev, "%s: DMA engine initialization failed\n",
			   __func__);
		return ret;
	}

	/* Copy the MAC addr into the HW  */
	stmmac_set_umac_addr(priv, priv->hw, dev->dev_addr, 0);

	/* PS and related bits will be programmed according to the speed */
	if (priv->hw->pcs) {
		int speed = priv->plat->mac_port_sel_speed;

		if ((speed == SPEED_10) || (speed == SPEED_100) ||
		    (speed == SPEED_1000)) {
			priv->hw->ps = speed;
		} else {
			dev_warn(priv->device, "invalid port speed\n");
			priv->hw->ps = 0;
		}
	}

	/* Initialize the MAC Core */
	stmmac_core_init(priv, priv->hw, dev);

	/* Initialize MTL*/
	stmmac_mtl_configuration(priv);

	/* Initialize Safety Features */
	stmmac_safety_feat_configuration(priv);

	ret = stmmac_rx_ipc(priv, priv->hw);
	if (!ret) {
		netdev_warn(priv->dev, "RX IPC Checksum Offload disabled\n");
		priv->plat->rx_coe = STMMAC_RX_COE_NONE;
		priv->hw->rx_csum = 0;
	}

	/* Enable the MAC Rx/Tx */
	stmmac_mac_set(priv, priv->ioaddr, true);

	/* Set the HW DMA mode and the COE */
	stmmac_dma_operation_mode(priv);

	stmmac_mmc_setup(priv);

	if (init_ptp) {
		ret = clk_prepare_enable(priv->plat->clk_ptp_ref);
		if (ret < 0)
			netdev_warn(priv->dev, "failed to enable PTP reference clock: %d\n", ret);

		ret = stmmac_init_ptp(priv);
		if (ret == -EOPNOTSUPP)
			netdev_warn(priv->dev, "PTP not supported by HW\n");
		else if (ret)
			netdev_warn(priv->dev, "PTP init failed\n");
	}

	priv->eee_tw_timer = STMMAC_DEFAULT_TWT_LS;

	/* Convert the timer from msec to usec */
	if (!priv->tx_lpi_timer)
		priv->tx_lpi_timer = eee_timer * 1000;

	if (priv->use_riwt) {
		if (!priv->rx_riwt)
			priv->rx_riwt = DEF_DMA_RIWT;

		ret = stmmac_rx_watchdog(priv, priv->ioaddr, priv->rx_riwt, rx_cnt);
	}

	if (priv->hw->pcs)
		stmmac_pcs_ctrl_ane(priv, priv->ioaddr, 1, priv->hw->ps, 0);

	/* set TX and RX rings length */
	stmmac_set_rings_length(priv);

	/* Enable TSO */
	if (priv->tso) {
		for (chan = 0; chan < tx_cnt; chan++)
			stmmac_enable_tso(priv, priv->ioaddr, 1, chan);
	}

	/* Enable Split Header */
	if (priv->sph && priv->hw->rx_csum) {
		for (chan = 0; chan < rx_cnt; chan++)
			stmmac_enable_sph(priv, priv->ioaddr, 1, chan);
	}

	/* VLAN Tag Insertion */
	if (priv->dma_cap.vlins)
		stmmac_enable_vlan(priv, priv->hw, STMMAC_VLAN_INSERT);

	/* TBS */
	for (chan = 0; chan < tx_cnt; chan++) {
		struct stmmac_tx_queue *tx_q = &priv->tx_queue[chan];
		int enable = tx_q->tbs & STMMAC_TBS_AVAIL;

		stmmac_enable_tbs(priv, priv->ioaddr, enable, chan);
	}

	/* Configure real RX and TX queues */
	netif_set_real_num_rx_queues(dev, priv->plat->rx_queues_to_use);
	netif_set_real_num_tx_queues(dev, priv->plat->tx_queues_to_use);

	/* Start the ball rolling... */
	stmmac_start_all_dma(priv);

	return 0;
}

static void stmmac_hw_teardown(struct net_device *dev)
{
	struct stmmac_priv *priv = netdev_priv(dev);

	clk_disable_unprepare(priv->plat->clk_ptp_ref);
}

/**
 *  stmmac_open - open entry point of the driver
 *  @dev : pointer to the device structure.
 *  Description:
 *  This function is the open entry point of the driver.
 *  Return value:
 *  0 on success and an appropriate (-)ve integer as defined in errno.h
 *  file on failure.
 */
static int stmmac_open(struct net_device *dev)
{
	struct stmmac_priv *priv = netdev_priv(dev);
	int bfsize = 0;
	u32 chan;
	int ret;

	if (priv->hw->pcs != STMMAC_PCS_TBI &&
	    priv->hw->pcs != STMMAC_PCS_RTBI &&
	    priv->hw->xpcs == NULL) {
		ret = stmmac_init_phy(dev);
		if (ret) {
			netdev_err(priv->dev,
				   "%s: Cannot attach to PHY (error: %d)\n",
				   __func__, ret);
			return ret;
		}
	}

	/* Extra statistics */
	memset(&priv->xstats, 0, sizeof(struct stmmac_extra_stats));
	priv->xstats.threshold = tc;

	bfsize = stmmac_set_16kib_bfsize(priv, dev->mtu);
	if (bfsize < 0)
		bfsize = 0;

	if (bfsize < BUF_SIZE_16KiB)
		bfsize = stmmac_set_bfsize(dev->mtu, priv->dma_buf_sz);

	priv->dma_buf_sz = bfsize;
	buf_sz = bfsize;

	priv->rx_copybreak = STMMAC_RX_COPYBREAK;

	if (!priv->dma_tx_size)
		priv->dma_tx_size = DMA_DEFAULT_TX_SIZE;
	if (!priv->dma_rx_size)
		priv->dma_rx_size = DMA_DEFAULT_RX_SIZE;

	/* Earlier check for TBS */
	for (chan = 0; chan < priv->plat->tx_queues_to_use; chan++) {
		struct stmmac_tx_queue *tx_q = &priv->tx_queue[chan];
		int tbs_en = priv->plat->tx_queues_cfg[chan].tbs_en;

		tx_q->tbs |= tbs_en ? STMMAC_TBS_AVAIL : 0;
		if (stmmac_enable_tbs(priv, priv->ioaddr, tbs_en, chan))
			tx_q->tbs &= ~STMMAC_TBS_AVAIL;
	}

	ret = alloc_dma_desc_resources(priv);
	if (ret < 0) {
		netdev_err(priv->dev, "%s: DMA descriptors allocation failed\n",
			   __func__);
		goto dma_desc_error;
	}

	ret = init_dma_desc_rings(dev, GFP_KERNEL);
	if (ret < 0) {
		netdev_err(priv->dev, "%s: DMA descriptors initialization failed\n",
			   __func__);
		goto init_error;
	}

	ret = stmmac_hw_setup(dev, true);
	if (ret < 0) {
		netdev_err(priv->dev, "%s: Hw setup failed\n", __func__);
		goto init_error;
	}

	stmmac_init_coalesce(priv);

	phylink_start(priv->phylink);
	/* We may have called phylink_speed_down before */
	phylink_speed_up(priv->phylink);

	/* Request the IRQ lines */
	ret = request_irq(dev->irq, stmmac_interrupt,
			  IRQF_SHARED, dev->name, dev);
	if (unlikely(ret < 0)) {
		netdev_err(priv->dev,
			   "%s: ERROR: allocating the IRQ %d (error: %d)\n",
			   __func__, dev->irq, ret);
		goto irq_error;
	}

	/* Request the Wake IRQ in case of another line is used for WoL */
	if (priv->wol_irq != dev->irq) {
		ret = request_irq(priv->wol_irq, stmmac_interrupt,
				  IRQF_SHARED, dev->name, dev);
		if (unlikely(ret < 0)) {
			netdev_err(priv->dev,
				   "%s: ERROR: allocating the WoL IRQ %d (%d)\n",
				   __func__, priv->wol_irq, ret);
			goto wolirq_error;
		}
	}

	/* Request the IRQ lines */
	if (priv->lpi_irq > 0) {
		ret = request_irq(priv->lpi_irq, stmmac_interrupt, IRQF_SHARED,
				  dev->name, dev);
		if (unlikely(ret < 0)) {
			netdev_err(priv->dev,
				   "%s: ERROR: allocating the LPI IRQ %d (%d)\n",
				   __func__, priv->lpi_irq, ret);
			goto lpiirq_error;
		}
	}

	stmmac_enable_all_queues(priv);
	netif_tx_start_all_queues(priv->dev);

	return 0;

lpiirq_error:
	if (priv->wol_irq != dev->irq)
		free_irq(priv->wol_irq, dev);
wolirq_error:
	free_irq(dev->irq, dev);
irq_error:
	phylink_stop(priv->phylink);

	for (chan = 0; chan < priv->plat->tx_queues_to_use; chan++)
		del_timer_sync(&priv->tx_queue[chan].txtimer);

	stmmac_hw_teardown(dev);
init_error:
	free_dma_desc_resources(priv);
dma_desc_error:
	phylink_disconnect_phy(priv->phylink);
	return ret;
}

/**
 *  stmmac_release - close entry point of the driver
 *  @dev : device pointer.
 *  Description:
 *  This is the stop entry point of the driver.
 */
static int stmmac_release(struct net_device *dev)
{
	struct stmmac_priv *priv = netdev_priv(dev);
	u32 chan;

	if (device_may_wakeup(priv->device))
		phylink_speed_down(priv->phylink, false);
	/* Stop and disconnect the PHY */
	phylink_stop(priv->phylink);
	phylink_disconnect_phy(priv->phylink);

	stmmac_disable_all_queues(priv);

	for (chan = 0; chan < priv->plat->tx_queues_to_use; chan++)
		del_timer_sync(&priv->tx_queue[chan].txtimer);

	/* Free the IRQ lines */
	free_irq(dev->irq, dev);
	if (priv->wol_irq != dev->irq)
		free_irq(priv->wol_irq, dev);
	if (priv->lpi_irq > 0)
		free_irq(priv->lpi_irq, dev);

	if (priv->eee_enabled) {
		priv->tx_path_in_lpi_mode = false;
		del_timer_sync(&priv->eee_ctrl_timer);
	}

	/* Stop TX/RX DMA and clear the descriptors */
	stmmac_stop_all_dma(priv);

	/* Release and free the Rx/Tx resources */
	free_dma_desc_resources(priv);

	/* Disable the MAC Rx/Tx */
	stmmac_mac_set(priv, priv->ioaddr, false);

	netif_carrier_off(dev);

	stmmac_release_ptp(priv);

	return 0;
}

static bool stmmac_vlan_insert(struct stmmac_priv *priv, struct sk_buff *skb,
			       struct stmmac_tx_queue *tx_q)
{
	u16 tag = 0x0, inner_tag = 0x0;
	u32 inner_type = 0x0;
	struct dma_desc *p;

	if (!priv->dma_cap.vlins)
		return false;
	if (!skb_vlan_tag_present(skb))
		return false;
	if (skb->vlan_proto == htons(ETH_P_8021AD)) {
		inner_tag = skb_vlan_tag_get(skb);
		inner_type = STMMAC_VLAN_INSERT;
	}

	tag = skb_vlan_tag_get(skb);

	if (tx_q->tbs & STMMAC_TBS_AVAIL)
		p = &tx_q->dma_entx[tx_q->cur_tx].basic;
	else
		p = &tx_q->dma_tx[tx_q->cur_tx];

	if (stmmac_set_desc_vlan_tag(priv, p, tag, inner_tag, inner_type))
		return false;

	stmmac_set_tx_owner(priv, p);
	tx_q->cur_tx = STMMAC_GET_ENTRY(tx_q->cur_tx, priv->dma_tx_size);
	return true;
}

/**
 *  stmmac_tso_allocator - close entry point of the driver
 *  @priv: driver private structure
 *  @des: buffer start address
 *  @total_len: total length to fill in descriptors
 *  @last_segment: condition for the last descriptor
 *  @queue: TX queue index
 *  Description:
 *  This function fills descriptor and request new descriptors according to
 *  buffer length to fill
 */
static void stmmac_tso_allocator(struct stmmac_priv *priv, dma_addr_t des,
				 int total_len, bool last_segment, u32 queue)
{
	struct stmmac_tx_queue *tx_q = &priv->tx_queue[queue];
	struct dma_desc *desc;
	u32 buff_size;
	int tmp_len;

	tmp_len = total_len;

	while (tmp_len > 0) {
		dma_addr_t curr_addr;

		tx_q->cur_tx = STMMAC_GET_ENTRY(tx_q->cur_tx,
						priv->dma_tx_size);
		WARN_ON(tx_q->tx_skbuff[tx_q->cur_tx]);

		if (tx_q->tbs & STMMAC_TBS_AVAIL)
			desc = &tx_q->dma_entx[tx_q->cur_tx].basic;
		else
			desc = &tx_q->dma_tx[tx_q->cur_tx];

		curr_addr = des + (total_len - tmp_len);
		if (priv->dma_cap.addr64 <= 32)
			desc->des0 = cpu_to_le32(curr_addr);
		else
			stmmac_set_desc_addr(priv, desc, curr_addr);

		buff_size = tmp_len >= TSO_MAX_BUFF_SIZE ?
			    TSO_MAX_BUFF_SIZE : tmp_len;

		stmmac_prepare_tso_tx_desc(priv, desc, 0, buff_size,
				0, 1,
				(last_segment) && (tmp_len <= TSO_MAX_BUFF_SIZE),
				0, 0);

		tmp_len -= TSO_MAX_BUFF_SIZE;
	}
}

/**
 *  stmmac_tso_xmit - Tx entry point of the driver for oversized frames (TSO)
 *  @skb : the socket buffer
 *  @dev : device pointer
 *  Description: this is the transmit function that is called on TSO frames
 *  (support available on GMAC4 and newer chips).
 *  Diagram below show the ring programming in case of TSO frames:
 *
 *  First Descriptor
 *   --------
 *   | DES0 |---> buffer1 = L2/L3/L4 header
 *   | DES1 |---> TCP Payload (can continue on next descr...)
 *   | DES2 |---> buffer 1 and 2 len
 *   | DES3 |---> must set TSE, TCP hdr len-> [22:19]. TCP payload len [17:0]
 *   --------
 *	|
 *     ...
 *	|
 *   --------
 *   | DES0 | --| Split TCP Payload on Buffers 1 and 2
 *   | DES1 | --|
 *   | DES2 | --> buffer 1 and 2 len
 *   | DES3 |
 *   --------
 *
 * mss is fixed when enable tso, so w/o programming the TDES3 ctx field.
 */
static netdev_tx_t stmmac_tso_xmit(struct sk_buff *skb, struct net_device *dev)
{
	struct dma_desc *desc, *first, *mss_desc = NULL;
	struct stmmac_priv *priv = netdev_priv(dev);
	int desc_size, tmp_pay_len = 0, first_tx;
	int nfrags = skb_shinfo(skb)->nr_frags;
	u32 queue = skb_get_queue_mapping(skb);
	unsigned int first_entry, tx_packets;
	struct stmmac_tx_queue *tx_q;
	bool has_vlan, set_ic;
	u8 proto_hdr_len, hdr;
	u32 pay_len, mss;
	dma_addr_t des;
	int i;

	tx_q = &priv->tx_queue[queue];
	first_tx = tx_q->cur_tx;

	/* Compute header lengths */
	if (skb_shinfo(skb)->gso_type & SKB_GSO_UDP_L4) {
		proto_hdr_len = skb_transport_offset(skb) + sizeof(struct udphdr);
		hdr = sizeof(struct udphdr);
	} else {
		proto_hdr_len = skb_transport_offset(skb) + tcp_hdrlen(skb);
		hdr = tcp_hdrlen(skb);
	}

	/* Desc availability based on threshold should be enough safe */
	if (unlikely(stmmac_tx_avail(priv, queue) <
		(((skb->len - proto_hdr_len) / TSO_MAX_BUFF_SIZE + 1)))) {
		if (!netif_tx_queue_stopped(netdev_get_tx_queue(dev, queue))) {
			netif_tx_stop_queue(netdev_get_tx_queue(priv->dev,
								queue));
			/* This is a hard error, log it. */
			netdev_err(priv->dev,
				   "%s: Tx Ring full when queue awake\n",
				   __func__);
		}
		return NETDEV_TX_BUSY;
	}

	pay_len = skb_headlen(skb) - proto_hdr_len; /* no frags */

	mss = skb_shinfo(skb)->gso_size;

	/* set new MSS value if needed */
	if (mss != tx_q->mss) {
		if (tx_q->tbs & STMMAC_TBS_AVAIL)
			mss_desc = &tx_q->dma_entx[tx_q->cur_tx].basic;
		else
			mss_desc = &tx_q->dma_tx[tx_q->cur_tx];

		stmmac_set_mss(priv, mss_desc, mss);
		tx_q->mss = mss;
		tx_q->cur_tx = STMMAC_GET_ENTRY(tx_q->cur_tx,
						priv->dma_tx_size);
		WARN_ON(tx_q->tx_skbuff[tx_q->cur_tx]);
	}

	if (netif_msg_tx_queued(priv)) {
		pr_info("%s: hdrlen %d, hdr_len %d, pay_len %d, mss %d\n",
			__func__, hdr, proto_hdr_len, pay_len, mss);
		pr_info("\tskb->len %d, skb->data_len %d\n", skb->len,
			skb->data_len);
	}

	/* Check if VLAN can be inserted by HW */
	has_vlan = stmmac_vlan_insert(priv, skb, tx_q);

	first_entry = tx_q->cur_tx;
	WARN_ON(tx_q->tx_skbuff[first_entry]);

	if (tx_q->tbs & STMMAC_TBS_AVAIL)
		desc = &tx_q->dma_entx[first_entry].basic;
	else
		desc = &tx_q->dma_tx[first_entry];
	first = desc;

	if (has_vlan)
		stmmac_set_desc_vlan(priv, first, STMMAC_VLAN_INSERT);

	/* first descriptor: fill Headers on Buf1 */
	des = dma_map_single(priv->device, skb->data, skb_headlen(skb),
			     DMA_TO_DEVICE);
	if (dma_mapping_error(priv->device, des))
		goto dma_map_err;

	tx_q->tx_skbuff_dma[first_entry].buf = des;
	tx_q->tx_skbuff_dma[first_entry].len = skb_headlen(skb);

	if (priv->dma_cap.addr64 <= 32) {
		first->des0 = cpu_to_le32(des);

		/* Fill start of payload in buff2 of first descriptor */
		if (pay_len)
			first->des1 = cpu_to_le32(des + proto_hdr_len);

		/* If needed take extra descriptors to fill the remaining payload */
		tmp_pay_len = pay_len - TSO_MAX_BUFF_SIZE;
	} else {
		stmmac_set_desc_addr(priv, first, des);
		tmp_pay_len = pay_len;
		des += proto_hdr_len;
		pay_len = 0;
	}

	stmmac_tso_allocator(priv, des, tmp_pay_len, (nfrags == 0), queue);

	/* Prepare fragments */
	for (i = 0; i < nfrags; i++) {
		const skb_frag_t *frag = &skb_shinfo(skb)->frags[i];

		des = skb_frag_dma_map(priv->device, frag, 0,
				       skb_frag_size(frag),
				       DMA_TO_DEVICE);
		if (dma_mapping_error(priv->device, des))
			goto dma_map_err;

		stmmac_tso_allocator(priv, des, skb_frag_size(frag),
				     (i == nfrags - 1), queue);

		tx_q->tx_skbuff_dma[tx_q->cur_tx].buf = des;
		tx_q->tx_skbuff_dma[tx_q->cur_tx].len = skb_frag_size(frag);
		tx_q->tx_skbuff_dma[tx_q->cur_tx].map_as_page = true;
	}

	tx_q->tx_skbuff_dma[tx_q->cur_tx].last_segment = true;

	/* Only the last descriptor gets to point to the skb. */
	tx_q->tx_skbuff[tx_q->cur_tx] = skb;

	/* Manage tx mitigation */
	tx_packets = (tx_q->cur_tx + 1) - first_tx;
	tx_q->tx_count_frames += tx_packets;

	if ((skb_shinfo(skb)->tx_flags & SKBTX_HW_TSTAMP) && priv->hwts_tx_en)
		set_ic = true;
	else if (!priv->tx_coal_frames)
		set_ic = false;
	else if (tx_packets > priv->tx_coal_frames)
		set_ic = true;
	else if ((tx_q->tx_count_frames % priv->tx_coal_frames) < tx_packets)
		set_ic = true;
	else
		set_ic = false;

	if (set_ic) {
		if (tx_q->tbs & STMMAC_TBS_AVAIL)
			desc = &tx_q->dma_entx[tx_q->cur_tx].basic;
		else
			desc = &tx_q->dma_tx[tx_q->cur_tx];

		tx_q->tx_count_frames = 0;
		stmmac_set_tx_ic(priv, desc);
		priv->xstats.tx_set_ic_bit++;
	}

	/* We've used all descriptors we need for this skb, however,
	 * advance cur_tx so that it references a fresh descriptor.
	 * ndo_start_xmit will fill this descriptor the next time it's
	 * called and stmmac_tx_clean may clean up to this descriptor.
	 */
	tx_q->cur_tx = STMMAC_GET_ENTRY(tx_q->cur_tx, priv->dma_tx_size);

	if (unlikely(stmmac_tx_avail(priv, queue) <= (MAX_SKB_FRAGS + 1))) {
		netif_dbg(priv, hw, priv->dev, "%s: stop transmitted packets\n",
			  __func__);
		netif_tx_stop_queue(netdev_get_tx_queue(priv->dev, queue));
	}

	dev->stats.tx_bytes += skb->len;
	priv->xstats.tx_tso_frames++;
	priv->xstats.tx_tso_nfrags += nfrags;

	if (priv->sarc_type)
		stmmac_set_desc_sarc(priv, first, priv->sarc_type);

	skb_tx_timestamp(skb);

	if (unlikely((skb_shinfo(skb)->tx_flags & SKBTX_HW_TSTAMP) &&
		     priv->hwts_tx_en)) {
		/* declare that device is doing timestamping */
		skb_shinfo(skb)->tx_flags |= SKBTX_IN_PROGRESS;
		stmmac_enable_tx_timestamp(priv, first);
	}

	/* Complete the first descriptor before granting the DMA */
	stmmac_prepare_tso_tx_desc(priv, first, 1,
			proto_hdr_len,
			pay_len,
			1, tx_q->tx_skbuff_dma[first_entry].last_segment,
			hdr / 4, (skb->len - proto_hdr_len));

	/* If context desc is used to change MSS */
	if (mss_desc) {
		/* Make sure that first descriptor has been completely
		 * written, including its own bit. This is because MSS is
		 * actually before first descriptor, so we need to make
		 * sure that MSS's own bit is the last thing written.
		 */
		dma_wmb();
		stmmac_set_tx_owner(priv, mss_desc);
	}

	/* The own bit must be the latest setting done when prepare the
	 * descriptor and then barrier is needed to make sure that
	 * all is coherent before granting the DMA engine.
	 */
	wmb();

	if (netif_msg_pktdata(priv)) {
		pr_info("%s: curr=%d dirty=%d f=%d, e=%d, f_p=%p, nfrags %d\n",
			__func__, tx_q->cur_tx, tx_q->dirty_tx, first_entry,
			tx_q->cur_tx, first, nfrags);
		pr_info(">>> frame to be transmitted: ");
		print_pkt(skb->data, skb_headlen(skb));
	}

	netdev_tx_sent_queue(netdev_get_tx_queue(dev, queue), skb->len);

	if (tx_q->tbs & STMMAC_TBS_AVAIL)
		desc_size = sizeof(struct dma_edesc);
	else
		desc_size = sizeof(struct dma_desc);

	tx_q->tx_tail_addr = tx_q->dma_tx_phy + (tx_q->cur_tx * desc_size);
	stmmac_set_tx_tail_ptr(priv, priv->ioaddr, tx_q->tx_tail_addr, queue);
	stmmac_tx_timer_arm(priv, queue);

	return NETDEV_TX_OK;

dma_map_err:
	dev_err(priv->device, "Tx dma map failed\n");
	dev_kfree_skb(skb);
	priv->dev->stats.tx_dropped++;
	return NETDEV_TX_OK;
}

/**
 *  stmmac_xmit - Tx entry point of the driver
 *  @skb : the socket buffer
 *  @dev : device pointer
 *  Description : this is the tx entry point of the driver.
 *  It programs the chain or the ring and supports oversized frames
 *  and SG feature.
 */
static netdev_tx_t stmmac_xmit(struct sk_buff *skb, struct net_device *dev)
{
	unsigned int first_entry, tx_packets, enh_desc;
	struct stmmac_priv *priv = netdev_priv(dev);
	unsigned int nopaged_len = skb_headlen(skb);
	int i, csum_insertion = 0, is_jumbo = 0;
	u32 queue = skb_get_queue_mapping(skb);
	int nfrags = skb_shinfo(skb)->nr_frags;
	int gso = skb_shinfo(skb)->gso_type;
	struct dma_edesc *tbs_desc = NULL;
	int entry, desc_size, first_tx;
	struct dma_desc *desc, *first;
	struct stmmac_tx_queue *tx_q;
	bool has_vlan, set_ic;
	dma_addr_t des;

	tx_q = &priv->tx_queue[queue];
	first_tx = tx_q->cur_tx;

	if (priv->tx_path_in_lpi_mode)
		stmmac_disable_eee_mode(priv);

	/* Manage oversized TCP frames for GMAC4 device */
	if (skb_is_gso(skb) && priv->tso) {
		if (gso & (SKB_GSO_TCPV4 | SKB_GSO_TCPV6))
			return stmmac_tso_xmit(skb, dev);
		if (priv->plat->has_gmac4 && (gso & SKB_GSO_UDP_L4))
			return stmmac_tso_xmit(skb, dev);
	}

	if (unlikely(stmmac_tx_avail(priv, queue) < nfrags + 1)) {
		if (!netif_tx_queue_stopped(netdev_get_tx_queue(dev, queue))) {
			netif_tx_stop_queue(netdev_get_tx_queue(priv->dev,
								queue));
			/* This is a hard error, log it. */
			netdev_err(priv->dev,
				   "%s: Tx Ring full when queue awake\n",
				   __func__);
		}
		return NETDEV_TX_BUSY;
	}

	/* Check if VLAN can be inserted by HW */
	has_vlan = stmmac_vlan_insert(priv, skb, tx_q);

	entry = tx_q->cur_tx;
	first_entry = entry;
	WARN_ON(tx_q->tx_skbuff[first_entry]);

	csum_insertion = (skb->ip_summed == CHECKSUM_PARTIAL);

	if (likely(priv->extend_desc))
		desc = (struct dma_desc *)(tx_q->dma_etx + entry);
	else if (tx_q->tbs & STMMAC_TBS_AVAIL)
		desc = &tx_q->dma_entx[entry].basic;
	else
		desc = tx_q->dma_tx + entry;

	first = desc;

	if (has_vlan)
		stmmac_set_desc_vlan(priv, first, STMMAC_VLAN_INSERT);

	enh_desc = priv->plat->enh_desc;
	/* To program the descriptors according to the size of the frame */
	if (enh_desc)
		is_jumbo = stmmac_is_jumbo_frm(priv, skb->len, enh_desc);

	if (unlikely(is_jumbo)) {
		entry = stmmac_jumbo_frm(priv, tx_q, skb, csum_insertion);
		if (unlikely(entry < 0) && (entry != -EINVAL))
			goto dma_map_err;
	}

	for (i = 0; i < nfrags; i++) {
		const skb_frag_t *frag = &skb_shinfo(skb)->frags[i];
		int len = skb_frag_size(frag);
		bool last_segment = (i == (nfrags - 1));

		entry = STMMAC_GET_ENTRY(entry, priv->dma_tx_size);
		WARN_ON(tx_q->tx_skbuff[entry]);

		if (likely(priv->extend_desc))
			desc = (struct dma_desc *)(tx_q->dma_etx + entry);
		else if (tx_q->tbs & STMMAC_TBS_AVAIL)
			desc = &tx_q->dma_entx[entry].basic;
		else
			desc = tx_q->dma_tx + entry;

		des = skb_frag_dma_map(priv->device, frag, 0, len,
				       DMA_TO_DEVICE);
		if (dma_mapping_error(priv->device, des))
			goto dma_map_err; /* should reuse desc w/o issues */

		tx_q->tx_skbuff_dma[entry].buf = des;

		stmmac_set_desc_addr(priv, desc, des);

		tx_q->tx_skbuff_dma[entry].map_as_page = true;
		tx_q->tx_skbuff_dma[entry].len = len;
		tx_q->tx_skbuff_dma[entry].last_segment = last_segment;

		/* Prepare the descriptor and set the own bit too */
		stmmac_prepare_tx_desc(priv, desc, 0, len, csum_insertion,
				priv->mode, 1, last_segment, skb->len);
	}

	/* Only the last descriptor gets to point to the skb. */
	tx_q->tx_skbuff[entry] = skb;

	/* According to the coalesce parameter the IC bit for the latest
	 * segment is reset and the timer re-started to clean the tx status.
	 * This approach takes care about the fragments: desc is the first
	 * element in case of no SG.
	 */
	tx_packets = (entry + 1) - first_tx;
	tx_q->tx_count_frames += tx_packets;

	if ((skb_shinfo(skb)->tx_flags & SKBTX_HW_TSTAMP) && priv->hwts_tx_en)
		set_ic = true;
	else if (!priv->tx_coal_frames)
		set_ic = false;
	else if (tx_packets > priv->tx_coal_frames)
		set_ic = true;
	else if ((tx_q->tx_count_frames % priv->tx_coal_frames) < tx_packets)
		set_ic = true;
	else
		set_ic = false;

	if (set_ic) {
		if (likely(priv->extend_desc))
			desc = &tx_q->dma_etx[entry].basic;
		else if (tx_q->tbs & STMMAC_TBS_AVAIL)
			desc = &tx_q->dma_entx[entry].basic;
		else
			desc = &tx_q->dma_tx[entry];

		tx_q->tx_count_frames = 0;
		stmmac_set_tx_ic(priv, desc);
		priv->xstats.tx_set_ic_bit++;
	}

	/* We've used all descriptors we need for this skb, however,
	 * advance cur_tx so that it references a fresh descriptor.
	 * ndo_start_xmit will fill this descriptor the next time it's
	 * called and stmmac_tx_clean may clean up to this descriptor.
	 */
	entry = STMMAC_GET_ENTRY(entry, priv->dma_tx_size);
	tx_q->cur_tx = entry;

	if (netif_msg_pktdata(priv)) {
		netdev_dbg(priv->dev,
			   "%s: curr=%d dirty=%d f=%d, e=%d, first=%p, nfrags=%d",
			   __func__, tx_q->cur_tx, tx_q->dirty_tx, first_entry,
			   entry, first, nfrags);

		netdev_dbg(priv->dev, ">>> frame to be transmitted: ");
		print_pkt(skb->data, skb->len);
	}

	if (unlikely(stmmac_tx_avail(priv, queue) <= (MAX_SKB_FRAGS + 1))) {
		netif_dbg(priv, hw, priv->dev, "%s: stop transmitted packets\n",
			  __func__);
		netif_tx_stop_queue(netdev_get_tx_queue(priv->dev, queue));
	}

	dev->stats.tx_bytes += skb->len;

	if (priv->sarc_type)
		stmmac_set_desc_sarc(priv, first, priv->sarc_type);

	skb_tx_timestamp(skb);

	/* Ready to fill the first descriptor and set the OWN bit w/o any
	 * problems because all the descriptors are actually ready to be
	 * passed to the DMA engine.
	 */
	if (likely(!is_jumbo)) {
		bool last_segment = (nfrags == 0);

		des = dma_map_single(priv->device, skb->data,
				     nopaged_len, DMA_TO_DEVICE);
		if (dma_mapping_error(priv->device, des))
			goto dma_map_err;

		tx_q->tx_skbuff_dma[first_entry].buf = des;

		stmmac_set_desc_addr(priv, first, des);

		tx_q->tx_skbuff_dma[first_entry].len = nopaged_len;
		tx_q->tx_skbuff_dma[first_entry].last_segment = last_segment;

		if (unlikely((skb_shinfo(skb)->tx_flags & SKBTX_HW_TSTAMP) &&
			     priv->hwts_tx_en)) {
			/* declare that device is doing timestamping */
			skb_shinfo(skb)->tx_flags |= SKBTX_IN_PROGRESS;
			stmmac_enable_tx_timestamp(priv, first);
		}

		/* Prepare the first descriptor setting the OWN bit too */
		stmmac_prepare_tx_desc(priv, first, 1, nopaged_len,
				csum_insertion, priv->mode, 0, last_segment,
				skb->len);
	}

	if (tx_q->tbs & STMMAC_TBS_EN) {
		struct timespec64 ts = ns_to_timespec64(skb->tstamp);

		tbs_desc = &tx_q->dma_entx[first_entry];
		stmmac_set_desc_tbs(priv, tbs_desc, ts.tv_sec, ts.tv_nsec);
	}

	stmmac_set_tx_owner(priv, first);

	/* The own bit must be the latest setting done when prepare the
	 * descriptor and then barrier is needed to make sure that
	 * all is coherent before granting the DMA engine.
	 */
	wmb();

	netdev_tx_sent_queue(netdev_get_tx_queue(dev, queue), skb->len);

	stmmac_enable_dma_transmission(priv, priv->ioaddr);

	if (likely(priv->extend_desc))
		desc_size = sizeof(struct dma_extended_desc);
	else if (tx_q->tbs & STMMAC_TBS_AVAIL)
		desc_size = sizeof(struct dma_edesc);
	else
		desc_size = sizeof(struct dma_desc);

	tx_q->tx_tail_addr = tx_q->dma_tx_phy + (tx_q->cur_tx * desc_size);
	stmmac_set_tx_tail_ptr(priv, priv->ioaddr, tx_q->tx_tail_addr, queue);
	stmmac_tx_timer_arm(priv, queue);

	return NETDEV_TX_OK;

dma_map_err:
	netdev_err(priv->dev, "Tx DMA map failed\n");
	dev_kfree_skb(skb);
	priv->dev->stats.tx_dropped++;
	return NETDEV_TX_OK;
}

static void stmmac_rx_vlan(struct net_device *dev, struct sk_buff *skb)
{
	struct vlan_ethhdr *veth;
	__be16 vlan_proto;
	u16 vlanid;

	veth = (struct vlan_ethhdr *)skb->data;
	vlan_proto = veth->h_vlan_proto;

	if ((vlan_proto == htons(ETH_P_8021Q) &&
	     dev->features & NETIF_F_HW_VLAN_CTAG_RX) ||
	    (vlan_proto == htons(ETH_P_8021AD) &&
	     dev->features & NETIF_F_HW_VLAN_STAG_RX)) {
		/* pop the vlan tag */
		vlanid = ntohs(veth->h_vlan_TCI);
		memmove(skb->data + VLAN_HLEN, veth, ETH_ALEN * 2);
		skb_pull(skb, VLAN_HLEN);
		__vlan_hwaccel_put_tag(skb, vlan_proto, vlanid);
	}
}

/**
 * stmmac_rx_refill - refill used skb preallocated buffers
 * @priv: driver private structure
 * @queue: RX queue index
 * Description : this is to reallocate the skb for the reception process
 * that is based on zero-copy.
 */
static inline void stmmac_rx_refill(struct stmmac_priv *priv, u32 queue)
{
	struct stmmac_rx_queue *rx_q = &priv->rx_queue[queue];
	int len, dirty = stmmac_rx_dirty(priv, queue);
	unsigned int entry = rx_q->dirty_rx;

	len = DIV_ROUND_UP(priv->dma_buf_sz, PAGE_SIZE) * PAGE_SIZE;

	while (dirty-- > 0) {
		struct stmmac_rx_buffer *buf = &rx_q->buf_pool[entry];
		struct dma_desc *p;
		bool use_rx_wd;

		if (priv->extend_desc)
			p = (struct dma_desc *)(rx_q->dma_erx + entry);
		else
			p = rx_q->dma_rx + entry;

		if (!buf->page) {
			buf->page = page_pool_dev_alloc_pages(rx_q->page_pool);
			if (!buf->page)
				break;
		}

		if (priv->sph && !buf->sec_page) {
			buf->sec_page = page_pool_dev_alloc_pages(rx_q->page_pool);
			if (!buf->sec_page)
				break;

			buf->sec_addr = page_pool_get_dma_addr(buf->sec_page);

			dma_sync_single_for_device(priv->device, buf->sec_addr,
						   len, DMA_FROM_DEVICE);
		}

		buf->addr = page_pool_get_dma_addr(buf->page);

		/* Sync whole allocation to device. This will invalidate old
		 * data.
		 */
		dma_sync_single_for_device(priv->device, buf->addr, len,
					   DMA_FROM_DEVICE);

		stmmac_set_desc_addr(priv, p, buf->addr);
		stmmac_set_desc_sec_addr(priv, p, buf->sec_addr);
		stmmac_refill_desc3(priv, rx_q, p);

		rx_q->rx_count_frames++;
		rx_q->rx_count_frames += priv->rx_coal_frames;
		if (rx_q->rx_count_frames > priv->rx_coal_frames)
			rx_q->rx_count_frames = 0;

		use_rx_wd = !priv->rx_coal_frames;
		use_rx_wd |= rx_q->rx_count_frames > 0;
		if (!priv->use_riwt)
			use_rx_wd = false;

		dma_wmb();
		stmmac_set_rx_owner(priv, p, use_rx_wd);

		entry = STMMAC_GET_ENTRY(entry, priv->dma_rx_size);
	}
	rx_q->dirty_rx = entry;
	rx_q->rx_tail_addr = rx_q->dma_rx_phy +
			    (rx_q->dirty_rx * sizeof(struct dma_desc));
	stmmac_set_rx_tail_ptr(priv, priv->ioaddr, rx_q->rx_tail_addr, queue);
}

static unsigned int stmmac_rx_buf1_len(struct stmmac_priv *priv,
				       struct dma_desc *p,
				       int status, unsigned int len)
{
	unsigned int plen = 0, hlen = 0;
	int coe = priv->hw->rx_csum;

	/* Not first descriptor, buffer is always zero */
	if (priv->sph && len)
		return 0;

	/* First descriptor, get split header length */
	stmmac_get_rx_header_len(priv, p, &hlen);
	if (priv->sph && hlen) {
		priv->xstats.rx_split_hdr_pkt_n++;
		return hlen;
	}

	/* First descriptor, not last descriptor and not split header */
	if (status & rx_not_ls)
		return priv->dma_buf_sz;

	plen = stmmac_get_rx_frame_len(priv, p, coe);

	/* First descriptor and last descriptor and not split header */
	return min_t(unsigned int, priv->dma_buf_sz, plen);
}

static unsigned int stmmac_rx_buf2_len(struct stmmac_priv *priv,
				       struct dma_desc *p,
				       int status, unsigned int len)
{
	int coe = priv->hw->rx_csum;
	unsigned int plen = 0;

	/* Not split header, buffer is not available */
	if (!priv->sph)
		return 0;

	/* Not last descriptor */
	if (status & rx_not_ls)
		return priv->dma_buf_sz;

	plen = stmmac_get_rx_frame_len(priv, p, coe);

	/* Last descriptor */
	return plen - len;
}

/**
 * stmmac_rx - manage the receive process
 * @priv: driver private structure
 * @limit: napi bugget
 * @queue: RX queue index.
 * Description :  this the function called by the napi poll method.
 * It gets all the frames inside the ring.
 */
static int stmmac_rx(struct stmmac_priv *priv, int limit, u32 queue)
{
	struct stmmac_rx_queue *rx_q = &priv->rx_queue[queue];
	struct stmmac_channel *ch = &priv->channel[queue];
	unsigned int count = 0, error = 0, len = 0;
	int status = 0, coe = priv->hw->rx_csum;
	unsigned int next_entry = rx_q->cur_rx;
	struct sk_buff *skb = NULL;

	if (netif_msg_rx_status(priv)) {
		void *rx_head;

		netdev_dbg(priv->dev, "%s: descriptor ring:\n", __func__);
		if (priv->extend_desc)
			rx_head = (void *)rx_q->dma_erx;
		else
			rx_head = (void *)rx_q->dma_rx;

		stmmac_display_ring(priv, rx_head, priv->dma_rx_size, true);
	}
	while (count < limit) {
		unsigned int buf1_len = 0, buf2_len = 0;
		enum pkt_hash_types hash_type;
		struct stmmac_rx_buffer *buf;
		struct dma_desc *np, *p;
		int entry;
		u32 hash;

		if (!count && rx_q->state_saved) {
			skb = rx_q->state.skb;
			error = rx_q->state.error;
			len = rx_q->state.len;
		} else {
			rx_q->state_saved = false;
			skb = NULL;
			error = 0;
			len = 0;
		}

		if (count >= limit)
			break;

read_again:
		buf1_len = 0;
		buf2_len = 0;
		entry = next_entry;
		buf = &rx_q->buf_pool[entry];

		if (priv->extend_desc)
			p = (struct dma_desc *)(rx_q->dma_erx + entry);
		else
			p = rx_q->dma_rx + entry;

		/* read the status of the incoming frame */
		status = stmmac_rx_status(priv, &priv->dev->stats,
				&priv->xstats, p);
		/* check if managed by the DMA otherwise go ahead */
		if (unlikely(status & dma_own))
			break;

		rx_q->cur_rx = STMMAC_GET_ENTRY(rx_q->cur_rx,
						priv->dma_rx_size);
		next_entry = rx_q->cur_rx;

		if (priv->extend_desc)
			np = (struct dma_desc *)(rx_q->dma_erx + next_entry);
		else
			np = rx_q->dma_rx + next_entry;

		prefetch(np);

		if (priv->extend_desc)
			stmmac_rx_extended_status(priv, &priv->dev->stats,
					&priv->xstats, rx_q->dma_erx + entry);
		if (unlikely(status == discard_frame)) {
			page_pool_recycle_direct(rx_q->page_pool, buf->page);
			buf->page = NULL;
			error = 1;
			if (!priv->hwts_rx_en)
				priv->dev->stats.rx_errors++;
		}

		if (unlikely(error && (status & rx_not_ls)))
			goto read_again;
		if (unlikely(error)) {
			dev_kfree_skb(skb);
			skb = NULL;
			count++;
			continue;
		}

		/* Buffer is good. Go on. */

		prefetch(page_address(buf->page));
		if (buf->sec_page)
			prefetch(page_address(buf->sec_page));

		buf1_len = stmmac_rx_buf1_len(priv, p, status, len);
		len += buf1_len;
		buf2_len = stmmac_rx_buf2_len(priv, p, status, len);
		len += buf2_len;

		/* ACS is set; GMAC core strips PAD/FCS for IEEE 802.3
		 * Type frames (LLC/LLC-SNAP)
		 *
		 * llc_snap is never checked in GMAC >= 4, so this ACS
		 * feature is always disabled and packets need to be
		 * stripped manually.
		 */
		if (likely(!(status & rx_not_ls)) &&
		    (likely(priv->synopsys_id >= DWMAC_CORE_4_00) ||
		     unlikely(status != llc_snap))) {
			if (buf2_len)
				buf2_len -= ETH_FCS_LEN;
			else
				buf1_len -= ETH_FCS_LEN;

			len -= ETH_FCS_LEN;
		}

		if (!skb) {
			skb = napi_alloc_skb(&ch->rx_napi, buf1_len);
			if (!skb) {
				priv->dev->stats.rx_dropped++;
				count++;
				goto drain_data;
			}

			dma_sync_single_for_cpu(priv->device, buf->addr,
						buf1_len, DMA_FROM_DEVICE);
			skb_copy_to_linear_data(skb, page_address(buf->page),
						buf1_len);
			skb_put(skb, buf1_len);

			/* Data payload copied into SKB, page ready for recycle */
			page_pool_recycle_direct(rx_q->page_pool, buf->page);
			buf->page = NULL;
		} else if (buf1_len) {
			dma_sync_single_for_cpu(priv->device, buf->addr,
						buf1_len, DMA_FROM_DEVICE);
			skb_add_rx_frag(skb, skb_shinfo(skb)->nr_frags,
					buf->page, 0, buf1_len,
					priv->dma_buf_sz);

			/* Data payload appended into SKB */
			page_pool_release_page(rx_q->page_pool, buf->page);
			buf->page = NULL;
		}

		if (buf2_len) {
			dma_sync_single_for_cpu(priv->device, buf->sec_addr,
						buf2_len, DMA_FROM_DEVICE);
			skb_add_rx_frag(skb, skb_shinfo(skb)->nr_frags,
					buf->sec_page, 0, buf2_len,
					priv->dma_buf_sz);

			/* Data payload appended into SKB */
			page_pool_release_page(rx_q->page_pool, buf->sec_page);
			buf->sec_page = NULL;
		}

drain_data:
		if (likely(status & rx_not_ls))
			goto read_again;
		if (!skb)
			continue;

		/* Got entire packet into SKB. Finish it. */

		stmmac_get_rx_hwtstamp(priv, p, np, skb);
		stmmac_rx_vlan(priv->dev, skb);
		skb->protocol = eth_type_trans(skb, priv->dev);

		if (unlikely(!coe))
			skb_checksum_none_assert(skb);
		else
			skb->ip_summed = CHECKSUM_UNNECESSARY;

		if (!stmmac_get_rx_hash(priv, p, &hash, &hash_type))
			skb_set_hash(skb, hash, hash_type);

		skb_record_rx_queue(skb, queue);
		napi_gro_receive(&ch->rx_napi, skb);
		skb = NULL;

		priv->dev->stats.rx_packets++;
		priv->dev->stats.rx_bytes += len;
		count++;
	}

	if (status & rx_not_ls || skb) {
		rx_q->state_saved = true;
		rx_q->state.skb = skb;
		rx_q->state.error = error;
		rx_q->state.len = len;
	}

	stmmac_rx_refill(priv, queue);

	priv->xstats.rx_pkt_n += count;

	return count;
}

static int stmmac_napi_poll_rx(struct napi_struct *napi, int budget)
{
	struct stmmac_channel *ch =
		container_of(napi, struct stmmac_channel, rx_napi);
	struct stmmac_priv *priv = ch->priv_data;
	u32 chan = ch->index;
	int work_done;

	priv->xstats.napi_poll++;

	work_done = stmmac_rx(priv, budget, chan);
	if (work_done < budget && napi_complete_done(napi, work_done)) {
		unsigned long flags;

		spin_lock_irqsave(&ch->lock, flags);
		stmmac_enable_dma_irq(priv, priv->ioaddr, chan, 1, 0);
		spin_unlock_irqrestore(&ch->lock, flags);
	}

	return work_done;
}

static int stmmac_napi_poll_tx(struct napi_struct *napi, int budget)
{
	struct stmmac_channel *ch =
		container_of(napi, struct stmmac_channel, tx_napi);
	struct stmmac_priv *priv = ch->priv_data;
	u32 chan = ch->index;
	int work_done;

	priv->xstats.napi_poll++;

	work_done = stmmac_tx_clean(priv, priv->dma_tx_size, chan);
	work_done = min(work_done, budget);

	if (work_done < budget && napi_complete_done(napi, work_done)) {
		unsigned long flags;

		spin_lock_irqsave(&ch->lock, flags);
		stmmac_enable_dma_irq(priv, priv->ioaddr, chan, 0, 1);
		spin_unlock_irqrestore(&ch->lock, flags);
	}

	return work_done;
}

/**
 *  stmmac_tx_timeout
 *  @dev : Pointer to net device structure
 *  @txqueue: the index of the hanging transmit queue
 *  Description: this function is called when a packet transmission fails to
 *   complete within a reasonable time. The driver will mark the error in the
 *   netdev structure and arrange for the device to be reset to a sane state
 *   in order to transmit a new packet.
 */
static void stmmac_tx_timeout(struct net_device *dev, unsigned int txqueue)
{
	struct stmmac_priv *priv = netdev_priv(dev);

	stmmac_global_err(priv);
}

/**
 *  stmmac_set_rx_mode - entry point for multicast addressing
 *  @dev : pointer to the device structure
 *  Description:
 *  This function is a driver entry point which gets called by the kernel
 *  whenever multicast addresses must be enabled/disabled.
 *  Return value:
 *  void.
 */
static void stmmac_set_rx_mode(struct net_device *dev)
{
	struct stmmac_priv *priv = netdev_priv(dev);

	stmmac_set_filter(priv, priv->hw, dev);
}

/**
 *  stmmac_change_mtu - entry point to change MTU size for the device.
 *  @dev : device pointer.
 *  @new_mtu : the new MTU size for the device.
 *  Description: the Maximum Transfer Unit (MTU) is used by the network layer
 *  to drive packet transmission. Ethernet has an MTU of 1500 octets
 *  (ETH_DATA_LEN). This value can be changed with ifconfig.
 *  Return value:
 *  0 on success and an appropriate (-)ve integer as defined in errno.h
 *  file on failure.
 */
static int stmmac_change_mtu(struct net_device *dev, int new_mtu)
{
	struct stmmac_priv *priv = netdev_priv(dev);
	int txfifosz = priv->plat->tx_fifo_size;

	if (txfifosz == 0)
		txfifosz = priv->dma_cap.tx_fifo_size;

	txfifosz /= priv->plat->tx_queues_to_use;

	if (netif_running(dev)) {
		netdev_err(priv->dev, "must be stopped to change its MTU\n");
		return -EBUSY;
	}

	new_mtu = STMMAC_ALIGN(new_mtu);

	/* If condition true, FIFO is too small or MTU too large */
	if ((txfifosz < new_mtu) || (new_mtu > BUF_SIZE_16KiB))
		return -EINVAL;

	dev->mtu = new_mtu;

	netdev_update_features(dev);

	return 0;
}

static netdev_features_t stmmac_fix_features(struct net_device *dev,
					     netdev_features_t features)
{
	struct stmmac_priv *priv = netdev_priv(dev);

	if (priv->plat->rx_coe == STMMAC_RX_COE_NONE)
		features &= ~NETIF_F_RXCSUM;

	if (!priv->plat->tx_coe)
		features &= ~NETIF_F_CSUM_MASK;

	/* Some GMAC devices have a bugged Jumbo frame support that
	 * needs to have the Tx COE disabled for oversized frames
	 * (due to limited buffer sizes). In this case we disable
	 * the TX csum insertion in the TDES and not use SF.
	 */
	if (priv->plat->bugged_jumbo && (dev->mtu > ETH_DATA_LEN))
		features &= ~NETIF_F_CSUM_MASK;

	/* Disable tso if asked by ethtool */
	if ((priv->plat->tso_en) && (priv->dma_cap.tsoen)) {
		if (features & NETIF_F_TSO)
			priv->tso = true;
		else
			priv->tso = false;
	}

	return features;
}

static int stmmac_set_features(struct net_device *netdev,
			       netdev_features_t features)
{
	struct stmmac_priv *priv = netdev_priv(netdev);
	bool sph_en;
	u32 chan;

	/* Keep the COE Type in case of csum is supporting */
	if (features & NETIF_F_RXCSUM)
		priv->hw->rx_csum = priv->plat->rx_coe;
	else
		priv->hw->rx_csum = 0;
	/* No check needed because rx_coe has been set before and it will be
	 * fixed in case of issue.
	 */
	stmmac_rx_ipc(priv, priv->hw);

	sph_en = (priv->hw->rx_csum > 0) && priv->sph;
	for (chan = 0; chan < priv->plat->rx_queues_to_use; chan++)
		stmmac_enable_sph(priv, priv->ioaddr, sph_en, chan);

	return 0;
}

/**
 *  stmmac_interrupt - main ISR
 *  @irq: interrupt number.
 *  @dev_id: to pass the net device pointer (must be valid).
 *  Description: this is the main driver interrupt service routine.
 *  It can call:
 *  o DMA service routine (to manage incoming frame reception and transmission
 *    status)
 *  o Core interrupts to manage: remote wake-up, management counter, LPI
 *    interrupts.
 */
static irqreturn_t stmmac_interrupt(int irq, void *dev_id)
{
	struct net_device *dev = (struct net_device *)dev_id;
	struct stmmac_priv *priv = netdev_priv(dev);
	u32 rx_cnt = priv->plat->rx_queues_to_use;
	u32 tx_cnt = priv->plat->tx_queues_to_use;
	u32 queues_count;
	u32 queue;
	bool xmac;

	xmac = priv->plat->has_gmac4 || priv->plat->has_xgmac;
	queues_count = (rx_cnt > tx_cnt) ? rx_cnt : tx_cnt;

	if (priv->irq_wake)
		pm_wakeup_event(priv->device, 0);

	/* Check if adapter is up */
	if (test_bit(STMMAC_DOWN, &priv->state))
		return IRQ_HANDLED;
	/* Check if a fatal error happened */
	if (stmmac_safety_feat_interrupt(priv))
		return IRQ_HANDLED;

	/* To handle GMAC own interrupts */
	if ((priv->plat->has_gmac) || xmac) {
		int status = stmmac_host_irq_status(priv, priv->hw, &priv->xstats);
		int mtl_status;

		if (unlikely(status)) {
			/* For LPI we need to save the tx status */
			if (status & CORE_IRQ_TX_PATH_IN_LPI_MODE)
				priv->tx_path_in_lpi_mode = true;
			if (status & CORE_IRQ_TX_PATH_EXIT_LPI_MODE)
				priv->tx_path_in_lpi_mode = false;
		}

		for (queue = 0; queue < queues_count; queue++) {
			struct stmmac_rx_queue *rx_q = &priv->rx_queue[queue];

			mtl_status = stmmac_host_mtl_irq_status(priv, priv->hw,
								queue);
			if (mtl_status != -EINVAL)
				status |= mtl_status;

			if (status & CORE_IRQ_MTL_RX_OVERFLOW)
				stmmac_set_rx_tail_ptr(priv, priv->ioaddr,
						       rx_q->rx_tail_addr,
						       queue);
		}

		/* PCS link status */
		if (priv->hw->pcs) {
			if (priv->xstats.pcs_link)
				netif_carrier_on(dev);
			else
				netif_carrier_off(dev);
		}
	}

	/* To handle DMA interrupts */
	stmmac_dma_interrupt(priv);

	return IRQ_HANDLED;
}

#ifdef CONFIG_NET_POLL_CONTROLLER
/* Polling receive - used by NETCONSOLE and other diagnostic tools
 * to allow network I/O with interrupts disabled.
 */
static void stmmac_poll_controller(struct net_device *dev)
{
	disable_irq(dev->irq);
	stmmac_interrupt(dev->irq, dev);
	enable_irq(dev->irq);
}
#endif

/**
 *  stmmac_ioctl - Entry point for the Ioctl
 *  @dev: Device pointer.
 *  @rq: An IOCTL specefic structure, that can contain a pointer to
 *  a proprietary structure used to pass information to the driver.
 *  @cmd: IOCTL command
 *  Description:
 *  Currently it supports the phy_mii_ioctl(...) and HW time stamping.
 */
static int stmmac_ioctl(struct net_device *dev, struct ifreq *rq, int cmd)
{
	struct stmmac_priv *priv = netdev_priv (dev);
	int ret = -EOPNOTSUPP;

	if (!netif_running(dev))
		return -EINVAL;

	switch (cmd) {
	case SIOCGMIIPHY:
	case SIOCGMIIREG:
	case SIOCSMIIREG:
		ret = phylink_mii_ioctl(priv->phylink, rq, cmd);
		break;
	case SIOCSHWTSTAMP:
		ret = stmmac_hwtstamp_set(dev, rq);
		break;
	case SIOCGHWTSTAMP:
		ret = stmmac_hwtstamp_get(dev, rq);
		break;
	default:
		break;
	}

	return ret;
}

static int stmmac_setup_tc_block_cb(enum tc_setup_type type, void *type_data,
				    void *cb_priv)
{
	struct stmmac_priv *priv = cb_priv;
	int ret = -EOPNOTSUPP;

	if (!tc_cls_can_offload_and_chain0(priv->dev, type_data))
		return ret;

	stmmac_disable_all_queues(priv);

	switch (type) {
	case TC_SETUP_CLSU32:
		ret = stmmac_tc_setup_cls_u32(priv, priv, type_data);
		break;
	case TC_SETUP_CLSFLOWER:
		ret = stmmac_tc_setup_cls(priv, priv, type_data);
		break;
	default:
		break;
	}

	stmmac_enable_all_queues(priv);
	return ret;
}

static LIST_HEAD(stmmac_block_cb_list);

static int stmmac_setup_tc(struct net_device *ndev, enum tc_setup_type type,
			   void *type_data)
{
	struct stmmac_priv *priv = netdev_priv(ndev);

	switch (type) {
	case TC_SETUP_BLOCK:
		return flow_block_cb_setup_simple(type_data,
						  &stmmac_block_cb_list,
						  stmmac_setup_tc_block_cb,
						  priv, priv, true);
	case TC_SETUP_QDISC_CBS:
		return stmmac_tc_setup_cbs(priv, priv, type_data);
	case TC_SETUP_QDISC_TAPRIO:
		return stmmac_tc_setup_taprio(priv, priv, type_data);
	case TC_SETUP_QDISC_ETF:
		return stmmac_tc_setup_etf(priv, priv, type_data);
	default:
		return -EOPNOTSUPP;
	}
}

static u16 stmmac_select_queue(struct net_device *dev, struct sk_buff *skb,
			       struct net_device *sb_dev)
{
	int gso = skb_shinfo(skb)->gso_type;

	if (gso & (SKB_GSO_TCPV4 | SKB_GSO_TCPV6 | SKB_GSO_UDP_L4)) {
		/*
		 * There is no way to determine the number of TSO/USO
		 * capable Queues. Let's use always the Queue 0
		 * because if TSO/USO is supported then at least this
		 * one will be capable.
		 */
		return 0;
	}

	return netdev_pick_tx(dev, skb, NULL) % dev->real_num_tx_queues;
}

static int stmmac_set_mac_address(struct net_device *ndev, void *addr)
{
	struct stmmac_priv *priv = netdev_priv(ndev);
	int ret = 0;

	ret = eth_mac_addr(ndev, addr);
	if (ret)
		return ret;

	stmmac_set_umac_addr(priv, priv->hw, ndev->dev_addr, 0);

	return ret;
}

#ifdef CONFIG_DEBUG_FS
static struct dentry *stmmac_fs_dir;

static void sysfs_display_ring(void *head, int size, int extend_desc,
			       struct seq_file *seq)
{
	int i;
	struct dma_extended_desc *ep = (struct dma_extended_desc *)head;
	struct dma_desc *p = (struct dma_desc *)head;

	for (i = 0; i < size; i++) {
		if (extend_desc) {
			seq_printf(seq, "%d [0x%x]: 0x%x 0x%x 0x%x 0x%x\n",
				   i, (unsigned int)virt_to_phys(ep),
				   le32_to_cpu(ep->basic.des0),
				   le32_to_cpu(ep->basic.des1),
				   le32_to_cpu(ep->basic.des2),
				   le32_to_cpu(ep->basic.des3));
			ep++;
		} else {
			seq_printf(seq, "%d [0x%x]: 0x%x 0x%x 0x%x 0x%x\n",
				   i, (unsigned int)virt_to_phys(p),
				   le32_to_cpu(p->des0), le32_to_cpu(p->des1),
				   le32_to_cpu(p->des2), le32_to_cpu(p->des3));
			p++;
		}
		seq_printf(seq, "\n");
	}
}

static int stmmac_rings_status_show(struct seq_file *seq, void *v)
{
	struct net_device *dev = seq->private;
	struct stmmac_priv *priv = netdev_priv(dev);
	u32 rx_count = priv->plat->rx_queues_to_use;
	u32 tx_count = priv->plat->tx_queues_to_use;
	u32 queue;

	if ((dev->flags & IFF_UP) == 0)
		return 0;

	for (queue = 0; queue < rx_count; queue++) {
		struct stmmac_rx_queue *rx_q = &priv->rx_queue[queue];

		seq_printf(seq, "RX Queue %d:\n", queue);

		if (priv->extend_desc) {
			seq_printf(seq, "Extended descriptor ring:\n");
			sysfs_display_ring((void *)rx_q->dma_erx,
					   priv->dma_rx_size, 1, seq);
		} else {
			seq_printf(seq, "Descriptor ring:\n");
			sysfs_display_ring((void *)rx_q->dma_rx,
					   priv->dma_rx_size, 0, seq);
		}
	}

	for (queue = 0; queue < tx_count; queue++) {
		struct stmmac_tx_queue *tx_q = &priv->tx_queue[queue];

		seq_printf(seq, "TX Queue %d:\n", queue);

		if (priv->extend_desc) {
			seq_printf(seq, "Extended descriptor ring:\n");
			sysfs_display_ring((void *)tx_q->dma_etx,
					   priv->dma_tx_size, 1, seq);
		} else if (!(tx_q->tbs & STMMAC_TBS_AVAIL)) {
			seq_printf(seq, "Descriptor ring:\n");
			sysfs_display_ring((void *)tx_q->dma_tx,
					   priv->dma_tx_size, 0, seq);
		}
	}

	return 0;
}
DEFINE_SHOW_ATTRIBUTE(stmmac_rings_status);

static int stmmac_dma_cap_show(struct seq_file *seq, void *v)
{
	struct net_device *dev = seq->private;
	struct stmmac_priv *priv = netdev_priv(dev);

	if (!priv->hw_cap_support) {
		seq_printf(seq, "DMA HW features not supported\n");
		return 0;
	}

	seq_printf(seq, "==============================\n");
	seq_printf(seq, "\tDMA HW features\n");
	seq_printf(seq, "==============================\n");

	seq_printf(seq, "\t10/100 Mbps: %s\n",
		   (priv->dma_cap.mbps_10_100) ? "Y" : "N");
	seq_printf(seq, "\t1000 Mbps: %s\n",
		   (priv->dma_cap.mbps_1000) ? "Y" : "N");
	seq_printf(seq, "\tHalf duplex: %s\n",
		   (priv->dma_cap.half_duplex) ? "Y" : "N");
	seq_printf(seq, "\tHash Filter: %s\n",
		   (priv->dma_cap.hash_filter) ? "Y" : "N");
	seq_printf(seq, "\tMultiple MAC address registers: %s\n",
		   (priv->dma_cap.multi_addr) ? "Y" : "N");
	seq_printf(seq, "\tPCS (TBI/SGMII/RTBI PHY interfaces): %s\n",
		   (priv->dma_cap.pcs) ? "Y" : "N");
	seq_printf(seq, "\tSMA (MDIO) Interface: %s\n",
		   (priv->dma_cap.sma_mdio) ? "Y" : "N");
	seq_printf(seq, "\tPMT Remote wake up: %s\n",
		   (priv->dma_cap.pmt_remote_wake_up) ? "Y" : "N");
	seq_printf(seq, "\tPMT Magic Frame: %s\n",
		   (priv->dma_cap.pmt_magic_frame) ? "Y" : "N");
	seq_printf(seq, "\tRMON module: %s\n",
		   (priv->dma_cap.rmon) ? "Y" : "N");
	seq_printf(seq, "\tIEEE 1588-2002 Time Stamp: %s\n",
		   (priv->dma_cap.time_stamp) ? "Y" : "N");
	seq_printf(seq, "\tIEEE 1588-2008 Advanced Time Stamp: %s\n",
		   (priv->dma_cap.atime_stamp) ? "Y" : "N");
	seq_printf(seq, "\t802.3az - Energy-Efficient Ethernet (EEE): %s\n",
		   (priv->dma_cap.eee) ? "Y" : "N");
	seq_printf(seq, "\tAV features: %s\n", (priv->dma_cap.av) ? "Y" : "N");
	seq_printf(seq, "\tChecksum Offload in TX: %s\n",
		   (priv->dma_cap.tx_coe) ? "Y" : "N");
	if (priv->synopsys_id >= DWMAC_CORE_4_00) {
		seq_printf(seq, "\tIP Checksum Offload in RX: %s\n",
			   (priv->dma_cap.rx_coe) ? "Y" : "N");
	} else {
		seq_printf(seq, "\tIP Checksum Offload (type1) in RX: %s\n",
			   (priv->dma_cap.rx_coe_type1) ? "Y" : "N");
		seq_printf(seq, "\tIP Checksum Offload (type2) in RX: %s\n",
			   (priv->dma_cap.rx_coe_type2) ? "Y" : "N");
	}
	seq_printf(seq, "\tRXFIFO > 2048bytes: %s\n",
		   (priv->dma_cap.rxfifo_over_2048) ? "Y" : "N");
	seq_printf(seq, "\tNumber of Additional RX channel: %d\n",
		   priv->dma_cap.number_rx_channel);
	seq_printf(seq, "\tNumber of Additional TX channel: %d\n",
		   priv->dma_cap.number_tx_channel);
	seq_printf(seq, "\tNumber of Additional RX queues: %d\n",
		   priv->dma_cap.number_rx_queues);
	seq_printf(seq, "\tNumber of Additional TX queues: %d\n",
		   priv->dma_cap.number_tx_queues);
	seq_printf(seq, "\tEnhanced descriptors: %s\n",
		   (priv->dma_cap.enh_desc) ? "Y" : "N");
	seq_printf(seq, "\tTX Fifo Size: %d\n", priv->dma_cap.tx_fifo_size);
	seq_printf(seq, "\tRX Fifo Size: %d\n", priv->dma_cap.rx_fifo_size);
	seq_printf(seq, "\tHash Table Size: %d\n", priv->dma_cap.hash_tb_sz);
	seq_printf(seq, "\tTSO: %s\n", priv->dma_cap.tsoen ? "Y" : "N");
	seq_printf(seq, "\tNumber of PPS Outputs: %d\n",
		   priv->dma_cap.pps_out_num);
	seq_printf(seq, "\tSafety Features: %s\n",
		   priv->dma_cap.asp ? "Y" : "N");
	seq_printf(seq, "\tFlexible RX Parser: %s\n",
		   priv->dma_cap.frpsel ? "Y" : "N");
	seq_printf(seq, "\tEnhanced Addressing: %d\n",
		   priv->dma_cap.addr64);
	seq_printf(seq, "\tReceive Side Scaling: %s\n",
		   priv->dma_cap.rssen ? "Y" : "N");
	seq_printf(seq, "\tVLAN Hash Filtering: %s\n",
		   priv->dma_cap.vlhash ? "Y" : "N");
	seq_printf(seq, "\tSplit Header: %s\n",
		   priv->dma_cap.sphen ? "Y" : "N");
	seq_printf(seq, "\tVLAN TX Insertion: %s\n",
		   priv->dma_cap.vlins ? "Y" : "N");
	seq_printf(seq, "\tDouble VLAN: %s\n",
		   priv->dma_cap.dvlan ? "Y" : "N");
	seq_printf(seq, "\tNumber of L3/L4 Filters: %d\n",
		   priv->dma_cap.l3l4fnum);
	seq_printf(seq, "\tARP Offloading: %s\n",
		   priv->dma_cap.arpoffsel ? "Y" : "N");
	seq_printf(seq, "\tEnhancements to Scheduled Traffic (EST): %s\n",
		   priv->dma_cap.estsel ? "Y" : "N");
	seq_printf(seq, "\tFrame Preemption (FPE): %s\n",
		   priv->dma_cap.fpesel ? "Y" : "N");
	seq_printf(seq, "\tTime-Based Scheduling (TBS): %s\n",
		   priv->dma_cap.tbssel ? "Y" : "N");
	return 0;
}
DEFINE_SHOW_ATTRIBUTE(stmmac_dma_cap);

/* Use network device events to rename debugfs file entries.
 */
static int stmmac_device_event(struct notifier_block *unused,
			       unsigned long event, void *ptr)
{
	struct net_device *dev = netdev_notifier_info_to_dev(ptr);
	struct stmmac_priv *priv = netdev_priv(dev);

	if (dev->netdev_ops != &stmmac_netdev_ops)
		goto done;

	switch (event) {
	case NETDEV_CHANGENAME:
		if (priv->dbgfs_dir)
			priv->dbgfs_dir = debugfs_rename(stmmac_fs_dir,
							 priv->dbgfs_dir,
							 stmmac_fs_dir,
							 dev->name);
		break;
	}
done:
	return NOTIFY_DONE;
}

static struct notifier_block stmmac_notifier = {
	.notifier_call = stmmac_device_event,
};

static void stmmac_init_fs(struct net_device *dev)
{
	struct stmmac_priv *priv = netdev_priv(dev);

	rtnl_lock();

	/* Create per netdev entries */
	priv->dbgfs_dir = debugfs_create_dir(dev->name, stmmac_fs_dir);

	/* Entry to report DMA RX/TX rings */
	debugfs_create_file("descriptors_status", 0444, priv->dbgfs_dir, dev,
			    &stmmac_rings_status_fops);

	/* Entry to report the DMA HW features */
	debugfs_create_file("dma_cap", 0444, priv->dbgfs_dir, dev,
			    &stmmac_dma_cap_fops);

	rtnl_unlock();
}

static void stmmac_exit_fs(struct net_device *dev)
{
	struct stmmac_priv *priv = netdev_priv(dev);

	debugfs_remove_recursive(priv->dbgfs_dir);
}
#endif /* CONFIG_DEBUG_FS */

static u32 stmmac_vid_crc32_le(__le16 vid_le)
{
	unsigned char *data = (unsigned char *)&vid_le;
	unsigned char data_byte = 0;
	u32 crc = ~0x0;
	u32 temp = 0;
	int i, bits;

	bits = get_bitmask_order(VLAN_VID_MASK);
	for (i = 0; i < bits; i++) {
		if ((i % 8) == 0)
			data_byte = data[i / 8];

		temp = ((crc & 1) ^ data_byte) & 1;
		crc >>= 1;
		data_byte >>= 1;

		if (temp)
			crc ^= 0xedb88320;
	}

	return crc;
}

static int stmmac_vlan_update(struct stmmac_priv *priv, bool is_double)
{
	u32 crc, hash = 0;
	__le16 pmatch = 0;
	int count = 0;
	u16 vid = 0;

	for_each_set_bit(vid, priv->active_vlans, VLAN_N_VID) {
		__le16 vid_le = cpu_to_le16(vid);
		crc = bitrev32(~stmmac_vid_crc32_le(vid_le)) >> 28;
		hash |= (1 << crc);
		count++;
	}

	if (!priv->dma_cap.vlhash) {
		if (count > 2) /* VID = 0 always passes filter */
			return -EOPNOTSUPP;

		pmatch = cpu_to_le16(vid);
		hash = 0;
	}

	return stmmac_update_vlan_hash(priv, priv->hw, hash, pmatch, is_double);
}

static int stmmac_vlan_rx_add_vid(struct net_device *ndev, __be16 proto, u16 vid)
{
	struct stmmac_priv *priv = netdev_priv(ndev);
	bool is_double = false;
	int ret;

	if (be16_to_cpu(proto) == ETH_P_8021AD)
		is_double = true;

	set_bit(vid, priv->active_vlans);
	ret = stmmac_vlan_update(priv, is_double);
	if (ret) {
		clear_bit(vid, priv->active_vlans);
		return ret;
	}

	if (priv->hw->num_vlan) {
		ret = stmmac_add_hw_vlan_rx_fltr(priv, ndev, priv->hw, proto, vid);
		if (ret)
			return ret;
	}

	return 0;
}

static int stmmac_vlan_rx_kill_vid(struct net_device *ndev, __be16 proto, u16 vid)
{
	struct stmmac_priv *priv = netdev_priv(ndev);
	bool is_double = false;
	int ret;

	if (be16_to_cpu(proto) == ETH_P_8021AD)
		is_double = true;

	clear_bit(vid, priv->active_vlans);

	if (priv->hw->num_vlan) {
		ret = stmmac_del_hw_vlan_rx_fltr(priv, ndev, priv->hw, proto, vid);
		if (ret)
			return ret;
	}

	return stmmac_vlan_update(priv, is_double);
}

static const struct net_device_ops stmmac_netdev_ops = {
	.ndo_open = stmmac_open,
	.ndo_start_xmit = stmmac_xmit,
	.ndo_stop = stmmac_release,
	.ndo_change_mtu = stmmac_change_mtu,
	.ndo_fix_features = stmmac_fix_features,
	.ndo_set_features = stmmac_set_features,
	.ndo_set_rx_mode = stmmac_set_rx_mode,
	.ndo_tx_timeout = stmmac_tx_timeout,
	.ndo_do_ioctl = stmmac_ioctl,
	.ndo_setup_tc = stmmac_setup_tc,
	.ndo_select_queue = stmmac_select_queue,
#ifdef CONFIG_NET_POLL_CONTROLLER
	.ndo_poll_controller = stmmac_poll_controller,
#endif
	.ndo_set_mac_address = stmmac_set_mac_address,
	.ndo_vlan_rx_add_vid = stmmac_vlan_rx_add_vid,
	.ndo_vlan_rx_kill_vid = stmmac_vlan_rx_kill_vid,
};

static void stmmac_reset_subtask(struct stmmac_priv *priv)
{
	if (!test_and_clear_bit(STMMAC_RESET_REQUESTED, &priv->state))
		return;
	if (test_bit(STMMAC_DOWN, &priv->state))
		return;

	netdev_err(priv->dev, "Reset adapter.\n");

	rtnl_lock();
	netif_trans_update(priv->dev);
	while (test_and_set_bit(STMMAC_RESETING, &priv->state))
		usleep_range(1000, 2000);

	set_bit(STMMAC_DOWN, &priv->state);
	dev_close(priv->dev);
	dev_open(priv->dev, NULL);
	clear_bit(STMMAC_DOWN, &priv->state);
	clear_bit(STMMAC_RESETING, &priv->state);
	rtnl_unlock();
}

static void stmmac_service_task(struct work_struct *work)
{
	struct stmmac_priv *priv = container_of(work, struct stmmac_priv,
			service_task);

	stmmac_reset_subtask(priv);
	clear_bit(STMMAC_SERVICE_SCHED, &priv->state);
}

/**
 *  stmmac_hw_init - Init the MAC device
 *  @priv: driver private structure
 *  Description: this function is to configure the MAC device according to
 *  some platform parameters or the HW capability register. It prepares the
 *  driver to use either ring or chain modes and to setup either enhanced or
 *  normal descriptors.
 */
static int stmmac_hw_init(struct stmmac_priv *priv)
{
	int ret;

	/* dwmac-sun8i only work in chain mode */
	if (priv->plat->has_sun8i)
		chain_mode = 1;
	priv->chain_mode = chain_mode;

	/* Initialize HW Interface */
	ret = stmmac_hwif_init(priv);
	if (ret)
		return ret;

	/* Get the HW capability (new GMAC newer than 3.50a) */
	priv->hw_cap_support = stmmac_get_hw_features(priv);
	if (priv->hw_cap_support) {
		dev_info(priv->device, "DMA HW capability register supported\n");

		/* We can override some gmac/dma configuration fields: e.g.
		 * enh_desc, tx_coe (e.g. that are passed through the
		 * platform) with the values from the HW capability
		 * register (if supported).
		 */
		priv->plat->enh_desc = priv->dma_cap.enh_desc;
		priv->plat->pmt = priv->dma_cap.pmt_remote_wake_up;
		priv->hw->pmt = priv->plat->pmt;
		if (priv->dma_cap.hash_tb_sz) {
			priv->hw->multicast_filter_bins =
					(BIT(priv->dma_cap.hash_tb_sz) << 5);
			priv->hw->mcast_bits_log2 =
					ilog2(priv->hw->multicast_filter_bins);
		}

		/* TXCOE doesn't work in thresh DMA mode */
		if (priv->plat->force_thresh_dma_mode)
			priv->plat->tx_coe = 0;
		else
			priv->plat->tx_coe = priv->dma_cap.tx_coe;

		/* In case of GMAC4 rx_coe is from HW cap register. */
		priv->plat->rx_coe = priv->dma_cap.rx_coe;

		if (priv->dma_cap.rx_coe_type2)
			priv->plat->rx_coe = STMMAC_RX_COE_TYPE2;
		else if (priv->dma_cap.rx_coe_type1)
			priv->plat->rx_coe = STMMAC_RX_COE_TYPE1;

	} else {
		dev_info(priv->device, "No HW DMA feature register supported\n");
	}

	if (priv->plat->rx_coe) {
		priv->hw->rx_csum = priv->plat->rx_coe;
		dev_info(priv->device, "RX Checksum Offload Engine supported\n");
		if (priv->synopsys_id < DWMAC_CORE_4_00)
			dev_info(priv->device, "COE Type %d\n", priv->hw->rx_csum);
	}
	if (priv->plat->tx_coe)
		dev_info(priv->device, "TX Checksum insertion supported\n");

	if (priv->plat->pmt) {
		dev_info(priv->device, "Wake-Up On Lan supported\n");
		device_set_wakeup_capable(priv->device, 1);
	}

	if (priv->dma_cap.tsoen)
		dev_info(priv->device, "TSO supported\n");

	priv->hw->vlan_fail_q_en = priv->plat->vlan_fail_q_en;
	priv->hw->vlan_fail_q = priv->plat->vlan_fail_q;

	/* Run HW quirks, if any */
	if (priv->hwif_quirks) {
		ret = priv->hwif_quirks(priv);
		if (ret)
			return ret;
	}

	/* Rx Watchdog is available in the COREs newer than the 3.40.
	 * In some case, for example on bugged HW this feature
	 * has to be disable and this can be done by passing the
	 * riwt_off field from the platform.
	 */
	if (((priv->synopsys_id >= DWMAC_CORE_3_50) ||
	    (priv->plat->has_xgmac)) && (!priv->plat->riwt_off)) {
		priv->use_riwt = 1;
		dev_info(priv->device,
			 "Enable RX Mitigation via HW Watchdog Timer\n");
	}

	return 0;
}

static void stmmac_napi_add(struct net_device *dev)
{
	struct stmmac_priv *priv = netdev_priv(dev);
	u32 queue, maxq;

	maxq = max(priv->plat->rx_queues_to_use, priv->plat->tx_queues_to_use);

	for (queue = 0; queue < maxq; queue++) {
		struct stmmac_channel *ch = &priv->channel[queue];

		ch->priv_data = priv;
		ch->index = queue;
		spin_lock_init(&ch->lock);

		if (queue < priv->plat->rx_queues_to_use) {
			netif_napi_add(dev, &ch->rx_napi, stmmac_napi_poll_rx,
				       NAPI_POLL_WEIGHT);
		}
		if (queue < priv->plat->tx_queues_to_use) {
			netif_tx_napi_add(dev, &ch->tx_napi,
					  stmmac_napi_poll_tx,
					  NAPI_POLL_WEIGHT);
		}
	}
}

static void stmmac_napi_del(struct net_device *dev)
{
	struct stmmac_priv *priv = netdev_priv(dev);
	u32 queue, maxq;

	maxq = max(priv->plat->rx_queues_to_use, priv->plat->tx_queues_to_use);

	for (queue = 0; queue < maxq; queue++) {
		struct stmmac_channel *ch = &priv->channel[queue];

		if (queue < priv->plat->rx_queues_to_use)
			netif_napi_del(&ch->rx_napi);
		if (queue < priv->plat->tx_queues_to_use)
			netif_napi_del(&ch->tx_napi);
	}
}

int stmmac_reinit_queues(struct net_device *dev, u32 rx_cnt, u32 tx_cnt)
{
	struct stmmac_priv *priv = netdev_priv(dev);
	int ret = 0;

	if (netif_running(dev))
		stmmac_release(dev);

	stmmac_napi_del(dev);

	priv->plat->rx_queues_to_use = rx_cnt;
	priv->plat->tx_queues_to_use = tx_cnt;

	stmmac_napi_add(dev);

	if (netif_running(dev))
		ret = stmmac_open(dev);

	return ret;
}

int stmmac_reinit_ringparam(struct net_device *dev, u32 rx_size, u32 tx_size)
{
	struct stmmac_priv *priv = netdev_priv(dev);
	int ret = 0;

	if (netif_running(dev))
		stmmac_release(dev);

	priv->dma_rx_size = rx_size;
	priv->dma_tx_size = tx_size;

	if (netif_running(dev))
		ret = stmmac_open(dev);

	return ret;
}

/**
 * stmmac_dvr_probe
 * @device: device pointer
 * @plat_dat: platform data pointer
 * @res: stmmac resource pointer
 * Description: this is the main probe function used to
 * call the alloc_etherdev, allocate the priv structure.
 * Return:
 * returns 0 on success, otherwise errno.
 */
int stmmac_dvr_probe(struct device *device,
		     struct plat_stmmacenet_data *plat_dat,
		     struct stmmac_resources *res)
{
	struct net_device *ndev = NULL;
	struct stmmac_priv *priv;
	u32 rxq;
	int i, ret = 0;

	ndev = devm_alloc_etherdev_mqs(device, sizeof(struct stmmac_priv),
				       MTL_MAX_TX_QUEUES, MTL_MAX_RX_QUEUES);
	if (!ndev)
		return -ENOMEM;

	SET_NETDEV_DEV(ndev, device);

	priv = netdev_priv(ndev);
	priv->device = device;
	priv->dev = ndev;

	stmmac_set_ethtool_ops(ndev);
	priv->pause = pause;
	priv->plat = plat_dat;
	priv->ioaddr = res->addr;
	priv->dev->base_addr = (unsigned long)res->addr;

	priv->dev->irq = res->irq;
	priv->wol_irq = res->wol_irq;
	priv->lpi_irq = res->lpi_irq;

	if (!IS_ERR_OR_NULL(res->mac))
		memcpy(priv->dev->dev_addr, res->mac, ETH_ALEN);

	dev_set_drvdata(device, priv->dev);

	/* Verify driver arguments */
	stmmac_verify_args();

	/* Allocate workqueue */
	priv->wq = create_singlethread_workqueue("stmmac_wq");
	if (!priv->wq) {
		dev_err(priv->device, "failed to create workqueue\n");
		return -ENOMEM;
	}

	INIT_WORK(&priv->service_task, stmmac_service_task);

	/* Override with kernel parameters if supplied XXX CRS XXX
	 * this needs to have multiple instances
	 */
	if ((phyaddr >= 0) && (phyaddr <= 31))
		priv->plat->phy_addr = phyaddr;

	if (priv->plat->stmmac_rst) {
		ret = reset_control_assert(priv->plat->stmmac_rst);
		reset_control_deassert(priv->plat->stmmac_rst);
		/* Some reset controllers have only reset callback instead of
		 * assert + deassert callbacks pair.
		 */
		if (ret == -ENOTSUPP)
			reset_control_reset(priv->plat->stmmac_rst);
	}

	/* Init MAC and get the capabilities */
	ret = stmmac_hw_init(priv);
	if (ret)
		goto error_hw_init;

	stmmac_check_ether_addr(priv);

	ndev->netdev_ops = &stmmac_netdev_ops;

	ndev->hw_features = NETIF_F_SG | NETIF_F_IP_CSUM | NETIF_F_IPV6_CSUM |
			    NETIF_F_RXCSUM;

	ret = stmmac_tc_init(priv, priv);
	if (!ret) {
		ndev->hw_features |= NETIF_F_HW_TC;
	}

	if ((priv->plat->tso_en) && (priv->dma_cap.tsoen)) {
		ndev->hw_features |= NETIF_F_TSO | NETIF_F_TSO6;
		if (priv->plat->has_gmac4)
			ndev->hw_features |= NETIF_F_GSO_UDP_L4;
		priv->tso = true;
		dev_info(priv->device, "TSO feature enabled\n");
	}

	if (priv->dma_cap.sphen) {
		ndev->hw_features |= NETIF_F_GRO;
		priv->sph = true;
		dev_info(priv->device, "SPH feature enabled\n");
	}

	/* The current IP register MAC_HW_Feature1[ADDR64] only define
	 * 32/40/64 bit width, but some SOC support others like i.MX8MP
	 * support 34 bits but it map to 40 bits width in MAC_HW_Feature1[ADDR64].
	 * So overwrite dma_cap.addr64 according to HW real design.
	 */
	if (priv->plat->addr64)
		priv->dma_cap.addr64 = priv->plat->addr64;

	if (priv->dma_cap.addr64) {
		ret = dma_set_mask_and_coherent(device,
				DMA_BIT_MASK(priv->dma_cap.addr64));
		if (!ret) {
			dev_info(priv->device, "Using %d bits DMA width\n",
				 priv->dma_cap.addr64);

			/*
			 * If more than 32 bits can be addressed, make sure to
			 * enable enhanced addressing mode.
			 */
			if (IS_ENABLED(CONFIG_ARCH_DMA_ADDR_T_64BIT))
				priv->plat->dma_cfg->eame = true;
		} else {
			ret = dma_set_mask_and_coherent(device, DMA_BIT_MASK(32));
			if (ret) {
				dev_err(priv->device, "Failed to set DMA Mask\n");
				goto error_hw_init;
			}

			priv->dma_cap.addr64 = 32;
		}
	}

	ndev->features |= ndev->hw_features | NETIF_F_HIGHDMA;
	ndev->watchdog_timeo = msecs_to_jiffies(watchdog);
#ifdef STMMAC_VLAN_TAG_USED
	/* Both mac100 and gmac support receive VLAN tag detection */
	ndev->features |= NETIF_F_HW_VLAN_CTAG_RX | NETIF_F_HW_VLAN_STAG_RX;
	if (priv->dma_cap.vlhash) {
		ndev->features |= NETIF_F_HW_VLAN_CTAG_FILTER;
		ndev->features |= NETIF_F_HW_VLAN_STAG_FILTER;
	}
	if (priv->dma_cap.vlins) {
		ndev->features |= NETIF_F_HW_VLAN_CTAG_TX;
		if (priv->dma_cap.dvlan)
			ndev->features |= NETIF_F_HW_VLAN_STAG_TX;
	}
#endif
	priv->msg_enable = netif_msg_init(debug, default_msg_level);

	/* Initialize RSS */
	rxq = priv->plat->rx_queues_to_use;
	netdev_rss_key_fill(priv->rss.key, sizeof(priv->rss.key));
	for (i = 0; i < ARRAY_SIZE(priv->rss.table); i++)
		priv->rss.table[i] = ethtool_rxfh_indir_default(i, rxq);

	if (priv->dma_cap.rssen && priv->plat->rss_en)
		ndev->features |= NETIF_F_RXHASH;

	/* MTU range: 46 - hw-specific max */
	ndev->min_mtu = ETH_ZLEN - ETH_HLEN;
	if (priv->plat->has_xgmac)
		ndev->max_mtu = XGMAC_JUMBO_LEN;
	else if ((priv->plat->enh_desc) || (priv->synopsys_id >= DWMAC_CORE_4_00))
		ndev->max_mtu = JUMBO_LEN;
	else
		ndev->max_mtu = SKB_MAX_HEAD(NET_SKB_PAD + NET_IP_ALIGN);
	/* Will not overwrite ndev->max_mtu if plat->maxmtu > ndev->max_mtu
	 * as well as plat->maxmtu < ndev->min_mtu which is a invalid range.
	 */
	if ((priv->plat->maxmtu < ndev->max_mtu) &&
	    (priv->plat->maxmtu >= ndev->min_mtu))
		ndev->max_mtu = priv->plat->maxmtu;
	else if (priv->plat->maxmtu < ndev->min_mtu)
		dev_warn(priv->device,
			 "%s: warning: maxmtu having invalid value (%d)\n",
			 __func__, priv->plat->maxmtu);

	if (flow_ctrl)
		priv->flow_ctrl = FLOW_AUTO;	/* RX/TX pause on */

	/* Setup channels NAPI */
	stmmac_napi_add(ndev);

	mutex_init(&priv->lock);

	/* If a specific clk_csr value is passed from the platform
	 * this means that the CSR Clock Range selection cannot be
	 * changed at run-time and it is fixed. Viceversa the driver'll try to
	 * set the MDC clock dynamically according to the csr actual
	 * clock input.
	 */
	if (priv->plat->clk_csr >= 0)
		priv->clk_csr = priv->plat->clk_csr;
	else
		stmmac_clk_csr_set(priv);

	stmmac_check_pcs_mode(priv);

	if (priv->hw->pcs != STMMAC_PCS_TBI &&
	    priv->hw->pcs != STMMAC_PCS_RTBI) {
		/* MDIO bus Registration */
		ret = stmmac_mdio_register(ndev);
		if (ret < 0) {
			dev_err(priv->device,
				"%s: MDIO bus (id: %d) registration failed",
				__func__, priv->plat->bus_id);
			goto error_mdio_register;
		}
	}

	ret = stmmac_phy_setup(priv);
	if (ret) {
		netdev_err(ndev, "failed to setup phy (%d)\n", ret);
		goto error_phy_setup;
	}

	ret = register_netdev(ndev);
	if (ret) {
		dev_err(priv->device, "%s: ERROR %i registering the device\n",
			__func__, ret);
		goto error_netdev_register;
	}

	if (priv->plat->serdes_powerup) {
		ret = priv->plat->serdes_powerup(ndev,
						 priv->plat->bsp_priv);

		if (ret < 0)
			goto error_serdes_powerup;
	}

#ifdef CONFIG_DEBUG_FS
	stmmac_init_fs(ndev);
#endif

	return ret;

error_serdes_powerup:
	unregister_netdev(ndev);
error_netdev_register:
	phylink_destroy(priv->phylink);
error_phy_setup:
	if (priv->hw->pcs != STMMAC_PCS_TBI &&
	    priv->hw->pcs != STMMAC_PCS_RTBI)
		stmmac_mdio_unregister(ndev);
error_mdio_register:
	stmmac_napi_del(ndev);
error_hw_init:
	destroy_workqueue(priv->wq);

	return ret;
}
EXPORT_SYMBOL_GPL(stmmac_dvr_probe);

/**
 * stmmac_dvr_remove
 * @dev: device pointer
 * Description: this function resets the TX/RX processes, disables the MAC RX/TX
 * changes the link status, releases the DMA descriptor rings.
 */
int stmmac_dvr_remove(struct device *dev)
{
	struct net_device *ndev = dev_get_drvdata(dev);
	struct stmmac_priv *priv = netdev_priv(ndev);

	netdev_info(priv->dev, "%s: removing driver", __func__);

	stmmac_stop_all_dma(priv);

	if (priv->plat->serdes_powerdown)
		priv->plat->serdes_powerdown(ndev, priv->plat->bsp_priv);

	stmmac_mac_set(priv, priv->ioaddr, false);
	netif_carrier_off(ndev);
	unregister_netdev(ndev);
#ifdef CONFIG_DEBUG_FS
	stmmac_exit_fs(ndev);
#endif
	phylink_destroy(priv->phylink);
	if (priv->plat->stmmac_rst)
		reset_control_assert(priv->plat->stmmac_rst);
	clk_disable_unprepare(priv->plat->pclk);
	clk_disable_unprepare(priv->plat->stmmac_clk);
	if (priv->hw->pcs != STMMAC_PCS_TBI &&
	    priv->hw->pcs != STMMAC_PCS_RTBI)
		stmmac_mdio_unregister(ndev);
	destroy_workqueue(priv->wq);
	mutex_destroy(&priv->lock);

	return 0;
}
EXPORT_SYMBOL_GPL(stmmac_dvr_remove);

/**
 * stmmac_suspend - suspend callback
 * @dev: device pointer
 * Description: this is the function to suspend the device and it is called
 * by the platform driver to stop the network queue, release the resources,
 * program the PMT register (for WoL), clean and release driver resources.
 */
int stmmac_suspend(struct device *dev)
{
	struct net_device *ndev = dev_get_drvdata(dev);
	struct stmmac_priv *priv = netdev_priv(ndev);
	u32 chan;

	if (!ndev || !netif_running(ndev))
		return 0;

	phylink_mac_change(priv->phylink, false);

	mutex_lock(&priv->lock);

	netif_device_detach(ndev);

	stmmac_disable_all_queues(priv);

	for (chan = 0; chan < priv->plat->tx_queues_to_use; chan++)
		del_timer_sync(&priv->tx_queue[chan].txtimer);

	if (priv->eee_enabled) {
		priv->tx_path_in_lpi_mode = false;
		del_timer_sync(&priv->eee_ctrl_timer);
	}

	/* Stop TX/RX DMA */
	stmmac_stop_all_dma(priv);

	if (priv->plat->serdes_powerdown)
		priv->plat->serdes_powerdown(ndev, priv->plat->bsp_priv);

	/* Enable Power down mode by programming the PMT regs */
	if (device_may_wakeup(priv->device) && priv->plat->pmt) {
		stmmac_pmt(priv, priv->hw, priv->wolopts);
		priv->irq_wake = 1;
	} else {
		mutex_unlock(&priv->lock);
		rtnl_lock();
		if (device_may_wakeup(priv->device))
			phylink_speed_down(priv->phylink, false);
		phylink_stop(priv->phylink);
		rtnl_unlock();
		mutex_lock(&priv->lock);

		stmmac_mac_set(priv, priv->ioaddr, false);
		pinctrl_pm_select_sleep_state(priv->device);
		/* Disable clock in case of PWM is off */
		clk_disable_unprepare(priv->plat->clk_ptp_ref);
		clk_disable_unprepare(priv->plat->pclk);
		clk_disable_unprepare(priv->plat->stmmac_clk);
	}
	mutex_unlock(&priv->lock);

	priv->speed = SPEED_UNKNOWN;
	return 0;
}
EXPORT_SYMBOL_GPL(stmmac_suspend);

/**
 * stmmac_reset_queues_param - reset queue parameters
 * @priv: device pointer
 */
static void stmmac_reset_queues_param(struct stmmac_priv *priv)
{
	u32 rx_cnt = priv->plat->rx_queues_to_use;
	u32 tx_cnt = priv->plat->tx_queues_to_use;
	u32 queue;

	for (queue = 0; queue < rx_cnt; queue++) {
		struct stmmac_rx_queue *rx_q = &priv->rx_queue[queue];

		rx_q->cur_rx = 0;
		rx_q->dirty_rx = 0;
	}

	for (queue = 0; queue < tx_cnt; queue++) {
		struct stmmac_tx_queue *tx_q = &priv->tx_queue[queue];

		tx_q->cur_tx = 0;
		tx_q->dirty_tx = 0;
		tx_q->mss = 0;
	}
}

/**
 * stmmac_resume - resume callback
 * @dev: device pointer
 * Description: when resume this function is invoked to setup the DMA and CORE
 * in a usable state.
 */
int stmmac_resume(struct device *dev)
{
	struct net_device *ndev = dev_get_drvdata(dev);
	struct stmmac_priv *priv = netdev_priv(ndev);
	int ret;

	if (!netif_running(ndev))
		return 0;

	/* Power Down bit, into the PM register, is cleared
	 * automatically as soon as a magic packet or a Wake-up frame
	 * is received. Anyway, it's better to manually clear
	 * this bit because it can generate problems while resuming
	 * from another devices (e.g. serial console).
	 */
	if (device_may_wakeup(priv->device) && priv->plat->pmt) {
		mutex_lock(&priv->lock);
		stmmac_pmt(priv, priv->hw, 0);
		mutex_unlock(&priv->lock);
		priv->irq_wake = 0;
	} else {
		pinctrl_pm_select_default_state(priv->device);
		/* enable the clk previously disabled */
		clk_prepare_enable(priv->plat->stmmac_clk);
		clk_prepare_enable(priv->plat->pclk);
		if (priv->plat->clk_ptp_ref)
			clk_prepare_enable(priv->plat->clk_ptp_ref);
		/* reset the phy so that it's ready */
		if (priv->mii)
			stmmac_mdio_reset(priv->mii);
	}

	if (priv->plat->serdes_powerup) {
		ret = priv->plat->serdes_powerup(ndev,
						 priv->plat->bsp_priv);

		if (ret < 0)
			return ret;
	}

	if (!device_may_wakeup(priv->device) || !priv->plat->pmt) {
		rtnl_lock();
		phylink_start(priv->phylink);
		/* We may have called phylink_speed_down before */
		phylink_speed_up(priv->phylink);
		rtnl_unlock();
	}

	rtnl_lock();
	mutex_lock(&priv->lock);

	stmmac_reset_queues_param(priv);

<<<<<<< HEAD
	/* initialize Tx/Rx DMA descriptor rings */
	init_dma_desc_rings(ndev, GFP_KERNEL);
=======
	stmmac_free_tx_skbufs(priv);
	stmmac_clear_descriptors(priv);
>>>>>>> 2c85ebc5

	stmmac_hw_setup(ndev, false);
	stmmac_init_coalesce(priv);
	stmmac_set_rx_mode(ndev);

	stmmac_restore_hw_vlan_rx_fltr(priv, ndev, priv->hw);

	stmmac_enable_all_queues(priv);

	mutex_unlock(&priv->lock);
	rtnl_unlock();

	phylink_mac_change(priv->phylink, true);

	netif_device_attach(ndev);

	return 0;
}
EXPORT_SYMBOL_GPL(stmmac_resume);

#ifndef MODULE
static int __init stmmac_cmdline_opt(char *str)
{
	char *opt;

	if (!str || !*str)
		return -EINVAL;
	while ((opt = strsep(&str, ",")) != NULL) {
		if (!strncmp(opt, "debug:", 6)) {
			if (kstrtoint(opt + 6, 0, &debug))
				goto err;
		} else if (!strncmp(opt, "phyaddr:", 8)) {
			if (kstrtoint(opt + 8, 0, &phyaddr))
				goto err;
		} else if (!strncmp(opt, "buf_sz:", 7)) {
			if (kstrtoint(opt + 7, 0, &buf_sz))
				goto err;
		} else if (!strncmp(opt, "tc:", 3)) {
			if (kstrtoint(opt + 3, 0, &tc))
				goto err;
		} else if (!strncmp(opt, "watchdog:", 9)) {
			if (kstrtoint(opt + 9, 0, &watchdog))
				goto err;
		} else if (!strncmp(opt, "flow_ctrl:", 10)) {
			if (kstrtoint(opt + 10, 0, &flow_ctrl))
				goto err;
		} else if (!strncmp(opt, "pause:", 6)) {
			if (kstrtoint(opt + 6, 0, &pause))
				goto err;
		} else if (!strncmp(opt, "eee_timer:", 10)) {
			if (kstrtoint(opt + 10, 0, &eee_timer))
				goto err;
		} else if (!strncmp(opt, "chain_mode:", 11)) {
			if (kstrtoint(opt + 11, 0, &chain_mode))
				goto err;
		}
	}
	return 0;

err:
	pr_err("%s: ERROR broken module parameter conversion", __func__);
	return -EINVAL;
}

__setup("stmmaceth=", stmmac_cmdline_opt);
#endif /* MODULE */

static int __init stmmac_init(void)
{
#ifdef CONFIG_DEBUG_FS
	/* Create debugfs main directory if it doesn't exist yet */
	if (!stmmac_fs_dir)
		stmmac_fs_dir = debugfs_create_dir(STMMAC_RESOURCE_NAME, NULL);
	register_netdevice_notifier(&stmmac_notifier);
#endif

	return 0;
}

static void __exit stmmac_exit(void)
{
#ifdef CONFIG_DEBUG_FS
	unregister_netdevice_notifier(&stmmac_notifier);
	debugfs_remove_recursive(stmmac_fs_dir);
#endif
}

module_init(stmmac_init)
module_exit(stmmac_exit)

MODULE_DESCRIPTION("STMMAC 10/100/1000 Ethernet device driver");
MODULE_AUTHOR("Giuseppe Cavallaro <peppe.cavallaro@st.com>");
MODULE_LICENSE("GPL");<|MERGE_RESOLUTION|>--- conflicted
+++ resolved
@@ -5288,13 +5288,8 @@
 
 	stmmac_reset_queues_param(priv);
 
-<<<<<<< HEAD
-	/* initialize Tx/Rx DMA descriptor rings */
-	init_dma_desc_rings(ndev, GFP_KERNEL);
-=======
 	stmmac_free_tx_skbufs(priv);
 	stmmac_clear_descriptors(priv);
->>>>>>> 2c85ebc5
 
 	stmmac_hw_setup(ndev, false);
 	stmmac_init_coalesce(priv);
