--- conflicted
+++ resolved
@@ -170,19 +170,14 @@
 EXPORT_SYMBOL(tegra_set_erd);
 
 static const struct of_device_id apbmisc_match[] __initconst = {
-<<<<<<< HEAD
 	{ .compatible = "nvidia,tegra20-apbmisc",
 		.data = &tegra20_apbmisc_data, },
 	{ .compatible = "nvidia,tegra186-misc",
 		.data = &tegra186_apbmisc_data, },
 	{ .compatible = "nvidia,tegra194-misc",
 		.data = &tegra186_apbmisc_data, },
-=======
-	{ .compatible = "nvidia,tegra20-apbmisc", },
-	{ .compatible = "nvidia,tegra186-misc", },
-	{ .compatible = "nvidia,tegra194-misc", },
-	{ .compatible = "nvidia,tegra234-misc", },
->>>>>>> 3cea11cd
+	{ .compatible = "nvidia,tegra234-misc",
+		.data = &tegra186_apbmisc_data, },
 	{},
 };
 
