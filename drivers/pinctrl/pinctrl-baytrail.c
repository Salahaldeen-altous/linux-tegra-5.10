--- conflicted
+++ resolved
@@ -461,10 +461,7 @@
 	.irq_mask = byt_irq_mask,
 	.irq_unmask = byt_irq_unmask,
 	.irq_set_type = byt_irq_type,
-<<<<<<< HEAD
-=======
 	.flags = IRQCHIP_SKIP_SET_WAKE,
->>>>>>> 9e82bf01
 };
 
 static void byt_gpio_irq_init_hw(struct byt_gpio *vg)
