/*
 * HID over I2C protocol implementation
 *
 * Copyright (c) 2012 Benjamin Tissoires <benjamin.tissoires@gmail.com>
 * Copyright (c) 2012 Ecole Nationale de l'Aviation Civile, France
 * Copyright (c) 2012 Red Hat, Inc
 *
 * This code is partly based on "USB HID support for Linux":
 *
 *  Copyright (c) 1999 Andreas Gal
 *  Copyright (c) 2000-2005 Vojtech Pavlik <vojtech@suse.cz>
 *  Copyright (c) 2005 Michael Haboustak <mike-@cinci.rr.com> for Concept2, Inc
 *  Copyright (c) 2007-2008 Oliver Neukum
 *  Copyright (c) 2006-2010 Jiri Kosina
 *
 * This file is subject to the terms and conditions of the GNU General Public
 * License.  See the file COPYING in the main directory of this archive for
 * more details.
 */

#include <linux/module.h>
#include <linux/i2c.h>
#include <linux/interrupt.h>
#include <linux/input.h>
#include <linux/irq.h>
#include <linux/delay.h>
#include <linux/slab.h>
#include <linux/pm.h>
#include <linux/pm_runtime.h>
#include <linux/device.h>
#include <linux/wait.h>
#include <linux/err.h>
#include <linux/string.h>
#include <linux/list.h>
#include <linux/jiffies.h>
#include <linux/kernel.h>
#include <linux/hid.h>
#include <linux/mutex.h>
#include <linux/acpi.h>
#include <linux/of.h>
#include <linux/regulator/consumer.h>

#include <linux/platform_data/i2c-hid.h>

#include "../hid-ids.h"
#include "i2c-hid.h"

/* quirks to control the device */
#define I2C_HID_QUIRK_SET_PWR_WAKEUP_DEV	BIT(0)
#define I2C_HID_QUIRK_NO_IRQ_AFTER_RESET	BIT(1)
#define I2C_HID_QUIRK_NO_RUNTIME_PM		BIT(2)
#define I2C_HID_QUIRK_DELAY_AFTER_SLEEP		BIT(3)

/* flags */
#define I2C_HID_STARTED		0
#define I2C_HID_RESET_PENDING	1
#define I2C_HID_READ_PENDING	2

#define I2C_HID_PWR_ON		0x00
#define I2C_HID_PWR_SLEEP	0x01

/* debug option */
static bool debug;
module_param(debug, bool, 0444);
MODULE_PARM_DESC(debug, "print a lot of debug information");

#define i2c_hid_dbg(ihid, fmt, arg...)					  \
do {									  \
	if (debug)							  \
		dev_printk(KERN_DEBUG, &(ihid)->client->dev, fmt, ##arg); \
} while (0)

struct i2c_hid_desc {
	__le16 wHIDDescLength;
	__le16 bcdVersion;
	__le16 wReportDescLength;
	__le16 wReportDescRegister;
	__le16 wInputRegister;
	__le16 wMaxInputLength;
	__le16 wOutputRegister;
	__le16 wMaxOutputLength;
	__le16 wCommandRegister;
	__le16 wDataRegister;
	__le16 wVendorID;
	__le16 wProductID;
	__le16 wVersionID;
	__le32 reserved;
} __packed;

struct i2c_hid_cmd {
	unsigned int registerIndex;
	__u8 opcode;
	unsigned int length;
	bool wait;
};

union command {
	u8 data[0];
	struct cmd {
		__le16 reg;
		__u8 reportTypeID;
		__u8 opcode;
	} __packed c;
};

#define I2C_HID_CMD(opcode_) \
	.opcode = opcode_, .length = 4, \
	.registerIndex = offsetof(struct i2c_hid_desc, wCommandRegister)

/* fetch HID descriptor */
static const struct i2c_hid_cmd hid_descr_cmd = { .length = 2 };
/* fetch report descriptors */
static const struct i2c_hid_cmd hid_report_descr_cmd = {
		.registerIndex = offsetof(struct i2c_hid_desc,
			wReportDescRegister),
		.opcode = 0x00,
		.length = 2 };
/* commands */
static const struct i2c_hid_cmd hid_reset_cmd =		{ I2C_HID_CMD(0x01),
							  .wait = true };
static const struct i2c_hid_cmd hid_get_report_cmd =	{ I2C_HID_CMD(0x02) };
static const struct i2c_hid_cmd hid_set_report_cmd =	{ I2C_HID_CMD(0x03) };
static const struct i2c_hid_cmd hid_set_power_cmd =	{ I2C_HID_CMD(0x08) };
static const struct i2c_hid_cmd hid_no_cmd =		{ .length = 0 };

/*
 * These definitions are not used here, but are defined by the spec.
 * Keeping them here for documentation purposes.
 *
 * static const struct i2c_hid_cmd hid_get_idle_cmd = { I2C_HID_CMD(0x04) };
 * static const struct i2c_hid_cmd hid_set_idle_cmd = { I2C_HID_CMD(0x05) };
 * static const struct i2c_hid_cmd hid_get_protocol_cmd = { I2C_HID_CMD(0x06) };
 * static const struct i2c_hid_cmd hid_set_protocol_cmd = { I2C_HID_CMD(0x07) };
 */

/* The main device structure */
struct i2c_hid {
	struct i2c_client	*client;	/* i2c client */
	struct hid_device	*hid;	/* pointer to corresponding HID dev */
	union {
		__u8 hdesc_buffer[sizeof(struct i2c_hid_desc)];
		struct i2c_hid_desc hdesc;	/* the HID Descriptor */
	};
	__le16			wHIDDescRegister; /* location of the i2c
						   * register of the HID
						   * descriptor. */
	unsigned int		bufsize;	/* i2c buffer size */
	u8			*inbuf;		/* Input buffer */
	u8			*rawbuf;	/* Raw Input buffer */
	u8			*cmdbuf;	/* Command buffer */
	u8			*argsbuf;	/* Command arguments buffer */

	unsigned long		flags;		/* device flags */
	unsigned long		quirks;		/* Various quirks */

	wait_queue_head_t	wait;		/* For waiting the interrupt */

	struct i2c_hid_platform_data pdata;

	bool			irq_wake_enabled;
	struct mutex		reset_lock;

	unsigned long		sleep_delay;
};

static const struct i2c_hid_quirks {
	__u16 idVendor;
	__u16 idProduct;
	__u32 quirks;
} i2c_hid_quirks[] = {
	{ USB_VENDOR_ID_WEIDA, USB_DEVICE_ID_WEIDA_8752,
		I2C_HID_QUIRK_SET_PWR_WAKEUP_DEV },
	{ USB_VENDOR_ID_WEIDA, USB_DEVICE_ID_WEIDA_8755,
		I2C_HID_QUIRK_SET_PWR_WAKEUP_DEV },
	{ I2C_VENDOR_ID_HANTICK, I2C_PRODUCT_ID_HANTICK_5288,
		I2C_HID_QUIRK_NO_IRQ_AFTER_RESET |
		I2C_HID_QUIRK_NO_RUNTIME_PM },
	{ I2C_VENDOR_ID_RAYDIUM, I2C_PRODUCT_ID_RAYDIUM_4B33,
		I2C_HID_QUIRK_DELAY_AFTER_SLEEP },
<<<<<<< HEAD
=======
	{ USB_VENDOR_ID_LG, I2C_DEVICE_ID_LG_8001,
		I2C_HID_QUIRK_NO_RUNTIME_PM },
>>>>>>> a7a850db
	{ 0, 0 }
};

/*
 * i2c_hid_lookup_quirk: return any quirks associated with a I2C HID device
 * @idVendor: the 16-bit vendor ID
 * @idProduct: the 16-bit product ID
 *
 * Returns: a u32 quirks value.
 */
static u32 i2c_hid_lookup_quirk(const u16 idVendor, const u16 idProduct)
{
	u32 quirks = 0;
	int n;

	for (n = 0; i2c_hid_quirks[n].idVendor; n++)
		if (i2c_hid_quirks[n].idVendor == idVendor &&
		    (i2c_hid_quirks[n].idProduct == (__u16)HID_ANY_ID ||
		     i2c_hid_quirks[n].idProduct == idProduct))
			quirks = i2c_hid_quirks[n].quirks;

	return quirks;
}

static int __i2c_hid_command(struct i2c_client *client,
		const struct i2c_hid_cmd *command, u8 reportID,
		u8 reportType, u8 *args, int args_len,
		unsigned char *buf_recv, int data_len)
{
	struct i2c_hid *ihid = i2c_get_clientdata(client);
	union command *cmd = (union command *)ihid->cmdbuf;
	int ret;
	struct i2c_msg msg[2];
	int msg_num = 1;

	int length = command->length;
	bool wait = command->wait;
	unsigned int registerIndex = command->registerIndex;

	/* special case for hid_descr_cmd */
	if (command == &hid_descr_cmd) {
		cmd->c.reg = ihid->wHIDDescRegister;
	} else {
		cmd->data[0] = ihid->hdesc_buffer[registerIndex];
		cmd->data[1] = ihid->hdesc_buffer[registerIndex + 1];
	}

	if (length > 2) {
		cmd->c.opcode = command->opcode;
		cmd->c.reportTypeID = reportID | reportType << 4;
	}

	memcpy(cmd->data + length, args, args_len);
	length += args_len;

	i2c_hid_dbg(ihid, "%s: cmd=%*ph\n", __func__, length, cmd->data);

	msg[0].addr = client->addr;
	msg[0].flags = client->flags & I2C_M_TEN;
	msg[0].len = length;
	msg[0].buf = cmd->data;
	if (data_len > 0) {
		msg[1].addr = client->addr;
		msg[1].flags = client->flags & I2C_M_TEN;
		msg[1].flags |= I2C_M_RD;
		msg[1].len = data_len;
		msg[1].buf = buf_recv;
		msg_num = 2;
		set_bit(I2C_HID_READ_PENDING, &ihid->flags);
	}

	if (wait)
		set_bit(I2C_HID_RESET_PENDING, &ihid->flags);

	ret = i2c_transfer(client->adapter, msg, msg_num);

	if (data_len > 0)
		clear_bit(I2C_HID_READ_PENDING, &ihid->flags);

	if (ret != msg_num)
		return ret < 0 ? ret : -EIO;

	ret = 0;

	if (wait && (ihid->quirks & I2C_HID_QUIRK_NO_IRQ_AFTER_RESET)) {
		msleep(100);
	} else if (wait) {
		i2c_hid_dbg(ihid, "%s: waiting...\n", __func__);
		if (!wait_event_timeout(ihid->wait,
				!test_bit(I2C_HID_RESET_PENDING, &ihid->flags),
				msecs_to_jiffies(5000)))
			ret = -ENODATA;
		i2c_hid_dbg(ihid, "%s: finished.\n", __func__);
	}

	return ret;
}

static int i2c_hid_command(struct i2c_client *client,
		const struct i2c_hid_cmd *command,
		unsigned char *buf_recv, int data_len)
{
	return __i2c_hid_command(client, command, 0, 0, NULL, 0,
				buf_recv, data_len);
}

static int i2c_hid_get_report(struct i2c_client *client, u8 reportType,
		u8 reportID, unsigned char *buf_recv, int data_len)
{
	struct i2c_hid *ihid = i2c_get_clientdata(client);
	u8 args[3];
	int ret;
	int args_len = 0;
	u16 readRegister = le16_to_cpu(ihid->hdesc.wDataRegister);

	i2c_hid_dbg(ihid, "%s\n", __func__);

	if (reportID >= 0x0F) {
		args[args_len++] = reportID;
		reportID = 0x0F;
	}

	args[args_len++] = readRegister & 0xFF;
	args[args_len++] = readRegister >> 8;

	ret = __i2c_hid_command(client, &hid_get_report_cmd, reportID,
		reportType, args, args_len, buf_recv, data_len);
	if (ret) {
		dev_err(&client->dev,
			"failed to retrieve report from device.\n");
		return ret;
	}

	return 0;
}

/**
 * i2c_hid_set_or_send_report: forward an incoming report to the device
 * @client: the i2c_client of the device
 * @reportType: 0x03 for HID_FEATURE_REPORT ; 0x02 for HID_OUTPUT_REPORT
 * @reportID: the report ID
 * @buf: the actual data to transfer, without the report ID
 * @len: size of buf
 * @use_data: true: use SET_REPORT HID command, false: send plain OUTPUT report
 */
static int i2c_hid_set_or_send_report(struct i2c_client *client, u8 reportType,
		u8 reportID, unsigned char *buf, size_t data_len, bool use_data)
{
	struct i2c_hid *ihid = i2c_get_clientdata(client);
	u8 *args = ihid->argsbuf;
	const struct i2c_hid_cmd *hidcmd;
	int ret;
	u16 dataRegister = le16_to_cpu(ihid->hdesc.wDataRegister);
	u16 outputRegister = le16_to_cpu(ihid->hdesc.wOutputRegister);
	u16 maxOutputLength = le16_to_cpu(ihid->hdesc.wMaxOutputLength);
	u16 size;
	int args_len;
	int index = 0;

	i2c_hid_dbg(ihid, "%s\n", __func__);

	if (data_len > ihid->bufsize)
		return -EINVAL;

	size =		2			/* size */ +
			(reportID ? 1 : 0)	/* reportID */ +
			data_len		/* buf */;
	args_len =	(reportID >= 0x0F ? 1 : 0) /* optional third byte */ +
			2			/* dataRegister */ +
			size			/* args */;

	if (!use_data && maxOutputLength == 0)
		return -ENOSYS;

	if (reportID >= 0x0F) {
		args[index++] = reportID;
		reportID = 0x0F;
	}

	/*
	 * use the data register for feature reports or if the device does not
	 * support the output register
	 */
	if (use_data) {
		args[index++] = dataRegister & 0xFF;
		args[index++] = dataRegister >> 8;
		hidcmd = &hid_set_report_cmd;
	} else {
		args[index++] = outputRegister & 0xFF;
		args[index++] = outputRegister >> 8;
		hidcmd = &hid_no_cmd;
	}

	args[index++] = size & 0xFF;
	args[index++] = size >> 8;

	if (reportID)
		args[index++] = reportID;

	memcpy(&args[index], buf, data_len);

	ret = __i2c_hid_command(client, hidcmd, reportID,
		reportType, args, args_len, NULL, 0);
	if (ret) {
		dev_err(&client->dev, "failed to set a report to device.\n");
		return ret;
	}

	return data_len;
}

static int i2c_hid_set_power(struct i2c_client *client, int power_state)
{
	struct i2c_hid *ihid = i2c_get_clientdata(client);
	int ret;
	unsigned long now, delay;

	i2c_hid_dbg(ihid, "%s\n", __func__);

	/*
	 * Some devices require to send a command to wakeup before power on.
	 * The call will get a return value (EREMOTEIO) but device will be
	 * triggered and activated. After that, it goes like a normal device.
	 */
	if (power_state == I2C_HID_PWR_ON &&
	    ihid->quirks & I2C_HID_QUIRK_SET_PWR_WAKEUP_DEV) {
		ret = i2c_hid_command(client, &hid_set_power_cmd, NULL, 0);

		/* Device was already activated */
		if (!ret)
			goto set_pwr_exit;
	}

	if (ihid->quirks & I2C_HID_QUIRK_DELAY_AFTER_SLEEP &&
	    power_state == I2C_HID_PWR_ON) {
		now = jiffies;
		if (time_after(ihid->sleep_delay, now)) {
			delay = jiffies_to_usecs(ihid->sleep_delay - now);
			usleep_range(delay, delay + 1);
		}
	}

	ret = __i2c_hid_command(client, &hid_set_power_cmd, power_state,
		0, NULL, 0, NULL, 0);

	if (ihid->quirks & I2C_HID_QUIRK_DELAY_AFTER_SLEEP &&
	    power_state == I2C_HID_PWR_SLEEP)
		ihid->sleep_delay = jiffies + msecs_to_jiffies(20);

	if (ret)
		dev_err(&client->dev, "failed to change power setting.\n");

set_pwr_exit:
	return ret;
}

static int i2c_hid_hwreset(struct i2c_client *client)
{
	struct i2c_hid *ihid = i2c_get_clientdata(client);
	int ret;

	i2c_hid_dbg(ihid, "%s\n", __func__);

	/*
	 * This prevents sending feature reports while the device is
	 * being reset. Otherwise we may lose the reset complete
	 * interrupt.
	 */
	mutex_lock(&ihid->reset_lock);

	ret = i2c_hid_set_power(client, I2C_HID_PWR_ON);
	if (ret)
		goto out_unlock;

	/*
	 * The HID over I2C specification states that if a DEVICE needs time
	 * after the PWR_ON request, it should utilise CLOCK stretching.
	 * However, it has been observered that the Windows driver provides a
	 * 1ms sleep between the PWR_ON and RESET requests and that some devices
	 * rely on this.
	 */
	usleep_range(1000, 5000);

	i2c_hid_dbg(ihid, "resetting...\n");

	ret = i2c_hid_command(client, &hid_reset_cmd, NULL, 0);
	if (ret) {
		dev_err(&client->dev, "failed to reset device.\n");
		i2c_hid_set_power(client, I2C_HID_PWR_SLEEP);
	}

out_unlock:
	mutex_unlock(&ihid->reset_lock);
	return ret;
}

static void i2c_hid_get_input(struct i2c_hid *ihid)
{
	int ret;
	u32 ret_size;
	int size = le16_to_cpu(ihid->hdesc.wMaxInputLength);

	if (size > ihid->bufsize)
		size = ihid->bufsize;

	ret = i2c_master_recv(ihid->client, ihid->inbuf, size);
	if (ret != size) {
		if (ret < 0)
			return;

		dev_err(&ihid->client->dev, "%s: got %d data instead of %d\n",
			__func__, ret, size);
		return;
	}

	ret_size = ihid->inbuf[0] | ihid->inbuf[1] << 8;

	if (!ret_size) {
		/* host or device initiated RESET completed */
		if (test_and_clear_bit(I2C_HID_RESET_PENDING, &ihid->flags))
			wake_up(&ihid->wait);
		return;
	}

	if ((ret_size > size) || (ret_size < 2)) {
		dev_err(&ihid->client->dev, "%s: incomplete report (%d/%d)\n",
			__func__, size, ret_size);
		return;
	}

	i2c_hid_dbg(ihid, "input: %*ph\n", ret_size, ihid->inbuf);

	if (test_bit(I2C_HID_STARTED, &ihid->flags))
		hid_input_report(ihid->hid, HID_INPUT_REPORT, ihid->inbuf + 2,
				ret_size - 2, 1);

	return;
}

static irqreturn_t i2c_hid_irq(int irq, void *dev_id)
{
	struct i2c_hid *ihid = dev_id;

	if (test_bit(I2C_HID_READ_PENDING, &ihid->flags))
		return IRQ_HANDLED;

	i2c_hid_get_input(ihid);

	return IRQ_HANDLED;
}

static int i2c_hid_get_report_length(struct hid_report *report)
{
	return ((report->size - 1) >> 3) + 1 +
		report->device->report_enum[report->type].numbered + 2;
}

/*
 * Traverse the supplied list of reports and find the longest
 */
static void i2c_hid_find_max_report(struct hid_device *hid, unsigned int type,
		unsigned int *max)
{
	struct hid_report *report;
	unsigned int size;

	/* We should not rely on wMaxInputLength, as some devices may set it to
	 * a wrong length. */
	list_for_each_entry(report, &hid->report_enum[type].report_list, list) {
		size = i2c_hid_get_report_length(report);
		if (*max < size)
			*max = size;
	}
}

static void i2c_hid_free_buffers(struct i2c_hid *ihid)
{
	kfree(ihid->inbuf);
	kfree(ihid->rawbuf);
	kfree(ihid->argsbuf);
	kfree(ihid->cmdbuf);
	ihid->inbuf = NULL;
	ihid->rawbuf = NULL;
	ihid->cmdbuf = NULL;
	ihid->argsbuf = NULL;
	ihid->bufsize = 0;
}

static int i2c_hid_alloc_buffers(struct i2c_hid *ihid, size_t report_size)
{
	/* the worst case is computed from the set_report command with a
	 * reportID > 15 and the maximum report length */
	int args_len = sizeof(__u8) + /* ReportID */
		       sizeof(__u8) + /* optional ReportID byte */
		       sizeof(__u16) + /* data register */
		       sizeof(__u16) + /* size of the report */
		       report_size; /* report */

	ihid->inbuf = kzalloc(report_size, GFP_KERNEL);
	ihid->rawbuf = kzalloc(report_size, GFP_KERNEL);
	ihid->argsbuf = kzalloc(args_len, GFP_KERNEL);
	ihid->cmdbuf = kzalloc(sizeof(union command) + args_len, GFP_KERNEL);

	if (!ihid->inbuf || !ihid->rawbuf || !ihid->argsbuf || !ihid->cmdbuf) {
		i2c_hid_free_buffers(ihid);
		return -ENOMEM;
	}

	ihid->bufsize = report_size;

	return 0;
}

static int i2c_hid_get_raw_report(struct hid_device *hid,
		unsigned char report_number, __u8 *buf, size_t count,
		unsigned char report_type)
{
	struct i2c_client *client = hid->driver_data;
	struct i2c_hid *ihid = i2c_get_clientdata(client);
	size_t ret_count, ask_count;
	int ret;

	if (report_type == HID_OUTPUT_REPORT)
		return -EINVAL;

	/* +2 bytes to include the size of the reply in the query buffer */
	ask_count = min(count + 2, (size_t)ihid->bufsize);

	ret = i2c_hid_get_report(client,
			report_type == HID_FEATURE_REPORT ? 0x03 : 0x01,
			report_number, ihid->rawbuf, ask_count);

	if (ret < 0)
		return ret;

	ret_count = ihid->rawbuf[0] | (ihid->rawbuf[1] << 8);

	if (ret_count <= 2)
		return 0;

	ret_count = min(ret_count, ask_count);

	/* The query buffer contains the size, dropping it in the reply */
	count = min(count, ret_count - 2);
	memcpy(buf, ihid->rawbuf + 2, count);

	return count;
}

static int i2c_hid_output_raw_report(struct hid_device *hid, __u8 *buf,
		size_t count, unsigned char report_type, bool use_data)
{
	struct i2c_client *client = hid->driver_data;
	struct i2c_hid *ihid = i2c_get_clientdata(client);
	int report_id = buf[0];
	int ret;

	if (report_type == HID_INPUT_REPORT)
		return -EINVAL;

	mutex_lock(&ihid->reset_lock);

	if (report_id) {
		buf++;
		count--;
	}

	ret = i2c_hid_set_or_send_report(client,
				report_type == HID_FEATURE_REPORT ? 0x03 : 0x02,
				report_id, buf, count, use_data);

	if (report_id && ret >= 0)
		ret++; /* add report_id to the number of transfered bytes */

	mutex_unlock(&ihid->reset_lock);

	return ret;
}

static int i2c_hid_output_report(struct hid_device *hid, __u8 *buf,
		size_t count)
{
	return i2c_hid_output_raw_report(hid, buf, count, HID_OUTPUT_REPORT,
			false);
}

static int i2c_hid_raw_request(struct hid_device *hid, unsigned char reportnum,
			       __u8 *buf, size_t len, unsigned char rtype,
			       int reqtype)
{
	switch (reqtype) {
	case HID_REQ_GET_REPORT:
		return i2c_hid_get_raw_report(hid, reportnum, buf, len, rtype);
	case HID_REQ_SET_REPORT:
		if (buf[0] != reportnum)
			return -EINVAL;
		return i2c_hid_output_raw_report(hid, buf, len, rtype, true);
	default:
		return -EIO;
	}
}

static int i2c_hid_parse(struct hid_device *hid)
{
	struct i2c_client *client = hid->driver_data;
	struct i2c_hid *ihid = i2c_get_clientdata(client);
	struct i2c_hid_desc *hdesc = &ihid->hdesc;
	unsigned int rsize;
	char *rdesc;
	int ret;
	int tries = 3;
	char *use_override;

	i2c_hid_dbg(ihid, "entering %s\n", __func__);

	rsize = le16_to_cpu(hdesc->wReportDescLength);
	if (!rsize || rsize > HID_MAX_DESCRIPTOR_SIZE) {
		dbg_hid("weird size of report descriptor (%u)\n", rsize);
		return -EINVAL;
	}

	do {
		ret = i2c_hid_hwreset(client);
		if (ret)
			msleep(1000);
	} while (tries-- > 0 && ret);

	if (ret)
		return ret;

	use_override = i2c_hid_get_dmi_hid_report_desc_override(client->name,
								&rsize);

	if (use_override) {
		rdesc = use_override;
		i2c_hid_dbg(ihid, "Using a HID report descriptor override\n");
	} else {
		rdesc = kzalloc(rsize, GFP_KERNEL);

		if (!rdesc) {
			dbg_hid("couldn't allocate rdesc memory\n");
			return -ENOMEM;
		}

		i2c_hid_dbg(ihid, "asking HID report descriptor\n");

		ret = i2c_hid_command(client, &hid_report_descr_cmd,
				      rdesc, rsize);
		if (ret) {
			hid_err(hid, "reading report descriptor failed\n");
			kfree(rdesc);
			return -EIO;
		}
	}

	i2c_hid_dbg(ihid, "Report Descriptor: %*ph\n", rsize, rdesc);

	ret = hid_parse_report(hid, rdesc, rsize);
	if (!use_override)
		kfree(rdesc);

	if (ret) {
		dbg_hid("parsing report descriptor failed\n");
		return ret;
	}

	return 0;
}

static int i2c_hid_start(struct hid_device *hid)
{
	struct i2c_client *client = hid->driver_data;
	struct i2c_hid *ihid = i2c_get_clientdata(client);
	int ret;
	unsigned int bufsize = HID_MIN_BUFFER_SIZE;

	i2c_hid_find_max_report(hid, HID_INPUT_REPORT, &bufsize);
	i2c_hid_find_max_report(hid, HID_OUTPUT_REPORT, &bufsize);
	i2c_hid_find_max_report(hid, HID_FEATURE_REPORT, &bufsize);

	if (bufsize > ihid->bufsize) {
		disable_irq(client->irq);
		i2c_hid_free_buffers(ihid);

		ret = i2c_hid_alloc_buffers(ihid, bufsize);
		enable_irq(client->irq);

		if (ret)
			return ret;
	}

	return 0;
}

static void i2c_hid_stop(struct hid_device *hid)
{
	hid->claimed = 0;
}

static int i2c_hid_open(struct hid_device *hid)
{
	struct i2c_client *client = hid->driver_data;
	struct i2c_hid *ihid = i2c_get_clientdata(client);
	int ret = 0;

	ret = pm_runtime_get_sync(&client->dev);
	if (ret < 0)
		return ret;

	set_bit(I2C_HID_STARTED, &ihid->flags);
	return 0;
}

static void i2c_hid_close(struct hid_device *hid)
{
	struct i2c_client *client = hid->driver_data;
	struct i2c_hid *ihid = i2c_get_clientdata(client);

	clear_bit(I2C_HID_STARTED, &ihid->flags);

	/* Save some power */
	pm_runtime_put(&client->dev);
}

static int i2c_hid_power(struct hid_device *hid, int lvl)
{
	struct i2c_client *client = hid->driver_data;
	struct i2c_hid *ihid = i2c_get_clientdata(client);

	i2c_hid_dbg(ihid, "%s lvl:%d\n", __func__, lvl);

	switch (lvl) {
	case PM_HINT_FULLON:
		pm_runtime_get_sync(&client->dev);
		break;
	case PM_HINT_NORMAL:
		pm_runtime_put(&client->dev);
		break;
	}
	return 0;
}

struct hid_ll_driver i2c_hid_ll_driver = {
	.parse = i2c_hid_parse,
	.start = i2c_hid_start,
	.stop = i2c_hid_stop,
	.open = i2c_hid_open,
	.close = i2c_hid_close,
	.power = i2c_hid_power,
	.output_report = i2c_hid_output_report,
	.raw_request = i2c_hid_raw_request,
};
EXPORT_SYMBOL_GPL(i2c_hid_ll_driver);

static int i2c_hid_init_irq(struct i2c_client *client)
{
	struct i2c_hid *ihid = i2c_get_clientdata(client);
	unsigned long irqflags = 0;
	int ret;

	dev_dbg(&client->dev, "Requesting IRQ: %d\n", client->irq);

	if (!irq_get_trigger_type(client->irq))
		irqflags = IRQF_TRIGGER_LOW;

	ret = request_threaded_irq(client->irq, NULL, i2c_hid_irq,
				   irqflags | IRQF_ONESHOT, client->name, ihid);
	if (ret < 0) {
		dev_warn(&client->dev,
			"Could not register for %s interrupt, irq = %d,"
			" ret = %d\n",
			client->name, client->irq, ret);

		return ret;
	}

	return 0;
}

static int i2c_hid_fetch_hid_descriptor(struct i2c_hid *ihid)
{
	struct i2c_client *client = ihid->client;
	struct i2c_hid_desc *hdesc = &ihid->hdesc;
	unsigned int dsize;
	int ret;

	/* i2c hid fetch using a fixed descriptor size (30 bytes) */
	if (i2c_hid_get_dmi_i2c_hid_desc_override(client->name)) {
		i2c_hid_dbg(ihid, "Using a HID descriptor override\n");
		ihid->hdesc =
			*i2c_hid_get_dmi_i2c_hid_desc_override(client->name);
	} else {
		i2c_hid_dbg(ihid, "Fetching the HID descriptor\n");
		ret = i2c_hid_command(client, &hid_descr_cmd,
				      ihid->hdesc_buffer,
				      sizeof(struct i2c_hid_desc));
		if (ret) {
			dev_err(&client->dev, "hid_descr_cmd failed\n");
			return -ENODEV;
		}
	}

	/* Validate the length of HID descriptor, the 4 first bytes:
	 * bytes 0-1 -> length
	 * bytes 2-3 -> bcdVersion (has to be 1.00) */
	/* check bcdVersion == 1.0 */
	if (le16_to_cpu(hdesc->bcdVersion) != 0x0100) {
		dev_err(&client->dev,
			"unexpected HID descriptor bcdVersion (0x%04hx)\n",
			le16_to_cpu(hdesc->bcdVersion));
		return -ENODEV;
	}

	/* Descriptor length should be 30 bytes as per the specification */
	dsize = le16_to_cpu(hdesc->wHIDDescLength);
	if (dsize != sizeof(struct i2c_hid_desc)) {
		dev_err(&client->dev, "weird size of HID descriptor (%u)\n",
			dsize);
		return -ENODEV;
	}
	i2c_hid_dbg(ihid, "HID Descriptor: %*ph\n", dsize, ihid->hdesc_buffer);
	return 0;
}

#ifdef CONFIG_ACPI
static const struct acpi_device_id i2c_hid_acpi_blacklist[] = {
	/*
	 * The CHPN0001 ACPI device, which is used to describe the Chipone
	 * ICN8505 controller, has a _CID of PNP0C50 but is not HID compatible.
	 */
	{"CHPN0001", 0 },
	{ },
};

static int i2c_hid_acpi_pdata(struct i2c_client *client,
		struct i2c_hid_platform_data *pdata)
{
	static guid_t i2c_hid_guid =
		GUID_INIT(0x3CDFF6F7, 0x4267, 0x4555,
			  0xAD, 0x05, 0xB3, 0x0A, 0x3D, 0x89, 0x38, 0xDE);
	union acpi_object *obj;
	struct acpi_device *adev;
	acpi_handle handle;

	handle = ACPI_HANDLE(&client->dev);
	if (!handle || acpi_bus_get_device(handle, &adev)) {
		dev_err(&client->dev, "Error could not get ACPI device\n");
		return -ENODEV;
	}

	if (acpi_match_device_ids(adev, i2c_hid_acpi_blacklist) == 0)
		return -ENODEV;

	obj = acpi_evaluate_dsm_typed(handle, &i2c_hid_guid, 1, 1, NULL,
				      ACPI_TYPE_INTEGER);
	if (!obj) {
		dev_err(&client->dev, "Error _DSM call to get HID descriptor address failed\n");
		return -ENODEV;
	}

	pdata->hid_descriptor_address = obj->integer.value;
	ACPI_FREE(obj);

	return 0;
}

static void i2c_hid_acpi_fix_up_power(struct device *dev)
{
	struct acpi_device *adev;

	adev = ACPI_COMPANION(dev);
	if (adev)
		acpi_device_fix_up_power(adev);
}

static const struct acpi_device_id i2c_hid_acpi_match[] = {
	{"ACPI0C50", 0 },
	{"PNP0C50", 0 },
	{ },
};
MODULE_DEVICE_TABLE(acpi, i2c_hid_acpi_match);
#else
static inline int i2c_hid_acpi_pdata(struct i2c_client *client,
		struct i2c_hid_platform_data *pdata)
{
	return -ENODEV;
}

static inline void i2c_hid_acpi_fix_up_power(struct device *dev) {}
#endif

#ifdef CONFIG_OF
static int i2c_hid_of_probe(struct i2c_client *client,
		struct i2c_hid_platform_data *pdata)
{
	struct device *dev = &client->dev;
	u32 val;
	int ret;

	ret = of_property_read_u32(dev->of_node, "hid-descr-addr", &val);
	if (ret) {
		dev_err(&client->dev, "HID register address not provided\n");
		return -ENODEV;
	}
	if (val >> 16) {
		dev_err(&client->dev, "Bad HID register address: 0x%08x\n",
			val);
		return -EINVAL;
	}
	pdata->hid_descriptor_address = val;

	return 0;
}

static const struct of_device_id i2c_hid_of_match[] = {
	{ .compatible = "hid-over-i2c" },
	{},
};
MODULE_DEVICE_TABLE(of, i2c_hid_of_match);
#else
static inline int i2c_hid_of_probe(struct i2c_client *client,
		struct i2c_hid_platform_data *pdata)
{
	return -ENODEV;
}
#endif

static void i2c_hid_fwnode_probe(struct i2c_client *client,
				 struct i2c_hid_platform_data *pdata)
{
	u32 val;

	if (!device_property_read_u32(&client->dev, "post-power-on-delay-ms",
				      &val))
		pdata->post_power_delay_ms = val;
}

static int i2c_hid_probe(struct i2c_client *client,
			 const struct i2c_device_id *dev_id)
{
	int ret;
	struct i2c_hid *ihid;
	struct hid_device *hid;
	__u16 hidRegister;
	struct i2c_hid_platform_data *platform_data = client->dev.platform_data;

	dbg_hid("HID probe called for i2c 0x%02x\n", client->addr);

	if (!client->irq) {
		dev_err(&client->dev,
			"HID over i2c has not been provided an Int IRQ\n");
		return -EINVAL;
	}

	if (client->irq < 0) {
		if (client->irq != -EPROBE_DEFER)
			dev_err(&client->dev,
				"HID over i2c doesn't have a valid IRQ\n");
		return client->irq;
	}

	ihid = devm_kzalloc(&client->dev, sizeof(*ihid), GFP_KERNEL);
	if (!ihid)
		return -ENOMEM;

	if (client->dev.of_node) {
		ret = i2c_hid_of_probe(client, &ihid->pdata);
		if (ret)
			return ret;
	} else if (!platform_data) {
		ret = i2c_hid_acpi_pdata(client, &ihid->pdata);
		if (ret)
			return ret;
	} else {
		ihid->pdata = *platform_data;
	}

	/* Parse platform agnostic common properties from ACPI / device tree */
	i2c_hid_fwnode_probe(client, &ihid->pdata);

	ihid->pdata.supplies[0].supply = "vdd";
	ihid->pdata.supplies[1].supply = "vddl";

	ret = devm_regulator_bulk_get(&client->dev,
				      ARRAY_SIZE(ihid->pdata.supplies),
				      ihid->pdata.supplies);
	if (ret)
		return ret;

	ret = regulator_bulk_enable(ARRAY_SIZE(ihid->pdata.supplies),
				    ihid->pdata.supplies);
	if (ret < 0)
		return ret;

	if (ihid->pdata.post_power_delay_ms)
		msleep(ihid->pdata.post_power_delay_ms);

	i2c_set_clientdata(client, ihid);

	ihid->client = client;

	hidRegister = ihid->pdata.hid_descriptor_address;
	ihid->wHIDDescRegister = cpu_to_le16(hidRegister);

	init_waitqueue_head(&ihid->wait);
	mutex_init(&ihid->reset_lock);

	/* we need to allocate the command buffer without knowing the maximum
	 * size of the reports. Let's use HID_MIN_BUFFER_SIZE, then we do the
	 * real computation later. */
	ret = i2c_hid_alloc_buffers(ihid, HID_MIN_BUFFER_SIZE);
	if (ret < 0)
		goto err_regulator;

	i2c_hid_acpi_fix_up_power(&client->dev);

	pm_runtime_get_noresume(&client->dev);
	pm_runtime_set_active(&client->dev);
	pm_runtime_enable(&client->dev);
	device_enable_async_suspend(&client->dev);

	/* Make sure there is something at this address */
	ret = i2c_smbus_read_byte(client);
	if (ret < 0) {
		dev_dbg(&client->dev, "nothing at this address: %d\n", ret);
		ret = -ENXIO;
		goto err_pm;
	}

	ret = i2c_hid_fetch_hid_descriptor(ihid);
	if (ret < 0)
		goto err_pm;

	ret = i2c_hid_init_irq(client);
	if (ret < 0)
		goto err_pm;

	hid = hid_allocate_device();
	if (IS_ERR(hid)) {
		ret = PTR_ERR(hid);
		goto err_irq;
	}

	ihid->hid = hid;

	hid->driver_data = client;
	hid->ll_driver = &i2c_hid_ll_driver;
	hid->dev.parent = &client->dev;
	hid->bus = BUS_I2C;
	hid->version = le16_to_cpu(ihid->hdesc.bcdVersion);
	hid->vendor = le16_to_cpu(ihid->hdesc.wVendorID);
	hid->product = le16_to_cpu(ihid->hdesc.wProductID);

	snprintf(hid->name, sizeof(hid->name), "%s %04hX:%04hX",
		 client->name, hid->vendor, hid->product);
	strlcpy(hid->phys, dev_name(&client->dev), sizeof(hid->phys));

	ihid->quirks = i2c_hid_lookup_quirk(hid->vendor, hid->product);

	ret = hid_add_device(hid);
	if (ret) {
		if (ret != -ENODEV)
			hid_err(client, "can't add hid device: %d\n", ret);
		goto err_mem_free;
	}

	if (!(ihid->quirks & I2C_HID_QUIRK_NO_RUNTIME_PM))
		pm_runtime_put(&client->dev);

	return 0;

err_mem_free:
	hid_destroy_device(hid);

err_irq:
	free_irq(client->irq, ihid);

err_pm:
	pm_runtime_put_noidle(&client->dev);
	pm_runtime_disable(&client->dev);

err_regulator:
	regulator_bulk_disable(ARRAY_SIZE(ihid->pdata.supplies),
			       ihid->pdata.supplies);
	i2c_hid_free_buffers(ihid);
	return ret;
}

static int i2c_hid_remove(struct i2c_client *client)
{
	struct i2c_hid *ihid = i2c_get_clientdata(client);
	struct hid_device *hid;

	if (!(ihid->quirks & I2C_HID_QUIRK_NO_RUNTIME_PM))
		pm_runtime_get_sync(&client->dev);
	pm_runtime_disable(&client->dev);
	pm_runtime_set_suspended(&client->dev);
	pm_runtime_put_noidle(&client->dev);

	hid = ihid->hid;
	hid_destroy_device(hid);

	free_irq(client->irq, ihid);

	if (ihid->bufsize)
		i2c_hid_free_buffers(ihid);

	regulator_bulk_disable(ARRAY_SIZE(ihid->pdata.supplies),
			       ihid->pdata.supplies);

	return 0;
}

static void i2c_hid_shutdown(struct i2c_client *client)
{
	struct i2c_hid *ihid = i2c_get_clientdata(client);

	i2c_hid_set_power(client, I2C_HID_PWR_SLEEP);
	free_irq(client->irq, ihid);
}

#ifdef CONFIG_PM_SLEEP
static int i2c_hid_suspend(struct device *dev)
{
	struct i2c_client *client = to_i2c_client(dev);
	struct i2c_hid *ihid = i2c_get_clientdata(client);
	struct hid_device *hid = ihid->hid;
	int ret;
	int wake_status;

	if (hid->driver && hid->driver->suspend) {
		/*
		 * Wake up the device so that IO issues in
		 * HID driver's suspend code can succeed.
		 */
		ret = pm_runtime_resume(dev);
		if (ret < 0)
			return ret;

		ret = hid->driver->suspend(hid, PMSG_SUSPEND);
		if (ret < 0)
			return ret;
	}

	if (!pm_runtime_suspended(dev)) {
		/* Save some power */
		i2c_hid_set_power(client, I2C_HID_PWR_SLEEP);

		disable_irq(client->irq);
	}

	if (device_may_wakeup(&client->dev)) {
		wake_status = enable_irq_wake(client->irq);
		if (!wake_status)
			ihid->irq_wake_enabled = true;
		else
			hid_warn(hid, "Failed to enable irq wake: %d\n",
				wake_status);
	} else {
		regulator_bulk_disable(ARRAY_SIZE(ihid->pdata.supplies),
				       ihid->pdata.supplies);
	}

	return 0;
}

static int i2c_hid_resume(struct device *dev)
{
	int ret;
	struct i2c_client *client = to_i2c_client(dev);
	struct i2c_hid *ihid = i2c_get_clientdata(client);
	struct hid_device *hid = ihid->hid;
	int wake_status;

	if (!device_may_wakeup(&client->dev)) {
		ret = regulator_bulk_enable(ARRAY_SIZE(ihid->pdata.supplies),
					    ihid->pdata.supplies);
		if (ret)
			hid_warn(hid, "Failed to enable supplies: %d\n", ret);

		if (ihid->pdata.post_power_delay_ms)
			msleep(ihid->pdata.post_power_delay_ms);
	} else if (ihid->irq_wake_enabled) {
		wake_status = disable_irq_wake(client->irq);
		if (!wake_status)
			ihid->irq_wake_enabled = false;
		else
			hid_warn(hid, "Failed to disable irq wake: %d\n",
				wake_status);
	}

	/* We'll resume to full power */
	pm_runtime_disable(dev);
	pm_runtime_set_active(dev);
	pm_runtime_enable(dev);

	enable_irq(client->irq);

	/* Instead of resetting device, simply powers the device on. This
	 * solves "incomplete reports" on Raydium devices 2386:3118 and
	 * 2386:4B33 and fixes various SIS touchscreens no longer sending
	 * data after a suspend/resume.
	 */
	ret = i2c_hid_set_power(client, I2C_HID_PWR_ON);
	if (ret)
		return ret;

	if (hid->driver && hid->driver->reset_resume) {
		ret = hid->driver->reset_resume(hid);
		return ret;
	}

	return 0;
}
#endif

#ifdef CONFIG_PM
static int i2c_hid_runtime_suspend(struct device *dev)
{
	struct i2c_client *client = to_i2c_client(dev);

	i2c_hid_set_power(client, I2C_HID_PWR_SLEEP);
	disable_irq(client->irq);
	return 0;
}

static int i2c_hid_runtime_resume(struct device *dev)
{
	struct i2c_client *client = to_i2c_client(dev);

	enable_irq(client->irq);
	i2c_hid_set_power(client, I2C_HID_PWR_ON);
	return 0;
}
#endif

static const struct dev_pm_ops i2c_hid_pm = {
	SET_SYSTEM_SLEEP_PM_OPS(i2c_hid_suspend, i2c_hid_resume)
	SET_RUNTIME_PM_OPS(i2c_hid_runtime_suspend, i2c_hid_runtime_resume,
			   NULL)
};

static const struct i2c_device_id i2c_hid_id_table[] = {
	{ "hid", 0 },
	{ "hid-over-i2c", 0 },
	{ },
};
MODULE_DEVICE_TABLE(i2c, i2c_hid_id_table);


static struct i2c_driver i2c_hid_driver = {
	.driver = {
		.name	= "i2c_hid",
		.pm	= &i2c_hid_pm,
		.acpi_match_table = ACPI_PTR(i2c_hid_acpi_match),
		.of_match_table = of_match_ptr(i2c_hid_of_match),
	},

	.probe		= i2c_hid_probe,
	.remove		= i2c_hid_remove,
	.shutdown	= i2c_hid_shutdown,
	.id_table	= i2c_hid_id_table,
};

module_i2c_driver(i2c_hid_driver);

MODULE_DESCRIPTION("HID over I2C core driver");
MODULE_AUTHOR("Benjamin Tissoires <benjamin.tissoires@gmail.com>");
MODULE_LICENSE("GPL");<|MERGE_RESOLUTION|>--- conflicted
+++ resolved
@@ -177,11 +177,8 @@
 		I2C_HID_QUIRK_NO_RUNTIME_PM },
 	{ I2C_VENDOR_ID_RAYDIUM, I2C_PRODUCT_ID_RAYDIUM_4B33,
 		I2C_HID_QUIRK_DELAY_AFTER_SLEEP },
-<<<<<<< HEAD
-=======
 	{ USB_VENDOR_ID_LG, I2C_DEVICE_ID_LG_8001,
 		I2C_HID_QUIRK_NO_RUNTIME_PM },
->>>>>>> a7a850db
 	{ 0, 0 }
 };
 
