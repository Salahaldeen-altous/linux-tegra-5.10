--- conflicted
+++ resolved
@@ -440,11 +440,8 @@
 	int (*alloc_context_bank)(struct arm_smmu_domain *smmu_domain,
 				  struct arm_smmu_device *smmu,
 				  struct device *dev, int start);
-<<<<<<< HEAD
 	void (*write_sctlr)(struct arm_smmu_device *smmu, int idx, u32 reg);
-=======
 	void (*write_s2cr)(struct arm_smmu_device *smmu, int idx);
->>>>>>> b1313fe5
 };
 
 #define INVALID_SMENDX			-1
