--- conflicted
+++ resolved
@@ -810,67 +810,6 @@
 	},
 };
 
-<<<<<<< HEAD
-/*
- * leds-gpio driver doesn't make use of GPIO lookup tables,
- * it has to be provided with GPIO numbers over platform data
- * if GPIO descriptor info can't be obtained from device tree.
- * We could either define GPIO lookup tables and use them on behalf
- * of the leds-gpio device, or we can use GPIO driver level methods
- * for identification of GPIO numbers as long as we don't support
- * device tree.  Let's do the latter.
- */
-static void __init ams_delta_led_init(struct gpio_chip *chip)
-{
-	struct gpio_desc *gpiod;
-	int i;
-
-	for (i = LATCH1_PIN_LED_CAMERA; i < LATCH1_PIN_DOCKIT1; i++) {
-		gpiod = gpiochip_request_own_desc(chip, i, "camera-led", 0);
-		if (IS_ERR(gpiod)) {
-			pr_warn("%s: %s GPIO %d request failed (%ld)\n",
-				__func__, LATCH1_LABEL, i, PTR_ERR(gpiod));
-			continue;
-		}
-
-		/* Assign GPIO numbers to LED device. */
-		gpio_leds[i].gpio = desc_to_gpio(gpiod);
-
-		gpiochip_free_own_desc(gpiod);
-	}
-
-	gpio_led_register_device(PLATFORM_DEVID_NONE, &leds_pdata);
-}
-
-/*
- * The purpose of this function is to take care of assignment of GPIO numbers
- * to platform devices which depend on GPIO lines provided by Amstrad Delta
- * latch1 and/or latch2 GPIO devices but don't use GPIO lookup tables.
- * The function may be called as soon as latch1/latch2 GPIO devices are
- * initilized.  Since basic-mmio-gpio driver is not registered before
- * device_initcall, this may happen at erliest during device_initcall_sync.
- * Dependent devices shouldn't be registered before that, their
- * registration may be performed from within this function or later.
- */
-static int __init ams_delta_gpio_init(void)
-{
-	struct gpio_chip *chip;
-
-	if (!machine_is_ams_delta())
-		return -ENODEV;
-
-	chip = gpiochip_find(LATCH1_LABEL, gpiochip_match_by_label);
-	if (!chip)
-		pr_err("%s: latch1 GPIO chip not found\n", __func__);
-	else
-		ams_delta_led_init(chip);
-
-	return 0;
-}
-device_initcall_sync(ams_delta_gpio_init);
-
-=======
->>>>>>> cac1fc8f
 static int __init modem_nreset_init(void)
 {
 	int err;
