--- conflicted
+++ resolved
@@ -1,45 +1,14 @@
 #ifndef _ASM_POWERPC_BOOK3S_64_HASH_64K_H
 #define _ASM_POWERPC_BOOK3S_64_HASH_64K_H
 
-<<<<<<< HEAD
-#define PTE_INDEX_SIZE  8
-#define PMD_INDEX_SIZE  5
-#define PUD_INDEX_SIZE	5
-#define PGD_INDEX_SIZE  12
-
-#define PTRS_PER_PTE	(1 << PTE_INDEX_SIZE)
-#define PTRS_PER_PMD	(1 << PMD_INDEX_SIZE)
-#define PTRS_PER_PUD	(1 << PUD_INDEX_SIZE)
-#define PTRS_PER_PGD	(1 << PGD_INDEX_SIZE)
-=======
 #define H_PTE_INDEX_SIZE  8
 #define H_PMD_INDEX_SIZE  5
 #define H_PUD_INDEX_SIZE  5
 #define H_PGD_INDEX_SIZE  12
->>>>>>> 138a0764
 
 /* With 4k base page size, hugepage PTEs go at the PMD level */
 #define MIN_HUGEPTE_SHIFT	PAGE_SHIFT
 
-<<<<<<< HEAD
-/* PMD_SHIFT determines what a second-level page table entry can map */
-#define PMD_SHIFT	(PAGE_SHIFT + PTE_INDEX_SIZE)
-#define PMD_SIZE	(1UL << PMD_SHIFT)
-#define PMD_MASK	(~(PMD_SIZE-1))
-
-/* PUD_SHIFT determines what a third-level page table entry can map */
-#define PUD_SHIFT	(PMD_SHIFT + PMD_INDEX_SIZE)
-#define PUD_SIZE	(1UL << PUD_SHIFT)
-#define PUD_MASK	(~(PUD_SIZE-1))
-
-/* PGDIR_SHIFT determines what a fourth-level page table entry can map */
-#define PGDIR_SHIFT	(PUD_SHIFT + PUD_INDEX_SIZE)
-#define PGDIR_SIZE	(1UL << PGDIR_SHIFT)
-#define PGDIR_MASK	(~(PGDIR_SIZE-1))
-
-#define _PAGE_COMBO	0x00001000 /* this is a combo 4k page */
-#define _PAGE_4K_PFN	0x00002000 /* PFN is for a single 4k page */
-=======
 #define H_PAGE_COMBO	0x00001000 /* this is a combo 4k page */
 #define H_PAGE_4K_PFN	0x00002000 /* PFN is for a single 4k page */
 /*
@@ -48,7 +17,6 @@
  */
 #define H_PAGE_THP_HUGE  H_PAGE_4K_PFN
 
->>>>>>> 138a0764
 /*
  * Used to track subpage group valid if H_PAGE_COMBO is set
  * This overloads H_PAGE_F_GIX and H_PAGE_F_SECOND
@@ -56,22 +24,8 @@
 #define H_PAGE_COMBO_VALID	(H_PAGE_F_GIX | H_PAGE_F_SECOND)
 
 /* PTE flags to conserve for HPTE identification */
-<<<<<<< HEAD
-#define _PAGE_HPTEFLAGS (_PAGE_BUSY | _PAGE_F_SECOND | \
-			 _PAGE_F_GIX | _PAGE_HASHPTE | _PAGE_COMBO)
-
-/* Shift to put page number into pte.
- *
- * That gives us a max RPN of 41 bits, which means a max of 57 bits
- * of addressable physical space, or 53 bits for the special 4k PFNs.
- */
-#define PTE_RPN_SHIFT	(16)
-#define PTE_RPN_SIZE	(41)
-
-=======
 #define _PAGE_HPTEFLAGS (H_PAGE_BUSY | H_PAGE_F_SECOND | \
 			 H_PAGE_F_GIX | H_PAGE_HASHPTE | H_PAGE_COMBO)
->>>>>>> 138a0764
 /*
  * we support 16 fragments per PTE page of 64K size.
  */
@@ -83,16 +37,6 @@
 #define H_PTE_FRAG_SIZE_SHIFT  12
 #define PTE_FRAG_SIZE (1UL << PTE_FRAG_SIZE_SHIFT)
 
-<<<<<<< HEAD
-/* Bits to mask out from a PMD to get to the PTE page */
-#define PMD_MASKED_BITS		0xc0000000000000ffUL
-/* Bits to mask out from a PUD to get to the PMD page */
-#define PUD_MASKED_BITS		0xc0000000000000ffUL
-/* Bits to mask out from a PGD to get to the PUD page */
-#define PGD_MASKED_BITS		0xc0000000000000ffUL
-
-=======
->>>>>>> 138a0764
 #ifndef __ASSEMBLY__
 #include <asm/errno.h>
 
@@ -149,49 +93,7 @@
 #define pte_iterate_hashed_end() } while(0); } } while(0)
 
 #define pte_pagesize_index(mm, addr, pte)	\
-<<<<<<< HEAD
-	(((pte) & _PAGE_COMBO)? MMU_PAGE_4K: MMU_PAGE_64K)
-
-#define remap_4k_pfn(vma, addr, pfn, prot)				\
-	(WARN_ON(((pfn) >= (1UL << PTE_RPN_SIZE))) ? -EINVAL :	\
-		remap_pfn_range((vma), (addr), (pfn), PAGE_SIZE,	\
-			__pgprot(pgprot_val((prot)) | _PAGE_4K_PFN)))
-
-#define PTE_TABLE_SIZE	PTE_FRAG_SIZE
-#ifdef CONFIG_TRANSPARENT_HUGEPAGE
-#define PMD_TABLE_SIZE	((sizeof(pmd_t) << PMD_INDEX_SIZE) + (sizeof(unsigned long) << PMD_INDEX_SIZE))
-#else
-#define PMD_TABLE_SIZE	(sizeof(pmd_t) << PMD_INDEX_SIZE)
-#endif
-#define PUD_TABLE_SIZE	(sizeof(pud_t) << PUD_INDEX_SIZE)
-#define PGD_TABLE_SIZE	(sizeof(pgd_t) << PGD_INDEX_SIZE)
-
-#ifdef CONFIG_HUGETLB_PAGE
-/*
- * We have PGD_INDEX_SIZ = 12 and PTE_INDEX_SIZE = 8, so that we can have
- * 16GB hugepage pte in PGD and 16MB hugepage pte at PMD;
- *
- * Defined in such a way that we can optimize away code block at build time
- * if CONFIG_HUGETLB_PAGE=n.
- */
-static inline int pmd_huge(pmd_t pmd)
-{
-	/*
-	 * leaf pte for huge page
-	 */
-	return !!(pmd_val(pmd) & _PAGE_PTE);
-}
-
-static inline int pud_huge(pud_t pud)
-{
-	/*
-	 * leaf pte for huge page
-	 */
-	return !!(pud_val(pud) & _PAGE_PTE);
-}
-=======
 	(((pte) & H_PAGE_COMBO)? MMU_PAGE_4K: MMU_PAGE_64K)
->>>>>>> 138a0764
 
 extern int remap_pfn_range(struct vm_area_struct *, unsigned long addr,
 			   unsigned long pfn, unsigned long size, pgprot_t);
